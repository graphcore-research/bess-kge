name: CI

on:
  push: { branches: [ "main" ] }
  pull_request:
  workflow_dispatch:

concurrency:
  # Run everything on main, most-recent on PR builds
  group: ${{ github.workflow }}-${{ github.head_ref || github.run_id }}
  cancel-in-progress: true

jobs:
  ci:
    runs-on: ubuntu-latest
<<<<<<< HEAD
    container: graphcore/pytorch:3.3.0-ubuntu-20.04
=======
    container: graphcore/pytorch:3.3.0-ubuntu-20.04-20230703
>>>>>>> a8d9494b
    timeout-minutes: 15
    steps:
    - uses: actions/checkout@v3
    - name: Install dev-requirements
      run: |
        apt-get update
        apt-get install -y git
        source /opt/setup-bash-env.sh
        pip install -r requirements-dev.txt --no-cache-dir
      shell: bash
    - name: Run CI
      run: |
        source /opt/setup-bash-env.sh
        ./dev ci
      shell: bash
    - name: Publish docs
      if: ${{github.ref == 'refs/heads/main'}}
      uses: Cecilapp/GitHub-Pages-deploy@3.2.1
      env: { GITHUB_TOKEN: "${{ github.token }}" }
      with:
        build_dir: docs/build/html/<|MERGE_RESOLUTION|>--- conflicted
+++ resolved
@@ -13,11 +13,7 @@
 jobs:
   ci:
     runs-on: ubuntu-latest
-<<<<<<< HEAD
-    container: graphcore/pytorch:3.3.0-ubuntu-20.04
-=======
     container: graphcore/pytorch:3.3.0-ubuntu-20.04-20230703
->>>>>>> a8d9494b
     timeout-minutes: 15
     steps:
     - uses: actions/checkout@v3
