{
 "cells": [
  {
   "attachments": {},
   "cell_type": "markdown",
   "metadata": {},
   "source": [
    "# KGE Training and Inference on OGBL-BioKG\n",
    "\n",
    "<em>Copyright (c) 2023 Graphcore Ltd. All rights reserved.</em>\n",
    "\n",
    "BESS-KGE (`besskge`) is a PyTorch library for knowledge graph embedding (KGE) models on IPUs implementing the distribution framework [BESS](https://arxiv.org/abs/2211.12281), with embedding tables stored in the IPU SRAM.\n",
    "\n",
    "In this notebook we will learn how to use the BESS-KGE library to train KGE models and perform link prediction inference, using the biomedical dataset [ogbl-biokg](https://ogb.stanford.edu/docs/linkprop/#ogbl-biokg)."
   ]
  },
  {
   "attachments": {},
   "cell_type": "markdown",
   "metadata": {},
   "source": [
<<<<<<< HEAD
    "### Environment setup\n",
    "\n",
    "The best way to run this demo is on Paperspace Gradient's cloud IPUs because everything is already set up for you.\n",
    "\n",
    " [![Run on Gradient](https://assets.paperspace.io/img/gradient-badge.svg)](https://console.paperspace.com/github/graphcore-research/bess-kge?container=graphcore%2Fpytorch-jupyter%3A3.2.0-ubuntu-20.04&machine=Free-IPU-POD4&file=%2Fnotebooks%2F1_biokg_training_inference.ipynb)\n",
    "\n",
    "To run the demo using other IPU hardware, you need to have the Poplar SDK enabled and a PopTorch wheel installed. Refer to the [Getting Started guide](https://docs.graphcore.ai/en/latest/getting-started.html#getting-started) for your system for details on how to do this. Also refer to the [Jupyter Quick Start guide](https://docs.graphcore.ai/projects/jupyter-notebook-quick-start/en/latest/index.html) for how to set up Jupyter to be able to run this notebook on a remote IPU machine."
=======
    "## Environment setup"
   ]
  },
  {
   "attachments": {},
   "cell_type": "markdown",
   "metadata": {},
   "source": [
    "The best way to run this demo is on Paperspace Gradient's cloud IPUs because everything is already set up for you.\n",
    "\n",
    "<!-- [![Run on Gradient](../../gradient-badge.svg)](https://console.paperspace.com/github/<runtime-repo>?machine=Free-IPU-POD4&container=<dockerhub-image>&file=<path-to-file-in-repo>)   -->\n",
    "\n",
    "To run the demo using other IPU hardware, you need to have the Poplar SDK enabled {and a PopTorch/TensorFlow wheel installed}. Refer to the [Getting Started guide](https://docs.graphcore.ai/en/latest/getting-started.html#getting-started) for your system for details on how to do this. Also refer to the [Jupyter Quick Start guide](https://docs.graphcore.ai/projects/jupyter-notebook-quick-start/en/latest/index.html) for how to set up Jupyter to be able to run this notebook on a remote IPU machine."
>>>>>>> 0c72cc44
   ]
  },
  {
   "attachments": {},
   "cell_type": "markdown",
   "metadata": {},
   "source": [
<<<<<<< HEAD
    "### Dependencies and configuration\n",
    "\n",
    "Install the dependencies the notebook needs."
=======
    "## Dependencies"
   ]
  },
  {
   "attachments": {},
   "cell_type": "markdown",
   "metadata": {},
   "source": [
    "We recommend that you install `besskge` directly from the GitHub sources:"
>>>>>>> 0c72cc44
   ]
  },
  {
   "cell_type": "code",
   "execution_count": 1,
   "metadata": {},
   "outputs": [
    {
     "name": "stdout",
     "output_type": "stream",
     "text": [
      "Found existing installation: besskge 0.1\n",
      "Uninstalling besskge-0.1:\n",
      "  Successfully uninstalled besskge-0.1\n"
     ]
    }
   ],
   "source": [
    "# Install BESS-KGE from Github releases\n",
    "import sys\n",
    "!{sys.executable} -m pip uninstall -y besskge\n",
    "!pip install -q git+ssh://git@github.com/graphcore-research/bess-kge.git\n",
    "\n",
    "!pip install -q matplotlib"
   ]
  },
  {
   "attachments": {},
   "cell_type": "markdown",
   "metadata": {},
   "source": [
<<<<<<< HEAD
    "Import all the required modules and read in some configuration related to the environment you are running the notebook in."
=======
    "Next, import the necessary dependencies. "
>>>>>>> 0c72cc44
   ]
  },
  {
   "cell_type": "code",
   "execution_count": 7,
   "metadata": {},
   "outputs": [],
   "source": [
    "import os\n",
    "import pathlib\n",
    "import time\n",
    "\n",
    "import matplotlib.pyplot as plt\n",
    "import numpy as np\n",
    "import poptorch\n",
    "import torch\n",
    "\n",
    "from besskge.batch_sampler import RigidShardedBatchSampler\n",
    "from besskge.bess import EmbeddingMovingBessKGE, ScoreMovingBessKGE\n",
    "from besskge.dataset import KGDataset\n",
    "from besskge.embedding import UniformInitializer\n",
    "from besskge.loss import LogSigmoidLoss\n",
    "from besskge.metric import Evaluation\n",
    "from besskge.negative_sampler import (\n",
    "    RandomShardedNegativeSampler,\n",
    "    TripleBasedShardedNegativeSampler,\n",
    ")\n",
    "from besskge.scoring import RotatE\n",
    "from besskge.sharding import PartitionedTripleSet, Sharding\n",
    "\n",
    "dataset_directory = os.getenv(\"DATASETS_DIR\", \"../datasets/\") + \"/biokg/\""
   ]
  },
  {
   "attachments": {},
   "cell_type": "markdown",
   "metadata": {},
   "source": [
    "## Sharding entities and triples\n",
    "\n",
<<<<<<< HEAD
    "The OGBL-BioKG dataset can be downloaded and preprocessed with the built-in method of `KGDataset`. `KGDataset` is the standard class which holds data from the KG dataset, such as head-relation-tail triples (with entities and relation types suitably converted to their integer IDs), triple-specific data (e.g. negative heads/tails to be used to corrupt the triple), ID -> label lists for entities and relation types, etc."
=======
    "The OGBL-BioKG dataset can be downloaded and preprocessed with the built-in `KGDataset` method, `build_biokg`. `KGDataset` is the standard class which holds data from the KG dataset, such as head-relation-tail triples (with entities and relation types suitably converted to their integer IDs), triple-specific data (for example negative heads/tails to be used to corrupt the triple), ID -> label lists, and so on."
>>>>>>> 0c72cc44
   ]
  },
  {
   "cell_type": "code",
   "execution_count": 8,
   "metadata": {},
   "outputs": [
    {
     "name": "stdout",
     "output_type": "stream",
     "text": [
      "Number of entities: 93,773\n",
      "\n",
      "Number of relation types: 51\n",
      "\n",
      "Number of triples: \n",
      " training: 4,762,678 \n",
      " validation/test: 162,886\n",
      "\n",
      "Number of negative heads/tails for validation/test triples: 500\n"
     ]
    }
   ],
   "source": [
    "biokg = KGDataset.build_biokg(root=pathlib.Path(dataset_directory))\n",
    "\n",
    "print(f\"Number of entities: {biokg.n_entity:,}\\n\")\n",
    "print(f\"Number of relation types: {biokg.n_relation_type}\\n\")\n",
    "print(f\"Number of triples: \\n training: {biokg.triples['train'].shape[0]:,} \\n validation/test: {biokg.triples['valid'].shape[0]:,}\\n\")\n",
    "print(f\"Number of negative heads/tails for validation/test triples: {biokg.neg_heads['valid'].shape[-1]}\")"
   ]
  },
  {
   "attachments": {},
   "cell_type": "markdown",
   "metadata": {},
   "source": [
    "Entities in the OGBL-BioKG dataset have different types. Entity IDs need to be always assigned so that entities of the same type have contiguous IDs. Then, the ID offsets corresponding to different types are stored in `KGDataset.type_offsets`:"
   ]
  },
  {
   "cell_type": "code",
   "execution_count": 3,
   "metadata": {},
   "outputs": [
    {
     "data": {
      "text/plain": [
       "{'disease': 0,\n",
       " 'drug': 10687,\n",
       " 'function': 21220,\n",
       " 'protein': 66305,\n",
       " 'sideeffect': 83804}"
      ]
     },
     "execution_count": 3,
     "metadata": {},
     "output_type": "execute_result"
    }
   ],
   "source": [
    "biokg.type_offsets"
   ]
  },
  {
   "attachments": {},
   "cell_type": "markdown",
   "metadata": {},
   "source": [
    "For example, entities with ID in the range [0, 10686] are of type 'disease'."
   ]
  },
  {
   "attachments": {},
   "cell_type": "markdown",
   "metadata": {},
   "source": [
    "To train on 4 IPUs, we shard the entity set into four parts of equal size. This is done using the `Sharding` class. To use a different number of IPUs, just change the value of the `n_shard` variable."
   ]
  },
  {
   "cell_type": "code",
   "execution_count": 6,
   "metadata": {},
   "outputs": [
    {
     "name": "stdout",
     "output_type": "stream",
     "text": [
      "Number of shards: 4\n",
      "\n",
      "Number of entities in each shard: 23,444\n",
      "\n",
      "Global entity IDs on 4 shards:\n",
      " [[    0     4    12 ... 93769 93773 93774]\n",
      " [    8    11    18 ... 93762 93771 93775]\n",
      " [    1     2     9 ... 93761 93764 93772]\n",
      " [    3     5     6 ... 93767 93768 93770]]\n",
      "\n",
      "Number of actual (=non-padding) entities per shard:\n",
      " [23443 23443 23444 23444]\n",
      "\n",
      "Type offsets per shard: \n",
      " [[    0  2689  5350 16623 20984]\n",
      " [    0  2733  5240 16383 20862]\n",
      " [    0  2631  5323 16657 20991]\n",
      " [    0  2634  5307 16642 20967]]\n"
     ]
    }
   ],
   "source": [
    "seed = 1234\n",
    "n_shard = 4\n",
    "\n",
    "sharding = Sharding.create(n_entity=biokg.n_entity, n_shard=n_shard, seed=seed, type_offsets=np.fromiter(biokg.type_offsets.values(), dtype=np.int32))\n",
    "\n",
    "print(f\"Number of shards: {sharding.n_shard}\\n\")\n",
    "\n",
    "print(f\"Number of entities in each shard: {sharding.max_entity_per_shard:,}\\n\")\n",
    "\n",
    "print(f\"Global entity IDs on {n_shard} shards:\\n {sharding.shard_and_idx_to_entity}\\n\")\n",
    "\n",
    "# If the number of entities is not divisible by n_shard, some shards will have one trailing padding entity (ID >= n_entity)\n",
    "print(f\"Number of actual (=non-padding) entities per shard:\\n {sharding.shard_counts}\\n\")\n",
    "\n",
    "# Entities of the same type maintain contiguous local IDs in each shard\n",
    "print(f\"Type offsets per shard: \\n\", sharding.entity_type_offsets)"
   ]
  },
  {
   "attachments": {},
   "cell_type": "markdown",
   "metadata": {},
   "source": [
    "Since the total number of entities (93,773) is not divisible by `n_shard` (4), some padding entities are created. These entities have global entity IDs with values greater than or equal to 93,773 and can be seen printed above.\n",
    "\n",
    "The entity sharding induces a partitioning of the set of training triples into `n_shard ** 2 = 16` **shard-pairs**, based on the entity shard of the head and of the tail. Triple partitioning is performed using the `PartitionedTripleSet` class."
   ]
  },
  {
   "attachments": {},
   "cell_type": "markdown",
   "metadata": {},
   "source": [
    "<p align=\"left\">\n",
    "<img src=\"./img/batch.png\"  width=\"500\" >\n",
    "</p>"
   ]
  },
  {
   "cell_type": "code",
   "execution_count": 5,
   "metadata": {},
   "outputs": [
    {
     "name": "stdout",
     "output_type": "stream",
     "text": [
      "Number of triples per (h,t) shardpair:\n",
      " [[291989 290598 314459 278671]\n",
      " [294571 292577 314075 280268]\n",
      " [313333 308181 331824 296695]\n",
      " [287855 286280 307383 273919]]\n"
     ]
    }
   ],
   "source": [
    "train_triples = PartitionedTripleSet.create_from_dataset(dataset=biokg, part=\"train\", sharding=sharding, partition_mode=\"ht_shardpair\")\n",
    "\n",
    "# train_triples.triple_counts[i,j] is the number of triples with head entity in shard i and tail entity in shard j\n",
    "print(f\"Number of triples per (h,t) shard-pair:\\n {train_triples.triple_counts}\")"
   ]
  },
  {
   "attachments": {},
   "cell_type": "markdown",
   "metadata": {},
   "source": [
    "Triples in `train_triples.triples` have been sorted based on the sequence of (h,t) shard-pairs: `(0,0), (0,1), ..., (n_shard-1, n_shard-1)`. You can use `train_triples.triple_sort_idx` to recover the original ordering.\n",
    "\n",
    "Moreover, the global entity IDs for heads and tails have been replaced with the local indices on the corresponding shard."
   ]
  },
  {
   "cell_type": "code",
   "execution_count": 6,
   "metadata": {},
   "outputs": [
    {
     "data": {
      "text/plain": [
       "True"
      ]
     },
     "execution_count": 6,
     "metadata": {},
     "output_type": "execute_result"
    }
   ],
   "source": [
    "# Put original triples in the same order as train_triples.triples\n",
    "triple_sorted = biokg.triples[\"train\"][train_triples.triple_sort_idx]\n",
    "# Pass from global IDs to local IDs with sharding.entity_to_idx\n",
    "triple_sorted[:,0] = sharding.entity_to_idx[triple_sorted[:,0]]\n",
    "triple_sorted[:,2] = sharding.entity_to_idx[triple_sorted[:,2]]\n",
    "# Compare with the content of train_triples.triples\n",
    "np.all(triple_sorted == train_triples.triples)"
   ]
  },
  {
   "attachments": {},
   "cell_type": "markdown",
   "metadata": {},
   "source": [
    "## Negative and batch samplers\n",
    "\n",
    "A key component in training KGE models is the selection of negative samples to contrast against positive triples. A standard strategy to construct negative samples is to replace (corrupt) either the head or the tail of a positive triple with another entity.\n",
    "\n",
    "To sample the negative entities used to corrupt positive triples, we use a **negative sampler**. You can find different types of negative samplers implemented in `besskge.negative_sampler`. Two suitable samplers are:\n",
    "\n",
    "* `RandomShardedNegativeSampler`, which randomly picks the negative entity among all the entities in the KG;\n",
    "* `TypeBasedShardedNegativeSampler`, which selects the corrupted entity only among entities of the same type as the original one.\n",
    "\n",
    "By default, BESS samples the same number of negative entities from each entity shard, to minimize selection bias. For each pair of devices, the same amount of negative entities is exchanged in both directions, through collective operators.\n",
    "\n",
    "* If `flat_negative_format=False`, negative entities are sampled on a triple basis. For each positive triple in a micro-batch, `n_negative` corrupted entities are received from each device, for a total of `shard_bs * n_negative * n_shard` negatives used in the micro-batch. We can then decide whether to score each of the `shard_bs` triples in the micro-batch only against the corresponding `n_negative * n_shard` negative entities, or against all negatives seen in the micro-batch (**negative sample sharing**).\n",
    "\n",
    "* If `flat_negative_format=True`, negative entities are sampled on a shard-pair basis. Each device receives `n_negative` negatives from each shard, for a total of `n_negative * n_shard` negatives used in the micro-batch. As the negatives are not sampled on a triple basis, this requires the use of negative sample sharing.\n",
    "\n",
    "In order to reduce inter-device communication, we have the option of sampling all negatives just from the device where the triple loss will be computed, by setting `local_sampling=True`. This, however, introduces a bias in the construction of negative samples.\n",
    "\n",
    "When instantiating the negative sampler, we must also specify the corruption scheme:\n",
    "* `corruption_scheme='h'` if negative samples are to be constructed by corrupting the head entity;\n",
    "* `corruption_scheme='t'` if negative samples are to be constructed by corrupting the tail entity;\n",
    "* `corruption_scheme='ht'` if negative samples are to be constructed by corrupting the head entity for half the triples in the micro-batch and the tail entity for the other half (in this case, when using negative sample sharing, negatives are shared only among the triples in the same half)."
   ]
  },
  {
   "cell_type": "code",
   "execution_count": 7,
   "metadata": {},
   "outputs": [],
   "source": [
    "neg_sampler = RandomShardedNegativeSampler(n_negative=1, sharding=sharding, seed=seed, corruption_scheme=\"ht\",\n",
    "                                           local_sampling=False, flat_negative_format=False)"
   ]
  },
  {
   "attachments": {},
   "cell_type": "markdown",
   "metadata": {},
   "source": [
    "In order to start training, we are missing only one component: a **batch sampler**. This class is responsible for cooking up the batches to pass to each device. This is not a trivial task, since at each step each device needs to know which embeddings stored in its local memory are needed by itself and by all other devices.\n",
    "Different types of batch samplers are implemented in `besskge.batch_sampler`. All of them, at each step, sample the same number of triples from each of the 16 shard-pair buckets. Here we use `RigidShardedBatchSampler`, where each bucket is consumed sequentially. The length of an epoch is then dictated by the length of the largest bucket."
   ]
  },
  {
   "cell_type": "code",
   "execution_count": 8,
   "metadata": {},
   "outputs": [
    {
     "name": "stdout",
     "output_type": "stream",
     "text": [
      "# triples per shardpair per step: 60 \n",
      "\n",
      "head         torch.Size([48, 4, 4, 60])     torch.int32;\n",
      "relation     torch.Size([48, 4, 4, 60])     torch.int32;\n",
      "tail         torch.Size([48, 4, 4, 60])     torch.int32;\n",
      "triple_mask  torch.Size([48, 4, 4, 60])     torch.bool;\n",
      "negative     torch.Size([48, 4, 4, 240, 1]) torch.int32;\n"
     ]
    }
   ],
   "source": [
    "device_iterations = 8\n",
    "accum_factor = 6\n",
    "# Micro-batch size, which means the number of positive triples processed on each device at each step\n",
    "shard_bs = 240\n",
    "\n",
    "batch_sampler = RigidShardedBatchSampler(partitioned_triple_set=train_triples, negative_sampler=neg_sampler,\n",
    "                              shard_bs=shard_bs, batches_per_step=device_iterations*accum_factor, seed=seed)\n",
    "\n",
    "\n",
    "print(f\"# triples per shard-pair per step: {batch_sampler.positive_per_partition} \\n\")\n",
    "\n",
    "# Example batch\n",
    "idx_sampler = iter(batch_sampler.get_dataloader_sampler(shuffle=True))\n",
    "for k,v in batch_sampler[next(idx_sampler)].items():\n",
    "    print(f\"{k:<12} {str(v.shape):<30} {v.dtype};\")"
   ]
  },
  {
   "attachments": {},
   "cell_type": "markdown",
   "metadata": {},
   "source": [
    "We see that each call returns `device_iterations * accum_factor = 48` batches. Each of them is composed of 60 triples from each of the 16 shard-pair buckets. In particular, IPU `i` will process 240 triples, 60 from each of the four (h, t) shard-pairs `(i,0), (i,1), (i,2), (i,3)`. \n",
    "\n",
    "`head[:,i,:,:], tail[:,i,:,:]` are the entity IDs of the embeddings that need to be gathered from the SRAM of IPU `i`.\n",
    "\n",
    "`negative[:,i,j,t,:]` are the negative entities sampled on IPU `i` to be used for triple `t` on IPU `j` (where the trailing 1 is the `n_negative` specified in the negative sampler).\n",
    "\n",
    "`triple_mask` is a boolean mask indicating which of the positive triples in the batch are non-padding (since, as mentioned above, `RigidShardedBatchSampler` will repeat triples in smaller shard-pair buckets during an epoch). We can ignore it during training, but it is important at inference time, when we want to visit each triple only once. We can then use `triple_mask` to discard any duplicates.\n"
   ]
  },
  {
   "attachments": {},
   "cell_type": "markdown",
   "metadata": {},
   "source": [
    "<p align=\"left\">\n",
    "<img src=\"./img/negsplit.png\"  width=\"880\" >\n",
    "</p>"
   ]
  },
  {
   "attachments": {},
   "cell_type": "markdown",
   "metadata": {},
   "source": [
    "## Distributed training\n",
    "\n",
    "The method `get_dataloader` of the batch sampler returns the PopTorch dataloader which we iterate over during training."
   ]
  },
  {
   "cell_type": "code",
   "execution_count": 8,
   "metadata": {},
   "outputs": [],
   "source": [
    "options = poptorch.Options()\n",
    "options.replication_factor = sharding.n_shard\n",
    "options.deviceIterations(device_iterations)\n",
    "options.Training.gradientAccumulation(accum_factor)\n",
    "# Add a memory saving optimisation pattern. This removes an unnecessary\n",
    "# entity_embedding gradient all-reduce, which is a no-op since it is fully\n",
    "# sharded across replicas.\n",
    "options._popart.setPatterns(dict(RemoveAllReducePattern=True))\n",
    "\n",
    "# Construction similar to PyTorch dataloader\n",
    "train_dl = batch_sampler.get_dataloader(options=options, shuffle=True, num_workers=5, persistent_workers=True)"
   ]
  },
  {
   "attachments": {},
   "cell_type": "markdown",
   "metadata": {},
   "source": [
    "We are now ready to define the model and train it. We'll use **RotatE** with (real) 128-dimensional embeddings and the **logsigmoid** loss function with **negative adversarial sampling**. We will also use **negative sample sharing** within the micro-batches to increase the effective number of negative samples without the need for sampling and exchanging more negative entities.\n",
    "\n",
    "The **BESS distribution scheme** is implemented in `besskge.bess` and it works as a wrapper around the KGE scoring function. It comes in different flavours: here we use the basic `EmbeddingMovingBessKGE` class, where entity embeddings are exchanged between IPUs (from the one where the embedding is stored to the one where it is needed for computation) through AllToAll collectives (for details on the embedding sharing, see the [BESS-KGE documentation](https://symmetrical-adventure-69267rm.pages.github.io/API_ref/bess.html))."
   ]
  },
  {
   "cell_type": "code",
   "execution_count": 10,
   "metadata": {},
   "outputs": [
    {
     "name": "stderr",
     "output_type": "stream",
     "text": [
      "Graph compilation: 100%|██████████| 100/100 [00:59<00:00]\n",
      "WARNING: The compile time engine option debug.branchRecordTile is set to \"5887\" when creating the Engine. (At compile-tile it was set to 1471)\n"
     ]
    }
   ],
   "source": [
    "# Loss function\n",
    "logsigmoid_loss_fn = LogSigmoidLoss(margin=12.0, negative_adversarial_sampling=True)\n",
    "# Initialization scheme for embedding tables\n",
    "emb_initializer = UniformInitializer(range_scale=logsigmoid_loss_fn.margin)\n",
    "# KGE model\n",
    "rotate_score_fn = RotatE(negative_sample_sharing=True, scoring_norm=1, sharding=sharding,\n",
    "                  n_relation_type=biokg.n_relation_type, embedding_size=128,\n",
    "                  entity_initializer=emb_initializer, relation_initializer=emb_initializer)\n",
    "# BESS wrapper\n",
    "model = EmbeddingMovingBessKGE(negative_sampler=neg_sampler, score_fn=rotate_score_fn,\n",
    "                               loss_fn=logsigmoid_loss_fn)\n",
    "\n",
    "# Optimizer\n",
    "opt = poptorch.optim.AdamW(\n",
    "        model.parameters(),\n",
    "        lr=0.001,\n",
    "    )\n",
    "\n",
    "# PopTorch wrapper\n",
    "poptorch_model = poptorch.trainingModel(model, options=options, optimizer=opt)\n",
    "\n",
    "# The variable entity_embedding needs to hold different values on each replica,\n",
    "# corresponding to the distinct shards of the entity embedding table\n",
    "poptorch_model.entity_embedding.replicaGrouping(\n",
    "            poptorch.CommGroupType.NoGrouping,\n",
    "            0,\n",
    "            poptorch.VariableRetrievalMode.OnePerGroup,\n",
    "        )\n",
    "\n",
    "# Compile model\n",
    "batch = next(iter(train_dl))\n",
    "_ = batch.pop(\"triple_mask\")\n",
    "#  PopTorch requires to flatten device_iterations and shard into a single dimension\n",
    "res = poptorch_model(**{k: v.flatten(end_dim=1) for k, v in batch.items()})"
   ]
  },
  {
   "cell_type": "code",
   "execution_count": 11,
   "metadata": {},
   "outputs": [
    {
     "name": "stdout",
     "output_type": "stream",
     "text": [
      "Epoch 1 loss: 0.698177 --- positive triples processed: 5.35e+06\n",
      "Epoch duration (sec): 1.95775 (average step time: 0.01533)\n",
      "Epoch 2 loss: 0.472533 --- positive triples processed: 1.07e+07\n",
      "Epoch duration (sec): 1.77420 (average step time: 0.01523)\n",
      "Epoch 3 loss: 0.408885 --- positive triples processed: 1.60e+07\n",
      "Epoch duration (sec): 1.77967 (average step time: 0.01523)\n",
      "Epoch 4 loss: 0.386156 --- positive triples processed: 2.14e+07\n",
      "Epoch duration (sec): 1.75322 (average step time: 0.01505)\n",
      "Epoch 5 loss: 0.370855 --- positive triples processed: 2.67e+07\n",
      "Epoch duration (sec): 1.74845 (average step time: 0.01502)\n",
      "Epoch 6 loss: 0.367683 --- positive triples processed: 3.21e+07\n",
      "Epoch duration (sec): 1.75177 (average step time: 0.01502)\n",
      "Epoch 7 loss: 0.364207 --- positive triples processed: 3.74e+07\n",
      "Epoch duration (sec): 1.75988 (average step time: 0.01511)\n",
      "Epoch 8 loss: 0.360826 --- positive triples processed: 4.28e+07\n",
      "Epoch duration (sec): 1.75050 (average step time: 0.01502)\n",
      "Epoch 9 loss: 0.360428 --- positive triples processed: 4.81e+07\n",
      "Epoch duration (sec): 1.75207 (average step time: 0.01505)\n",
      "Epoch 10 loss: 0.357067 --- positive triples processed: 5.35e+07\n",
      "Epoch duration (sec): 1.77210 (average step time: 0.01521)\n",
      "Epoch 11 loss: 0.354295 --- positive triples processed: 5.88e+07\n",
      "Epoch duration (sec): 1.75505 (average step time: 0.01504)\n",
      "Epoch 12 loss: 0.354797 --- positive triples processed: 6.41e+07\n",
      "Epoch duration (sec): 1.78257 (average step time: 0.01529)\n",
      "Epoch 13 loss: 0.356201 --- positive triples processed: 6.95e+07\n",
      "Epoch duration (sec): 1.76318 (average step time: 0.01513)\n",
      "Epoch 14 loss: 0.355377 --- positive triples processed: 7.48e+07\n",
      "Epoch duration (sec): 1.75741 (average step time: 0.01508)\n",
      "Epoch 15 loss: 0.354679 --- positive triples processed: 8.02e+07\n",
      "Epoch duration (sec): 1.76560 (average step time: 0.01514)\n",
      "Epoch 16 loss: 0.354824 --- positive triples processed: 8.55e+07\n",
      "Epoch duration (sec): 1.75487 (average step time: 0.01507)\n",
      "Epoch 17 loss: 0.355270 --- positive triples processed: 9.09e+07\n",
      "Epoch duration (sec): 1.75812 (average step time: 0.01509)\n",
      "Epoch 18 loss: 0.353315 --- positive triples processed: 9.62e+07\n",
      "Epoch duration (sec): 1.76335 (average step time: 0.01514)\n",
      "Epoch 19 loss: 0.352730 --- positive triples processed: 1.02e+08\n",
      "Epoch duration (sec): 1.74504 (average step time: 0.01499)\n",
      "Epoch 20 loss: 0.351751 --- positive triples processed: 1.07e+08\n",
      "Epoch duration (sec): 1.76846 (average step time: 0.01518)\n",
      "Epoch 21 loss: 0.352701 --- positive triples processed: 1.12e+08\n",
      "Epoch duration (sec): 1.74792 (average step time: 0.01501)\n",
      "Epoch 22 loss: 0.353487 --- positive triples processed: 1.18e+08\n",
      "Epoch duration (sec): 1.76492 (average step time: 0.01513)\n",
      "Epoch 23 loss: 0.350079 --- positive triples processed: 1.23e+08\n",
      "Epoch duration (sec): 1.75427 (average step time: 0.01505)\n",
      "Epoch 24 loss: 0.352689 --- positive triples processed: 1.28e+08\n",
      "Epoch duration (sec): 1.74967 (average step time: 0.01502)\n",
      "Epoch 25 loss: 0.354066 --- positive triples processed: 1.34e+08\n",
      "Epoch duration (sec): 1.77196 (average step time: 0.01517)\n"
     ]
    },
    {
     "data": {
      "image/png": "iVBORw0KGgoAAAANSUhEUgAAAjcAAAG1CAYAAAAFuNXgAAAAOXRFWHRTb2Z0d2FyZQBNYXRwbG90bGliIHZlcnNpb24zLjcuMSwgaHR0cHM6Ly9tYXRwbG90bGliLm9yZy/bCgiHAAAACXBIWXMAAA9hAAAPYQGoP6dpAABUrUlEQVR4nO3deVxU9f7H8dcMq+wiCIoo7nuIO5qpN5e0LLvdsrQs781uZZv+rJu31Gyz1WzRbC9bTK+lWZpmpplpqSju+4K4ACqy7zPz+wMdIUABgQPD+9ljHg/mnO858xk7D3l7zncx2Ww2GyIiIiIOwmx0ASIiIiIVSeFGREREHIrCjYiIiDgUhRsRERFxKAo3IiIi4lAUbkRERMShKNyIiIiIQ1G4EREREYfibHQBVc1qtXLy5Em8vb0xmUxGlyMiIiKlYLPZSE1NpWHDhpjNl743U+vCzcmTJwkNDTW6DBERESmH2NhYGjVqdMk2tS7ceHt7A/l/OD4+PgZXIyIiIqWRkpJCaGio/ff4pdS6cHPhUZSPj4/CjYiISA1Tmi4l6lAsIiIiDkXhRkRERByKwo2IiIg4FIUbERERcSgKNyIiIuJQFG5ERETEoSjciIiIiENRuBERERGHonAjIiIiDkXhRkRERByKwo2IiIg4FIWbCmSz2ci1WI0uQ0REpFZTuKkgmTkWHpq3lf9+uwObzWZ0OSIiIrVWrVsVvLLsOJHMjztOYbVByyAv7rumudEliYiI1Eq6c1NBujf1Z/IN7QCY/uNeVu2JN7giERGR2knhpgLd0yuMkT0aY7PBI/O2sjcuxeiSREREah2FmwpkMpmYdmN7IpvVIz3Hwr2fbeZMWrbRZYmIiNQqCjcVzMXJzOxRnQmr58Hxc5nc/3kU2XkWo8sSERGpNRRuKkFdT1c+vLsb3u7ObI45x1OLdmoElYiISBVRuKkkLep7MWtkZ5zMJhZGHef9tYeNLklERKRWULipRNe0CmTy9W0BeGn5Xn7erRFUIiIilU3hppLd3SuMUedHUD36tUZQiYiIVDaFm0pmMpl45sb29GqeP4LqX59qBJWIiEhlUripAgVHUJ1I0ggqERGRyqRwU0X8PAqPoPrvtxpBJSIiUhkUbqpQwRFU32zRCCoREZHKoHBTxa5pFciU82tQvbR8Lys1gkpERKRCKdwYYHRkE/sIqse+3sqeUxpBJSIiUlEUbgzw1xFUWoNKRESk4ijcGOSvI6j+rRFUIiIiFULhxkB+Hq58dE/+CKqomHNM+naHRlCJiIhcIYUbgzUP9GL2qPwRVN9uOcF7GkElIiJyRRRuqoE+LQOZOix/BNXLGkElIiJyRRRuqonRkWHc2fPiGlQaQSUiIlI+CjfVyNRh7endoh4Z50dQnU7VCCoREZGyUripRlyczMwa2ZmmAZ75a1B9oRFUIiIiZaVwU83kr0HVFR+NoBIRESkXhZtqqHmgF7MKjKCa86tGUImIiJSWwk01VXAE1Ssr9vLTrjiDKxIREakZDA03a9euZdiwYTRs2BCTycTixYsve0x2djZPPfUUTZo0wc3NjbCwMD7++OPKL9YAoyPDuKtnk/w1qOZHs/ukRlCJiIhcjqHhJj09nfDwcGbNmlXqY2677TZWrVrFRx99xL59+5g3bx6tW7euxCqNNWVYO/sIqrFzNYJKRETkcky2atJb1WQysWjRIoYPH15im+XLl3P77bdz+PBh/P39y/U5KSkp+Pr6kpycjI+PTzmrrVrJGbncPPt3Dp9Jp3NjP74a2xN3FyejyxIREakyZfn9XaP63CxZsoSuXbvyyiuvEBISQqtWrZg4cSKZmZklHpOdnU1KSkqhV03j6+FiH0G15VgS/9UIKhERkRLVqHBz+PBh1q1bx86dO1m0aBEzZ85k4cKFPPjggyUeM336dHx9fe2v0NDQKqy44jQL9GL2qC75I6i2nuDdXw8ZXZKIiEi1VKPCjdVqxWQy8eWXX9K9e3eGDh3KjBkz+Oyzz0q8ezNp0iSSk5Ptr9jY2CquuuJc3TKAZ86PoHp1xT5WaASViIhIETUq3DRo0ICQkBB8fX3t29q2bYvNZuP48ePFHuPm5oaPj0+hV012V4ERVOM1gkpERKSIGhVuevfuzcmTJ0lLS7Nv279/P2azmUaNGhlYWdWaMqwdV7cIOL8G1SYSUrOMLklERKTaMDTcpKWlER0dTXR0NABHjhwhOjqaY8eOAfmPlEaPHm1vP3LkSOrVq8eYMWPYvXs3a9eu5fHHH+ef//wnderUMeIrGOLCGlTNAjw5mZzFvz+PIitXa1CJiIiAweFm8+bNREREEBERAcCECROIiIhgypQpAJw6dcoedAC8vLxYuXIlSUlJdO3alVGjRjFs2DDeeustQ+o3UsERVFuPJWkNKhERkfOqzTw3VaUmznNzKesOnOHuTzZisdp44rrWPNivhdEliYiIVDiHnedGirq6ZQDP3NgegFeWawSViIiIwo0DuKtnE0ZHNgHyR1DtOplscEUiIiLGUbhxEFNuuDiCauxnmzWCSkREai2FGwfhrBFUIiIigMKNQ/nrCKonv9muEVQiIlLrKNw4mGaBXrx7Z/4aVIujTzJ7jdagEhGR2kXhxgH1bnFxBNWrK/axfKdGUImISO2hcOOg7urZhLsLjKDaeUIjqEREpHZQuHFgk29oR5+WAWTmWhg7VyOoRESkdlC4cWDOTmbeuaMzzQI9OZWcxX1zo8jJsxpdloiISKVSuHFwvh4ufHR3N3zruBAdm8THvx8xuiQREZFKpXBTCzQN8GTyDe0AeGvVAU4lZxpckYiISOVRuKkl/h4RQpcmdcnIsfD80j1GlyMiIlJpFG5qCbPZxLM3tcdsgqXbT/H7wTNGlyQiIlIpFG5qkfYNfbmrZ/7w8Cnf7VTnYhERcUgKN7XMhEGtqefpyqHT6XyizsUiIuKAFG5qGd86Ljw5pA0Ab646QFyy5r4RERHHonBTC93SuRGdG/uRkWPhhWXqXCwiIo5F4aYWyu9c3AGzCb7fdpL1h9S5WEREHIfCTS3VIcSXO893Lp763S5yLepcLCIijkHhphb7v4H5nYsPJKTx6e9HjS5HRESkQijc1GK+Hi7857r8zsUzf95PfIo6F4uISM2ncFPL/aNLIzqF+pGeY+EFzVwsIiIOQOGmljObTTw/vAMmEyzZdpINh84aXZKIiMgVUbgROoT4MqpHYwCmLtmpzsUiIlKjKdwIABMHtaauhwv749P4bP1Ro8sREREpN4UbAcDPw9U+c/HMnw+QoM7FIiJSQynciN2tXULpFOpHWnYeL2rmYhERqaEUbsQuf+bi9phMsDj6JH8eVudiERGpeRRupJCrGvkxsnt+5+IpmrlYRERqIIUbKeLxwfmdi/fFpzJ3Q4zR5YiIiJSJwo0U4efhyhMXZi5euV+di0VEpEZRuJFijegaSngjX1Kz85j+416jyxERESk1hRspVn7n4vyZixdtPcHGI4lGlyQiIlIqCjdSovBQP27vdqFz8U7y1LlYRERqAIUbuaQnBrfGz8OFvXGpfP6HOheLiEj1Z2i4Wbt2LcOGDaNhw4aYTCYWL15c6mN///13nJ2d6dSpU6XVJ1DX05UnBud3Lp7x034SUtW5WEREqjdDw016ejrh4eHMmjWrTMclJSUxevRorr322kqqTAoa0S2Uq853Ln5JnYtFRKSaMzTcDBkyhOeff56bb765TMfdf//9jBw5ksjIyEqqTApyKtC5+NstJ9h8VJ2LRUSk+qpxfW4++eQTDh8+zNSpU0vVPjs7m5SUlEIvKbtOoX6M6BoKwOTvdqlzsYiIVFs1KtwcOHCAJ598ki+++AJnZ+dSHTN9+nR8fX3tr9DQ0Equ0nE9cV0bfOu4sOdUCl+oc7GIiFRTNSbcWCwWRo4cybRp02jVqlWpj5s0aRLJycn2V2xsbCVW6dj8PV15fHBrAF5fuZ/TqdkGVyQiIlJUjQk3qampbN68mYceeghnZ2ecnZ159tln2bZtG87Ozvzyyy/FHufm5oaPj0+hl5TfHd0b0yHEh9SsPF5ers7FIiJS/dSYcOPj48OOHTuIjo62v+6//35at25NdHQ0PXr0MLrEWsHJbOK5mzoAsDDqOFEx6lwsIiLVS+k6rlSStLQ0Dh48aH9/5MgRoqOj8ff3p3HjxkyaNIkTJ04wd+5czGYzHTp0KHR8/fr1cXd3L7JdKldE47qM6BrK/M2xTF68i+8fvhons8noskRERACD79xs3ryZiIgIIiIiAJgwYQIRERFMmTIFgFOnTnHs2DEjS5QSPHFda3zcndl9KoUv/1TnYhERqT5MNpvNZnQRVSklJQVfX1+Sk5PV/+YKff5HDJMX78TH3ZlfJvYjwMvN6JJERMRBleX3d43pcyPVz8jznYtTsvJ4WTMXi4hINaFwI+XmZDYx7cb8/k7/izrOT7viDK5IRERE4UauUJcmdfln76YATFiwjUOn0wyuSEREajuFG7lik4a2oXuYP2nZedz/eRRp2XlGlyQiIrWYwo1cMRcnM++MiiDIx40DCWk8sXAbtayfuoiIVCMKN1Ih6nu7M3tUF1ycTCzbEccHvx02uiQREamlFG6kwnRpUpcpw9oD8NKPe1l/8IzBFYmISG2kcCMV6s4ejflHl0ZYbfDQvK2cSMo0uiQREallFG6kQplMJp4f3oEOIT4kpufwwBdRZOVajC5LRERqEYUbqXDuLk7MubMLdT1c2H48mSnf7VQHYxERqTIKN1IpGtX14K07IjCbYMHm48zbGGt0SSIiUkso3Eil6dMykMcHtwFg6pKdbDl2zuCKRESkNlC4kUp1f99mDOkQTK7FxoNfbOF0arbRJYmIiINTuJFKZTKZePXWcJoHehKXksVDX20h12I1uiwREXFgCjdS6bzcnHnvrq54uTnz55FEXtIK4iIiUokUbqRKtKjvxWu3hgPw0bojfBd9wuCKRETEUSncSJW5rkMw4/o3B+DJb3awNy7F4IpERMQRKdxIlZowsDV9WgaQmWvh359HkZyZa3RJIiLiYBRupEo5mU28dXsEjerWIeZsBuPnR2O1aoI/ERGpOAo3UuXqeroy584uuDmb+WVvAm/9csDokkRExIEo3IghOoT4Mv3vHQGY+fMBVu2JN7giERFxFAo3Ypi/d27E6MgmADw2P5rYxAyDKxIREUegcCOGevr6dnRpUpfUrDxeWbHP6HJERMQBKNyIoVydzTx3UwcAvt92kt0nNTxcRESujMKNGK5dQx+GhTcEYMZK3b0REZEro3Aj1cL4AS1xMpv4eU8CUTFaPVxERMpP4UaqhWaBXvyjcyMAXl2xF5tNc9+IiEj5KNxItfHIgJa4Opn543Aivx88a3Q5IiJSQyncSLUR4leHUT0bA/DqT/t090ZERMpF4UaqlQf7taCOixPbYpNYuVsT+4mISNkp3Ei1Eujtxj+vDgPg9Z/2Y9G6UyIiUkYKN1Lt3NenOT7uzuyLT+X7bSeNLkdERGoYhRupdnw9XPh33+YAzFi5n1yL1eCKRESkJlG4kWppTO8wArxcOZaYwf82Hze6HBERqUEUbqRa8nB1Zlz/FgC8teoAWbkWgysSEZGaQuFGqq2RPRrT0NeduJQsvvgjxuhyRESkhjA03Kxdu5Zhw4bRsGFDTCYTixcvvmT7b7/9loEDBxIYGIiPjw+RkZGsWLGiaoqVKufm7MRjA1oBMHvNIdKy8wyuSEREagJDw016ejrh4eHMmjWrVO3Xrl3LwIEDWbZsGVFRUfTv359hw4axdevWSq5UjPL3ziE0C/AkMT2Hj9cdMbocERGpAUy2ajINrMlkYtGiRQwfPrxMx7Vv354RI0YwZcqUUrVPSUnB19eX5ORkfHx8ylGpVLXvt53k4Xlb8XZzZu0T/anr6Wp0SSIiUsXK8vu7Rve5sVqtpKam4u/vX2Kb7OxsUlJSCr2kZrm+YwPaNvAhNTuPOWsPGV2OiIhUczU63Lz22mukpaVx2223ldhm+vTp+Pr62l+hoaFVWKFUBLPZxOOD8/vefLb+KPEpWQZXJCIi1VmNDTdfffUV06ZNY8GCBdSvX7/EdpMmTSI5Odn+io2NrcIqpaL0b12fLk3qkpVr5Z1fDhpdjoiIVGM1Mtx8/fXX3HvvvSxYsIABAwZcsq2bmxs+Pj6FXlLzmEwmHh/cGoCvNx0jNjHD4IpERKS6qnHhZt68eYwZM4Z58+Zx/fXXG12OVKGezerRp2UAuRYbM38+YHQ5IiJSTRkabtLS0oiOjiY6OhqAI0eOEB0dzbFjx4D8R0qjR4+2t//qq68YPXo0r7/+Oj169CAuLo64uDiSk5ONKF8MMHFQ/t2bRVuPcyA+1eBqRESkOjI03GzevJmIiAgiIiIAmDBhAhEREfZh3adOnbIHHYD333+fvLw8xo0bR4MGDeyvRx991JD6peqFh/oxuH0QVhu89tM+o8sREZFqqNrMc1NVNM9Nzbc/PpXBM9dis8HkG9rxr6ubGl2SiIhUslozz43UTq2CvHnyujYAPL90N8t2nDK4IhERqU4UbqRGuu+aZoyObILNBo/Nj2bT0USjSxIRkWpC4UZqJJPJxNRh7RnYLoicPCtj527m0Ok0o8sSEZFqQOFGaiwns4m3bo8gorEfSRm53P3xRhJSNXuxiEhtp3AjNVodVyc+HN2VsHoeHD+Xyb8+3Ux6dp7RZYmIiIEUbqTGq+flxqdjuuPv6cqOE8k89NUW8ixWo8sSERGDKNyIQwgL8OSju7vi7mJm9b7TTP5uJ7VslgMRETlP4UYcRkTjurx1ewRmE8zbGMus1VpgU0SkNlK4EYcyqH0wz9zYHoDXftrPN1HHDa5IRESqmsKNOJzRkWH8u28zAP7zzXbWHThjcEUiIlKVFG7EIf1ncBuGhTckz2rj/i+iOJigOXBERGoLhRtxSGazidduvYruTf1Jy85j/PxocjWCSkSkVlC4EYfl5uzEW7dH4FvHhR0nknn7F3UwFhGpDRRuxKEF+7rz/PAOAMxafZCtx84ZXJGIiFQ2hRtxeMPCG3JjeEMsVhsTFmwjI0czGIuIODKFG6kVnrupA8E+7hw5k870ZXuNLkdERCqRwo3UCr4eLrx2azgAn/8Rw5p9CQZXJCIilUXhRmqNq1sGcE+vMACeWLidc+k5xhYkIiKVQuFGapX/XNeG5oGeJKRm8/RirT8lIuKIFG6kVqnj6sQbIzrhbDaxdMcpvos+aXRJIiJSwRRupNa5qpEfD/+tJQCTv9vJyaRMgysSEZGKpHAjtdK4/s0JD/UjNSuPxxduw2rV4ykREUehcCO1krOTmTduC8fdxczvB8/y6fqjRpckIiIVROFGaq1mgV48NbQtAC8v36vHUyIiDkLhRmq1O3s2oXuYP9l5Vmas3G90OSIiUgEUbqRWM5lMPDm0DQDfbDnO3rgUgysSEZErVa5wExsby/Hjx+3vN27cyGOPPcb7779fYYWJVJXOjesytGMwNhu8/KOWZhARqenKFW5GjhzJ6tWrAYiLi2PgwIFs3LiRp556imeffbZCCxSpCo8PboOz2cTqfafZcOis0eWIiMgVKFe42blzJ927dwdgwYIFdOjQgfXr1/Pll1/y6aefVmR9IlWiaYAnd3RvDMBLP+7RzMUiIjVYucJNbm4ubm5uAPz888/ceOONALRp04ZTp05VXHUiVeiRa1vi6erEtuPJLN2h61hEpKYqV7hp3749c+bM4bfffmPlypVcd911AJw8eZJ69epVaIEiVSXQ242x1zQD4NUV+8jJsxpckYiIlEe5ws3LL7/Me++9R79+/bjjjjsIDw8HYMmSJfbHVSI10dg+zQjwciPmbAbzNh4zuhwRESkHk62cnQssFgspKSnUrVvXvu3o0aN4eHhQv379CiuwoqWkpODr60tycjI+Pj5GlyPV0Bd/xPD04p34e7ry6+P98HZ3MbokEZFaryy/v8t15yYzM5Ps7Gx7sImJiWHmzJns27evWgcbkdIY0S2UZgGeJKbn8P7aw0aXIyIiZVSucHPTTTcxd+5cAJKSkujRowevv/46w4cP5913363QAkWqmouTmSeuaw3Ah78dISEly+CKRESkLMoVbrZs2UKfPn0AWLhwIUFBQcTExDB37lzeeuutCi1QxAiD2wfTubEfmbkW3vj5gNHliIhIGZQr3GRkZODt7Q3ATz/9xN///nfMZjM9e/YkJiamQgsUMYLJZGLS+UU1F2yO5WBCmsEViYhIaZUr3LRo0YLFixcTGxvLihUrGDRoEAAJCQll6qS7du1ahg0bRsOGDTGZTCxevPiyx6xZs4bOnTvj5uZGixYtNGmgVJpuYf4MbBeExWpj4v+2kZ1nMbokEREphXKFmylTpjBx4kTCwsLo3r07kZGRQP5dnIiIiFKfJz09nfDwcGbNmlWq9keOHOH666+nf//+REdH89hjj3HvvfeyYsWK8nwNkcuackM7fNydiY5N4pklu40uR0RESqHcQ8Hj4uI4deoU4eHhmM35GWnjxo34+PjQpk2bshdiMrFo0SKGDx9eYpv//Oc/LF26lJ07d9q33X777SQlJbF8+fJSfY6GgktZrdmXwJhPN2GzwYs3d2Rkj8ZGlyQiUutU+lBwgODgYCIiIjh58qR9hfDu3buXK9iU1oYNGxgwYEChbYMHD2bDhg0lHpOdnU1KSkqhl0hZ9Gtdn4mD8kdPTV2yky3HzhlckYiIXEq5wo3VauXZZ5/F19eXJk2a0KRJE/z8/HjuueewWitvyvq4uDiCgoIKbQsKCiIlJYXMzMxij5k+fTq+vr72V2hoaKXVJ47rwX7NGdIhmFyLjQe+iCIhVcPDRUSqq3KFm6eeeop33nmHl156ia1bt7J161ZefPFF3n77bSZPnlzRNV6RSZMmkZycbH/FxsYaXZLUQCaTiVdvDadlfS/iU7IZ9+UWrT0lIlJNOZfnoM8++4wPP/zQvho4wFVXXUVISAgPPvggL7zwQoUVWFBwcDDx8fGFtsXHx+Pj40OdOnWKPcbNzc2+grnIlfByc+a9u7pw0zu/s+noOZ5fuptnb+pgdFkiIvIX5bpzk5iYWGzfmjZt2pCYmHjFRZUkMjKSVatWFdq2cuVK+2gtkcrWLNCLmbd3AmDuhhj+t1l3AkVEqptyhZvw8HDeeeedItvfeecdrrrqqlKfJy0tjejoaKKjo4H8od7R0dEcO5a/GvOkSZMYPXq0vf3999/P4cOHeeKJJ9i7dy+zZ89mwYIFjB8/vjxfQ6Rcrm0bxGMDWgLw1OKd7DmlTuoiItVJuYaC//rrr1x//fU0btzYftdkw4YNxMbGsmzZMvvSDJezZs0a+vfvX2T73Xffzaeffso999zD0aNHWbNmTaFjxo8fz+7du2nUqBGTJ0/mnnvuKXXtGgouFcFqtXHv3M38sjeBDiE+LHqwNy5O5R58KCIil1GW39/lnufm5MmTzJo1i7179wLQtm1b7rvvPp5//nnef//98pyySijcSEVJSMli4BtrSc7M5f8GtuLha1saXZKIiMOqknBTnG3bttG5c2csluo7Tb3CjVSkxVtP8Nj8aFycTHz/8NW0CdY1JSJSGapkEj8RgZs6NWRA2yByLfnrT+VaNDxcRMRoCjciV8BkMvHizR3wrePCzhMpvL/2sNEliYjUego3Ileovo87z9zYDoCZP+9nX1yqwRWJiNRuZZrE7+9///sl9yclJV1JLSI11vBOISzdfoqf9yQw8X/bWPRgL5w1ekpExBBlCje+vr6X3V9wXhqR2iL/8VRHNh75lR0nknlv7WHG9W9hdFkiIrVShY6Wqgk0Wkoq07dbjjNhwTZcncwsf6wPzQK9jC5JRMQhaLSUiEFujgihX+tAcixWXl6+1+hyRERqJYUbkQpkMpl4amhbzCZYsSuejUcqb601EREpnsKNSAVrGeTNiG6NAXhh2R5q2ZNfERHDKdyIVILxA1vi4erEttgkfth+yuhyRERqFYUbkUpQ39udf1/THIBXVuwlO6/6LkkiIuJoFG5EKsnYa5pS39uN2MRMPt8QY3Q5IiK1hsKNSCXxcHXm/wa1AuDtXw6SnJFrcEUiIrWDwo1IJfpHl1BaB3mTnJnLO6sPGF2OiEitoHAjUomczCYmDW0DwGfrY4hNzDC4IhERx6dwI1LJ+rYK5OoWAeRYrExYEE1WrjoXi4hUJoUbkUpmMpl45sb2eLs7s+noOf7vf9uwWjX3jYhIZVG4EakCLep78d5dXXBxMrF0+ymm/7jH6JJERByWwo1IFenVPIBX/xEOwAe/HeHT348YXJGIiGNSuBGpQsMjQnh8cGsApv2wmxW74gyuSETE8SjciFSxB/s1547ujbHZ4JF5W9lxPNnokkREHIrCjUgVM5lMPHdTe/q3DiQ7z6r+NyIiFUzhRsQAzk5mnr+5I85mE+sPnSU6NsnokkREHIbCjYhBQvzqcFOnEADeXXPQ4GpERByHwo2Ige7v2wyAFbviOZiQanA1IiKOQeFGxEAtg7wZ1C4IgDm/Hja4GhERx6BwI2KwB/o1B2Dx1hOcSMo0uBoRkZpP4UbEYBGN6xLZrB55VhsfrNXdGxGRK6VwI1INPNg//+7N15uOkZieY3A1IiI1m8KNSDVwdYsAOoT4kJVr1bIMIiJXSOFGpBowmUw82K8FAJ+sP0rM2XSDKxIRqbkUbkSqicHtgwlv5EtqVh5jPtlEUoYeT4mIlIfCjUg14WQ28cHorjT0defwmXTumxtFdp7F6LJERGochRuRaqS+jzufjOmOt5szG48m8vj/tmO12owuS0SkRlG4EalmWgd7M+euLjibTSzZdpLXV+4zuiQRkRqlWoSbWbNmERYWhru7Oz169GDjxo2XbD9z5kxat25NnTp1CA0NZfz48WRlZVVRtSKVr3eLAKb/vSMAs1Yf4tf9pw2uSESk5jA83MyfP58JEyYwdepUtmzZQnh4OIMHDyYhIaHY9l999RVPPvkkU6dOZc+ePXz00UfMnz+f//73v1VcuUjlurVrKPf0CgPguR92k2uxGluQiEgNYXi4mTFjBmPHjmXMmDG0a9eOOXPm4OHhwccff1xs+/Xr19O7d29GjhxJWFgYgwYN4o477rjs3R6Rmmj8wFb4e7pyMCGNL/6IMbocEZEawdBwk5OTQ1RUFAMGDLBvM5vNDBgwgA0bNhR7TK9evYiKirKHmcOHD7Ns2TKGDh1abPvs7GxSUlIKvURqCt86Lkwc1BqAN1bu1+zFIiKlYGi4OXPmDBaLhaCgoELbg4KCiIuLK/aYkSNH8uyzz3L11Vfj4uJC8+bN6devX4mPpaZPn46vr6/9FRoaWuHfQ6QyjegWStsGPqRk5fHGyv327St3x3PTO+t479dDBlYnIlL9GP5YqqzWrFnDiy++yOzZs9myZQvffvstS5cu5bnnniu2/aRJk0hOTra/YmNjq7hikSvjZDYx5YZ2AHz5ZwzrD53h4XlbGTt3M9uOJ/P6T/s5m5ZtcJUiItWHs5EfHhAQgJOTE/Hx8YW2x8fHExwcXOwxkydP5q677uLee+8FoGPHjqSnp3Pffffx1FNPYTYXzmtubm64ublVzhcQqSKRzesxpEMwP+6MY+QHfwJgNkFdD1fOpucwf3OsffkGEZHaztA7N66urnTp0oVVq1bZt1mtVlatWkVkZGSxx2RkZBQJME5OTgDYbJrsTBzXf4e2xdU5/9pvE+zN4nG9mTS0LQBf/nEMiyb7ExEBDL5zAzBhwgTuvvtuunbtSvfu3Zk5cybp6emMGTMGgNGjRxMSEsL06dMBGDZsGDNmzCAiIoIePXpw8OBBJk+ezLBhw+whR8QRhfp78Pk/uxNzNoPhESG4OptpFeTNC0t3cyIpk1V74hnUvvg7niIitYnh4WbEiBGcPn2aKVOmEBcXR6dOnVi+fLm9k/GxY8cK3al5+umnMZlMPP3005w4cYLAwECGDRvGCy+8YNRXEKkyPZrVo0ezevb37i5OjOjWmDm/HmLuhhiFGxERwGSrZc9yUlJS8PX1JTk5GR8fH6PLEblisYkZ9H11NVYb/DyhLy3qexldkohIhSvL7+8aN1pKRAoL9ffg2rb5dzo10Z+IiMKNiEMYHdkEgIVRx0nNyjW4GhERYynciDiA3s0DaB7oSVp2HrNWa1I/EandFG5EHIDZbGLSkPxh4R+tO8zh02kVcl6L1cbojzcy+uONWDXUXERqCIUbEQdxbdv69G8dSK7FxrTvd9vnfUrOzOX7bSc5U45ZjPecSmHt/tOs3X+a/QmpFV2yiEilMHwouIhUDJPJxJRh7fn94Fp+3X+an/ck4OZs5omF24lLycLV2czwTg25q2cYLYO8cHe5/LxQ6w+dsf+8+eg52gRrhKGIVH8KNyIOpGmAJ/f2acrsNYeYMD+a1Ow8ALzcnEnLzmPB5uMs2HwcAB93Z7qF+TNjRCd867gUe74Nh87af958NJE7ezap/C8hInKF9FhKxME89LcWNPB1twebuyObsPGpa/nmgV5c37EBbueXcEjJymPV3gSeWLit2KVLci1WNh5JtL/fHHMOyF/mJP38uUVEqiPduRFxMB6uzrx9RwQf/HaYO3s2oU/LQAC6NKlLlyZ1sdlsJGfmsv14Mvd+tpkVu+L5+PejXN+xAc/+sIsdJ5L5YHRXMnIspOdY8HZ3Jj07j+PnMolPyeLjdUf44LfDfH1fJN2b+pdYxye/H8HV2cyoHpe/2zPjp31sOnqOT8Z0K9XjMhGRS1G4EXFAXcP86RpWfPAwmUz4ebhyTatAnr6hLVO+28X0ZXuYuXK//W7PU4t20q9Vfijq3TyAY4kZ7D6VwvKdcXzy+1GsNvgm6niJ4eZEUibTvt8NQKdQP9o39C2xVpvNxofrjpCRY2HjkUSuOf+5IiLlpcdSIrXYXT2bcH3HBuRZbaRm5xEe6oenqxNRMed4f+1hACKb16NrWF0AXlm+lxyLFYBf95/GZrNx9Ew6M1buJ6XA5IG7TiTbf5695uK8O4npOSSkZhWq4XRqNhk5FgD2xWlElohcOd25EanFTCYTL93SkQAvV1rU92JkjyZ8+Nthpv+4134Xp1fzetT1dGXuhhjSz4cQgLiULPbGpTLlu51sOnqOxPRsnh/eEYDdp1Ls7ZbtOMXh02k0qefJ9W/9RmauhQ1PXksd1/zHT0fOpNvb7om7eJyISHnpzo1ILeft7sK0mzpwV2QYTmYTY3o3tS++GeDlRov6XnRtUtfevrG/B33PPzqatfogm47mdzSevymWk0mZQP78OACuTmZsNvjgtyOcTMrkVHIWSRm5HCgwZ87RsxfDje7ciEhFULgRkUJcnc28eHNHPFyd+EeXRphMJhr61SHErw4A/7q6Kde2rQ/AD9tP2Y/Ltdh49/wjqAt3bu7pHQbAxiNnC4WYA/EXZ1A+cibj4vaENPLOP/YSESkvhRsRKaJ7U3+2TR3Ek0Pa2LdN/3tHHurfgtu7h9KvVf1C7Z+4rjWQf/dmf3wqsYn5d3BujggB4OjZjEKB5kDCxZ+PFngslZNnLRSCRETKQ+FGRIrl4lT4r4drWgUycXBr3JydaFzPg2aBngB0DPHlgb7N6dHUnxyLlQkLogEI8atDm2BvvN2csVhtrN6XYD/Xgfiij6XMpvz3e/VoSkSukMKNiJTLiK6hmEzwyLUtMZlMPDqgJQA7T+Q/kmrbwBuTyUSLoPz+O38cvjjb8YU7N1arzR5uLgwrL9jvxmaz8e2W46zcHV/5X0hEHIZGS4lIudx3TTPuimyCh2v+XyORzerRPcyfjUfzZzVu1yB/HaqW9b3YeiyJXMvFWZBjz2WQmWMhKTOHrFwrTmYTg9oF88fhRKJjk/j09yO8s/ogzQO9+PNIIi5OJrZOGYSXW+G/srJyLZxNz7H3BxIRAd25EZFyMplM9mBz4f2FuzcAbe3hxrvQcc5mEzYbbDqayBd/xAAQWrcOPZvVA2DL+Tl2zqTl8Of55R9yLTb7CKyCRn+8kd4v/cLBAqOvjp/L4IEvooiKSSzSXkRqB4UbEakwvZrXY0iHYIJ93O1hpeX5x1KQPzQ8orEfkB9MZq3OH13VrqEPrYO98XF3Jj3Hwsnk/In+rm1zsePyhYkBj55J59f9p0lIybKvfbUw6oS93eP/286PO+O45d0NlfdFRaRa02MpEakwJpOJ2aM6238GaBl08c5N43oetKjvZZ8bp7G/B3d0b8zt3UJxMpvoGubPL3vzOx73aOrPR/d0Y8bK/by16gA7T6bwy954/vnpZgDqebraz5uVe3FywZ0nL86OLCK1k8KNiFSoC6Hmgoa+7ni6OpGeYyGsngedQv2YtzEWVycz8//dkwa+F/vLdG96MdxcWGOqfcP8x1tbjp0rtEr52fQc+88XJg+E/NXMRaR2U7gRkUqVP2LKm22xSYTV8+TmiEY4mc1c0zKA+j7uhdoWXIjz6hYBwMVwc/h0/qiqYB93cixWEguEm592x9P31dW8dXtEoY7LIlI7qc+NiFS6bueXb+jU2A9XZzP/6NKoSLCB/DlzOob4EtHYjw4h+SuJ/3Uk1LSb2tMp1K/IsTFnM3h3zSEs1ovhxmZT0BGpjRRuRKTSPX5da5Y+cjXXd2xwyXYuTma+f/hqFj3YG6fzs/qZTCbu6B5KHRcnZo/qzOD2wbSs71Xs8RceaV2QkpXHzhPJ3PLuen47cLpivoyIVHsKNyJS6dycnWjf0LdIf5zSevHmjmydMpCh58NRwU7KBeX8pb9NYnoOt7//B1Ex53j06+hyfbaI1DwKNyJS7ZlMJtxdnOzvC965GdIhmFZBXvyjS6Mix30TdZy07DwgP+icSMpk3sZjjHhvA0kZOUXai4hjUIdiEalxWhQIN48NaEXrYG9iEzNYGHW8ULtFW08Uer946wleXbEPgAWbY7nvmuaVX6yIVDnduRGRGsfTzZmH/9aCEV1DaXV+ksBQfw+6nu+4fMGJ80PEW59/jPXmqgP2fZ+tj+HjdUdK/Ayr1UZmjqXE/SJSfSnciEiN9H+DWvPyP64q1I/nX1c3LbbtsPD8vjo5eRf75JxIyuTZH3aTkJpl35acmWsfbXX3JxvpOX0VSRk5fPXnMV5bsQ+rVaOvRGoChRsRcRhDOjZg17TBjO1zMeT4ebgQ2TygxGOSM3IBmPLdTsKn/cTQN38jM8fCbwfOkJyZy6/7T/PfRTt4Z/VB5m+OLXSszWYrNDuyiFQPCjci4lA83Zzx93Szvw9v5Eeof8mrhidl5oebtfvzh4rvi0/l94Nn7PvPpl3seDxv47FCxz7wxRa6Pf8zZ9KyK6R2EakYCjci4nAGtguieaAn3Zv68+iAlgR6uZXY9tz5mY4LLuewtsCcOLtOXlyN/GTSxUdYAMt3xZGancfS7acqqnQRqQAaLSUiDqdFfS9W/V+/UrVNyswl12IlNSvPvu3CXRyAXQUW4kxMz8ZitZGdZyE28eJ6Vu4u+neiSHWicCMitc6IrqH2/jNbj53j3TWHCu0/ejbD/vPeuFT7z1YbnE3L5o4P/uDQ+bWuRKT60T83RKRWuLD0w5jeYbz8j6u4O7IJAPM2xnLkTOmDSkJqdpFgk5KZV0JrETFCtQg3s2bNIiwsDHd3d3r06MHGjRsv2T4pKYlx48bRoEED3NzcaNWqFcuWLauiakWkJpp+S0dmj+rMf65rA0BdT9dyned0MZ2HU7Jyr6g2EalYhj+Wmj9/PhMmTGDOnDn06NGDmTNnMnjwYPbt20f9+vWLtM/JyWHgwIHUr1+fhQsXEhISQkxMDH5+flVfvIjUGD7uLva1qQD86rgUaRPiV8c+8R+A2ZT/KKqg0ynFhJtMhRuR6sTwOzczZsxg7NixjBkzhnbt2jFnzhw8PDz4+OOPi23/8ccfk5iYyOLFi+nduzdhYWH07duX8PDwKq5cRGoyP4+id24CvAuPqhrVo4n9Zxen/MkCYxKLPsJKPh9uDiak8tBXW9gfn1qkjYhUHUPDTU5ODlFRUQwYMMC+zWw2M2DAADZs2FDsMUuWLCEyMpJx48YRFBREhw4dePHFF7FYip9IKzs7m5SUlEIvERFfj6J3blKzcnlqaFsARkc2YeKg1ozpHcbUYe24OzIMgMPFdCROOT/S6vb3/+CH7ae4/4uoyitcRC7L0MdSZ86cwWKxEBQUVGh7UFAQe/fuLfaYw4cP88svvzBq1CiWLVvGwYMHefDBB8nNzWXq1KlF2k+fPp1p06ZVSv0iUnMV91jKarVxb5+mdAjxpWMjX7zcnJk6rD0An/yevw5VceHml70JfLD2MGfOT/hXsM3nf8RwKimTJ8739RGRymf4Y6myslqt1K9fn/fff58uXbowYsQInnrqKebMmVNs+0mTJpGcnGx/xcbGFttORGqXIB93+88TB7XC3cXMCzd3xGQyEdm8Hl5uhf/tF3j+kdXhM2nFnu+FZXvsPwecnzTQarUxefFOZq85xL44PaoSqSqG3rkJCAjAycmJ+Pj4Qtvj4+MJDg4u9pgGDRrg4uKCk5OTfVvbtm2Ji4sjJycHV9fCz9Hd3Nxwcyt5dlIRqZ0a+tXhrTsiCPB0pVeLAO7v2xxnp5L/vXdhluNcy+UXzwzwyv976FzGxVmPcy3WkpqLSAUz9M6Nq6srXbp0YdWqVfZtVquVVatWERkZWewxvXv35uDBg1itF/+i2L9/Pw0aNCgSbERELuXG8Ib0apG/qOalgg1cvHNTGvXOh5uE1Isjq7LzFG5Eqorhj6UmTJjABx98wGeffcaePXt44IEHSE9PZ8yYMQCMHj2aSZMm2ds/8MADJCYm8uijj7J//36WLl3Kiy++yLhx44z6CiJSC5Ql3FjOjx8/XSDcZORooj+RqmL4PDcjRozg9OnTTJkyhbi4ODp16sTy5cvtnYyPHTuG2Xwxg4WGhrJixQrGjx/PVVddRUhICI8++ij/+c9/jPoKIlIL/LUPDsCD/Zoz+y9LNwD8cTiRsCeX4u1+8ZhNRxI5fDqdu3o2wWw2VWqtIrWdyWazXf4BsgNJSUnB19eX5ORkfHx8jC5HRGqQsCeX2n8e1785jw9uU2hbacwa2ZnE9Gw+/v0oX9zbgxC/OhVdpohDKsvvb8Pv3IiI1BQL/h3J9uNJhIf6Ed7ID4A3b+/Eo19Hl/ocvx04zdeb8kdtfrzuCJNvaFcJlYrUbgo3IiKl1L2pP92b+hfadlOnEFbsimPZjrhSneNCsAHwLOZRl4hcOcM7FIuI1HQ+7kUnBLwgPNSvxH1vrTqgjsYilUDhRkTkCj02oBXhjXz5v4GtiuwLrXvpPjUfrD1SWWWJ1FoKNyIiVyjY153vHrqaO3s2KbIv1N/jksfui9d6dyIVTeFGRKSC1HF1KrKtnuelJxf1cFW/G5GKpnAjIlJB3JyL/pXaq3kAdT1caBPszcL7I+napC5tgr3t+zVzsUjF0z8ZREQqiMl0cXK+f/ZuyqiejWke6MWWyQPt+xY+0IusXAttJi8H4HRqFlarTRP7iVQg3bkREalAY/s0pV/rQP47tA3NA72AwqEHwN3Fia/G9gBgS0wSEc+t5LUV+4o937n0HHadTK7cokUcjO7ciIhUoKeuL92kfHU98vvi5Fis5GRaeWf1QSYObl2k3d9eX8O5jFy+G9f7ksPKReQi3bkRETGAn0fJc+MUXBXnXEYukD+zsYiUjsKNiIgB/OoUHUW19dg5rn/rN5pOWsbE/20rFHLqnB9VlZNnpZYtCShSZnosJSJiAHcXM65OZnIsF0dL3Tx7vf3nhVHHuavAvDl1XJw4m5ZNv9fWkJqVx8gejXnx5o5VWrNITaE7NyIiBjCZTPhe4tEUwE2zfrf/HHsugy7P/0xqVv5yDV/9eYxci4aRixRH4UZExCB+dS4dbgp6d82hItsycy0VWY6Iw1C4ERExSICX2xUdn5VTNNzsOpnMvrhU9senXtG5RWoy9bkRETHIxMGt+erPY3QI8WHa97vLfPxf79ysP3SGkR/8aX9/Y3hD3roj4orrFKlpdOdGRMQgXZrU5fXbwrmnVxj+Bdag8nIr3b87b52zgYMJafb330SdKLR/ybaTfPjbYXK0xIPUMgo3IiIGM5lMtArysr8v+POgdkElHpeQms3QN39jw6GzWKw2vtlyvEib55fu4appKwqFIBFHp3AjIlINtA66uJimU4F1pno1r3fJ43IsVu744A/u+ujPEttk5VoZMONXpi/bc+WFitQACjciItVAz2YXQ0ye9eIkfb1bBJTq+PWHzl62zXtrD5e4z2rVxIDiOBRuRESqgUHtgxnYLogBbeszomsoAME+7rQM8sa5AlcMz8jJw2az8f22k2w+mgjAoq3HCZ/2E+sPnqmwzxExkslWy+bxTklJwdfXl+TkZHx8fIwuR0SkCIvVxsrdcXRuXJf6Pu4s2XaSR+ZtrZBzD+kQTJ+Wgfx30Q78PV3ZMnkgYU8uBcDN2cy+54dUyOeIVLSy/P7WUHARkWrGyWziug4N7O+bBXgW2t+2gQ/XtAygbQMfHpsfXaZz/7gzjh93xgGQmJ5DalaufV/2FY6qyr8rBJ6lHO0lUll0BYqIVHNtgi92Nm4e6Mn8f/fEx92FjJw8gnzciE/JBqBHU3/+PJJYpnMPfeu3CqnRYrXRbsoKAPY/PwRXZ/V6EOPo6hMRqeacncw8Prg1bYK9WfDvSHzc85dt8HB15rcn/mZvZypH15zYxMwKqTEtO8/+85m07Ao5p0h5KdyIiNQA4/q3YPlj11DvL0s2FLxDYrNBz2b+V/Q5yRm55Rs5VeCQ+7+IIiEl64rqELkSCjciIg7CBrw7qgvdw8ofcMKf/Yl/fbapzMdZC4xN2X48macX7yTXYi3Up0ekqijciIg4ChvU9XRl3n09mXJDO0L86pTrNKv3neauj/4kObP0wcTyl4G38SlZDJ65lo7P/ERiek656hApL4UbEREHYTv/bMjJbOKfVzflw7u7lvtcvx04w7C31xX7iOromXQ+/yOGPMvF0VWWv7RLzcrj8Ol0ADaUYoJBkYqkcCMi4qDaNvDhq7E9yn38scQMBsz4leTMXO766E8+/yMGm83G4Jlrmbx4J7PXHMJms7HjeHKhDsUAh8+k23/+610dkcqmoeAiIg7sSnPF4TPphE/7Cci/mzN58U77vkVbTxDs684TC7fTqG7Jj8Cqcq7YuRuOcvxcJpOGtMFUnuFj4hB050ZExEEUlyEKPi66v2/zCv28I2fSeWLhdgCOnyt5SLm1gsJNZo7lsv13pny3i/fXHmbHieQK+UypmRRuREQcRHERouAjoSeHtGHntMFF2vy7b7NKrAr+t/k4SRklhxKL1cbvB88UebRltdoK3fXp9sLPdH5uJedK0UE5LSvvsm3EcSnciIjUcC3qewFwY3jDIvua+HsUeu/l5kxYvcLb7ujWuPKKI3/F8ns/22x/f+RMOrkFOiO/t/YQoz78kzGfbLRvy8q10P/1Ndz/RZR924XwU5q7MurlU7upz42ISA33zf292HY8id4tAorsaxboxSdjuhFYYPK/xeN689TinSzdfgoAD1cn+76mAZ4cKdAZuKJsjjkHwE+74rjv8yiGd2rIzNsjiIo5xyvL9wGw6eg5Nhw6y/FzGTx+/nFXzNmMIufaFpvENa0CL/l56sNcVFRMIh6uzrRt4PiLRivciIjUcL4eLpf8Zd+/df1C7/08XHnr9gj6tgqka5P8lcdfuLkDnq7ODI8IAaDni6uIq+BZhm02G3M3xACwOPokM2+P4JZ31xdqc8cHfxQ5Likjh6cLdGR+feV+Hr62ZYXVlZGTx/bjyXQL88fJXP5OyN9Fn2D5zjhevy0cD9fq9es1ITWLW97dAMDRl643uJrKVy0eS82aNYuwsDDc3d3p0aMHGzduvPxBwNdff43JZGL48OGVW6CIiINxMpu4rWsozQLzH2mN6tHEHmyACg82AI9+Hc26g2fs70s7iqrTsyv54fxdpgvWHzpTQuvz5y7Dg6l/frqJ29//gzm/Hir1McV59OtoftwZx4e/Hbmi81SGU0m1azkMw8PN/PnzmTBhAlOnTmXLli2Eh4czePBgEhISLnnc0aNHmThxIn369KmiSkVE5Eos2Xay0PvMXEu5zzXygz+JOZvOl3/GkFXMecryWOqPw/krqX/157Fy11NQRc7InJGTV2IInPi/bfzfgm2lOo+5lg2LNzzczJgxg7FjxzJmzBjatWvHnDlz8PDw4OOPPy7xGIvFwqhRo5g2bRrNmlVuL38REakcxfWnKYu+r67hqUU7eXPVAaDwnaDydLnJsVjZfTKl2DCRk2flp11xrD94hujYpFKf02q1MenbHTz+v23cOmc9a/YV/of7oq3HuW7mWmLOFu3ntD8+lXZTVvDo19FF9p1Lz2Fh1HG+2XK8VKPHCmabK513aPvxJPbFpRba9tcZqo1maLjJyckhKiqKAQMG2LeZzWYGDBjAhg0bSjzu2WefpX79+vzrX/+67GdkZ2eTkpJS6CUiIsYb8uZvFXKedQfyH1EV/P2anWvhpR/3Mn/TMWw2GyeTMsnMuXiH59UVe/nPwu2FftGfTs1m6Fu/8fHvRwudf+n2U9z+/gbu+zyKkR/+yfBZvxcZtl6SNfsTmLfxGP+LOs6mo+e455PCi5KOn7+NvXGphfoUXfDhb4eBone88r+rrdifC9p+PInTqdnFHFv4/eajifR9dTWr9+YHr3FfbuHBL6OKHAf5/Z9ufOd3Bs9cy5p9CUTFJHLodBrtpy7n1RV7iz3GCIb2eDpz5gwWi4WgoKBC24OCgti7t/g/pHXr1vHRRx8RHR1dqs+YPn0606ZNu9JSRUSkmrrQB7jgL/n7Pr/4y3nKd7vIzssfen70pes5mZTJrNX5/WtG9ig6DP65H3YzpEMw03/cS3gjX55fuqdIm6Nn0vFyc6axvwfmS3RCPnqm6N2p06nZTPluJ/f0CrNvyygQvHItVlycLn3v4a9xJj4li63HkhjULgiz2cSWY+f4++z8ztp/7UCcH+hM5FmsWG1w10cbycy1MObTTWydPJClO/L7NyWm53AyKZNmgZ72DtLxKRfD0oWgdl37YLJyrcxafYhHr23FL3vj6d60Hv6erpf8DpWpenXnvozU1FTuuusuPvjgAwICig55LM6kSZOYMGGC/X1KSgqhoaGVVaKIiEPw93Qt0ndkWHhDGvq507NZPbbHJvPGz/sNqq6wC8ssbDk/3PyvLgQbgHs/28zPe+Lt72+a9Xuxx/R9dTW5FhvfF3PXBOCGt9cB0K91IM5mEz/vufi46dP1R/m/Qa3wdnfh5eVF/6H+8Lwt/HE4kR93xhXZd/xcBn977Vdu6dKoSL+h2MQM/vXZJsb2aUbz83MbQf737/vqL2Tl5n/Ph//Wgrd/OVjouEOn0+zvL9y5GTDjV85l5Bbq+1Rw0seP1h22h8CDLwzBuYTAVbDz9i3vrmfHiWRa1Pfi5wl9i21fFQwNNwEBATg5OREfH19oe3x8PMHBwUXaHzp0iKNHjzJs2DD7Nqs1/3+ms7Mz+/bto3nzwtOLu7m54ebmhoiIlN5XY3vw5s8H6NjI1z4Pzdt3RNj3bytDv5PKdigh/xf3iPeLDiP/q4LB5lJyLaXrQ7Jm3+lit09dsosZt3UqFKwuuNCBuaComHOMnx+Nu4uZHIuVeRuPcWuXRoXaTPluJ/vj03h84XYCvC7eFbl1znp7sAEKBRuAPq+sLvTearNhsdo4Wkyfpx8KhLkLwQag3ZQVPD64NR0b+RY5Zn2BVd8vTLB4MCGtSLuqZLJV5YpmxejRowfdu3fn7bffBvLDSuPGjXnooYd48sknC7XNysri4MHC/9OefvppUlNTefPNN2nVqhWurpe+DZaSkoKvry/Jycn4+Dj+REYiIlfCarXx30U76NjIl1E9mti3z91wlCnf7SrUtk2wN3v/0tFUyq9DiA87T+T3Ex3RNZT5m2Mr5Lz/6NKIhVHHy3VsqH8dYhNLXkesoIqeT6csv78Nfyw1YcIE7r77brp27Ur37t2ZOXMm6enpjBkzBoDRo0cTEhLC9OnTcXd3p0OHDoWO9/PzAyiyXURErpzZbOKlW64qsn1Et1A2Hkmkb6tA+2zCLYMuhptHrm3JW+dHMd13TTPeX3u46op2EBeCDVBhwQYod7ABSh1sjGZ4uBkxYgSnT59mypQpxMXF0alTJ5YvX27vZHzs2DHMZsNHrIuISAFuzk68M7IzAKeSs0jOzC20jMM/e4exfOcpWtT34onBre3hplmgJ4dPV/zyDiIFGf5YqqrpsZSISOV4Y+V++5wzf30kEfbkUgBu6dyIHIu1xI664jiMfCylWyIiIlIhxvQOI6yeBw/1b3HJdiO7l28V8vfv6lKu46T2UbgREZEK4efhyprH+zNxcOsS29jO/1fQpqcGlND6ok/HdKNLk7pXXKPUDgo3IiJStf7SGSLQ241fH+93yUP6ta5f7ab4l+pL4UZERCpd0wBPIH8iwOIiSpN6npc9h5uz02XbXDCgbf1StxXHo3AjIiKV7vuHr2bpI1fTr1VgoZl3e7eoZ/95xm3h9GzmX+I5fD1cePUfRYelF8/Ekod6l7NaqekUbkREpNJ5uTnTvqEvJpOpUJ+b2SMvdhL+e+dGfH1f5CXPc2vXUPY+d91lP89kgqsa+TFzRKdy1yw1l8KNiIhUqYJ3bnw9XMp8vLuLU6GlID65pxtf/KsHN1zVwL6tfcP8ocLDI0LY+9x1jB/QqvwFS41j+CR+IiJSu1yuW7DJRJFFI//qhqsakJlroVOoH62CvAG4umUAD/RL5pc9CYy9ppm9rbuLE6N6NrYv9FncoqClFfX0ALzdXWj19I/lOl6qhu7ciIhIlboqJH/xRdcSVpmef18kzQI8GdIhfwHlO3sWnRfHZDJxW9dQe7C5oH1DXx6+tiXuLoU7H1sLpKU3RnTijRHhZarZ39OVkT0aU8/LDRcnU5mOlaqnOzciIlKl6nq6svnpAdRxKX70U/em/vwysR8AsYkZNKpb54o/06XAMj5dm9TF082ZED8PbntvA5C//lWexUbM2XRW7U0A8heYbOLvQdSxc3wwuisu58OYyWRi57TBnE7Npv9ra0r8zL3PXUebycsvWddX9/Zg5Id/XuG3k79SuBERkSoX4OVWqnah/h4V8nl1PV2ZckM7XJxMeLrl/+q70C+nvrcb/x3aFshfBT0j14KX26V/PXq5OePl5sy/rm7KR+uOANA9zJ+NRxMB+HffZri7OPH1fT25/f0/Sj7RX24CvXxLR577YQ/3XdOMGSv3F9oX9fQAFm09wfNL95T6e9dWCjciIlIr/PPqpoXee7o5s2vaYPsdGchfBf1ywaagsX2a8dG6I3QK9ePVW6+i76trAJg4KH+W5p7N6vH88A6cS8/h9b+EFQDTX9LNiG6Nua1rKCaTiZsjQnjtp32M6d2UNsHeuLs44WQu+yOxEL86fH1fT04kZV46aFWgI9OHVsnnlEThRkREai3PMgSZ4gT7urNz2mDqnA8exS0WeWfPJgA0CfDkkXlbeXxwa15dsQ/I7zz9V6bzG0P9PXjz9ohC+7qFFT8P0Bf/6kGHEB+WbDtJY38POoT40vX5nwH43/2RNPSrQ3xKlr19o7p1OH4us9A5RnQNZf7m2GLPP+fOzsxec4jtx5OL7JtyQzue/WG3/f2BF4bYv4NRFG5ERESuQGnv9NwY3pAbwxsC2MONm/PFu0a+dS4/LL5DiC/fPNALgD+PnOW2rqGYTSb8PV0BGB0ZBkBKVm6RYzs3rkuflgGE1fOkfUMfnvx2R6H9Nmz8rU19fjnf5+iCnyf0pUV9Lwa2C2bVnnju+zyq0P5/Xt0UJ7OJ6T/uYf2T1xa6E2YUhRsREZEq9vDfWnAsMYNOoX78+5pmvLf2MFOHtSvVsRcWEL3UQqJervl9gnIsVgK98/s3mc0mPv9XD3ub7k39aVLPk+b/XQbk94M6nZpd5Fwt6nsB4GQ2Mah9MGP7NOWD3/L7Gf32RH8A7u4Vxt29wkpVf1Uw2WyXm03AsaSkpODr60tycjI+Pj5GlyMiIrWczWYjMT2HeqXsZF1a2XkWbDaKDIv/q+U7T/H99lO8fMtV/Hn4LP/6bLN9X5+WAYUC0QXn0nPwcHMq03pfV6osv78VbkRERMQu5mw6QT7ubIk5R6fGfni4Vo+HPGX5/V09KhYREZFq4cIK7b1aBBhcSfkZ3+tHREREpAIp3IiIiIhDUbgRERERh6JwIyIiIg5F4UZEREQcisKNiIiIOBSFGxEREXEoCjciIiLiUBRuRERExKEo3IiIiIhDUbgRERERh6JwIyIiIg5F4UZEREQcSq1bFdxmswH5S6eLiIhIzXDh9/aF3+OXUuvCTWpqKgChoaEGVyIiIiJllZqaiq+v7yXbmGyliUAOxGq1cvLkSby9vTGZTGU+vlu3bmzatKlSjilNu0u1Keu+lJQUQkNDiY2NxcfH57L1VbXy/FlX1bl1HVQdXQflb1PSfl0HFX/usp6jLO3L+/+5NPv/uq86Xwc2m43U1FQaNmyI2XzpXjW17s6N2WymUaNG5T7eycmpzP/DS3tMadpdqk159/n4+FS7ixjK92ddVefWdVB1dB2Uv01J+3UdVPy5y3qOsrQv7//n0uwvaV91vQ4ud8fmAnUoLqNx48ZV2jGlaXepNuXdV11VZs1Xem5dB1VH10H525S0X9dBxZ+7rOcoS/vy/n8uzf6aeC2URq17LCUXpaSk4OvrS3JycrVM6FI1dB0I6DqQfI5yHejOTS3m5ubG1KlTcXNzM7oUMZCuAwFdB5LPUa4D3bkRERERh6I7NyIiIuJQFG5ERETEoSjciIiIiENRuBERERGHonAjIiIiDkXhRooVFhbGVVddRadOnejfv7/R5YhBjhw5Qv/+/WnXrh0dO3YkPT3d6JLEAPv27aNTp072V506dVi8eLHRZYkB3njjDdq3b0+7du145JFHSrWIpRE0FFyKFRYWxs6dO/Hy8jK6FDFQ3759ef755+nTpw+JiYn4+Pjg7FzrVm2RAtLS0ggLCyMmJgZPT0+jy5EqdPr0aXr27MmuXbtwcXHhmmuu4bXXXiMyMtLo0orQ31IiUqwLf4H16dMHAH9/f4MrkupgyZIlXHvttQo2tVReXh5ZWVkA5ObmUr9+fYMrKp4eSzmgtWvXMmzYMBo2bIjJZCr29vGsWbMICwvD3d2dHj16sHHjxkL7TSYTffv2pVu3bnz55ZdVVLlUpCu9Dg4cOICXlxfDhg2jc+fOvPjii1VYvVSkivg74YIFCxYwYsSISq5YKsOVXgeBgYFMnDiRxo0b07BhQwYMGEDz5s2r8BuUnsKNA0pPTyc8PJxZs2YVu3/+/PlMmDCBqVOnsmXLFsLDwxk8eDAJCQn2NuvWrSMqKoolS5bw4osvsn379qoqXyrIlV4HeXl5/Pbbb8yePZsNGzawcuVKVq5cWZVfQSpIRfydAPnrDq1fv56hQ4dWRdlSwa70Ojh37hw//PADR48e5cSJE6xfv561a9dW5VcoPZs4NMC2aNGiQtu6d+9uGzdunP29xWKxNWzY0DZ9+vRizzFx4kTbJ598UolVSmUrz3Wwfv1626BBg+z7X3nlFdsrr7xSJfVK5bmSvxPmzp1rGzVqVFWUKZWsPNfBggULbA8++KB9/yuvvGJ7+eWXq6TestKdm1omJyeHqKgoBgwYYN9mNpsZMGAAGzZsAPLTfWpqKpDfefCXX36hffv2htQrlaM010G3bt1ISEjg3LlzWK1W1q5dS9u2bY0qWSpJaa6FC/RIynGV5joIDQ1l/fr1ZGVlYbFYWLNmDa1btzaq5EtSh+Ja5syZM1gsFoKCggptDwoKYu/evQDEx8dz8803A2CxWBg7dizdunWr8lql8pTmOnB2dubFF1/kmmuuwWazMWjQIG644QYjypVKVJprASA5OZmNGzfyzTffVHWJUgVKcx307NmToUOHEhERgdls5tprr+XGG280otzLUriRIpo1a8a2bduMLkOqgSFDhjBkyBCjy5BqwNfXl/j4eKPLEIO98MILvPDCC0aXcVl6LFXLBAQE4OTkVOQvqfj4eIKDgw2qSqqargO5QNeCgONdBwo3tYyrqytdunRh1apV9m1Wq5VVq1ZVy4mYpHLoOpALdC0ION51oMdSDigtLY2DBw/a3x85coTo6Gj8/f1p3LgxEyZM4O6776Zr1650796dmTNnkp6ezpgxYwysWiqargO5QNeCQC27DoweriUVb/Xq1TagyOvuu++2t3n77bdtjRs3trm6utq6d+9u++OPP4wrWCqFrgO5QNeC2Gy16zrQ2lIiIiLiUNTnRkRERByKwo2IiIg4FIUbERERcSgKNyIiIuJQFG5ERETEoSjciIiIiENRuBERERGHonAjIiIiDkXhRkSqxJo1azCZTCQlJV2yXVhYGDNnzqySmkrjnnvuYfjw4WU6prp9B5HaRuFGROzuueceTCYTJpMJV1dXWrRowbPPPkteXt4Vn7tXr16cOnUKX19fAD799FP8/PyKtNu0aRP33XffFX/epZQlfLz55pt8+umnlVqPiFQsLZwpIoVcd911fPLJJ2RnZ7Ns2TLGjRuHi4sLkyZNuqLzurq6EhwcfNl2gYGBV/Q5FcVisWAymexhTERqDt25EZFC3NzcCA4OpkmTJjzwwAMMGDCAJUuWAHDu3DlGjx5N3bp18fDwYMiQIRw4cMB+bExMDMOGDaNu3bp4enrSvn17li1bBhR+LLVmzRrGjBlDcnKy/U7RM888AxS+qzJy5EhGjBhRqL7c3FwCAgKYO3cuAFarlenTp9O0aVPq1KlDeHg4CxcuLPH79evXj5iYGMaPH2//bLh4J2nJkiW0a9cONzc3jh07VuSxVL9+/XjooYd46KGH8PX1JSAggMmTJ3OpZfqSkpK49957CQwMxMfHh7/97W9s27bNvn/btm30798fb29vfHx86NKlC5s3b77M/ykRKYnCjYhcUp06dcjJyQHyH1tt3ryZJUuWsGHDBmw2G0OHDiU3NxeAcePGkZ2dzdq1a9mxYwcvv/wyXl5eRc7Zq1cvZs6ciY+PD6dOneLUqVNMnDixSLtRo0bx/fffk5aWZt+2YsUKMjIyuPnmmwGYPn06c+fOZc6cOezatYvx48dz55138uuvvxb7fb799lsaNWrEs88+a//sCzIyMnj55Zf58MMP2bVrF/Xr1y/2HJ999hnOzs5s3LiRN998kxkzZvDhhx+W+Gd46623kpCQwI8//khUVBSdO3fm2muvJTEx0f49GzVqxKZNm4iKiuLJJ5/ExcWlxPOJyKXpsZSIFMtms7Fq1SpWrFjBww8/zIEDB1iyZAm///47vXr1AuDLL78kNDSUxYsXc+utt3Ls2DFuueUWOnbsCECzZs2KPberqyu+vr6YTKZLPqoaPHgwnp6eLFq0iLvuuguAr776ihtvvBFvb2+ys7N58cUX+fnnn4mMjLR/5rp163jvvffo27dvkXP6+/vj5OSEt7d3kc/Ozc1l9uzZhIeHX/LPJjQ0lDfeeAOTyUTr1q3ZsWMHb7zxBmPHji3Sdt26dWzcuJGEhATc3NwAeO2111i8eDELFy7kvvvu49ixYzz++OO0adMGgJYtW17y80Xk0nTnRkQK+eGHH/Dy8sLd3Z0hQ4YwYsQInnnmGfbs2YOzszM9evSwt61Xrx6tW7dmz549ADzyyCM8//zz9O7dm6lTp7J9+/YrqsXZ2ZnbbruNL7/8EoD09HS+++47Ro0aBcDBgwfJyMhg4MCBeHl52V9z587l0KFDZf48V1dXrrrqqsu269mzp/1xFkBkZCQHDhzAYrEUabtt2zbS0tKoV69eoRqPHDlir3HChAnce++9DBgwgJdeeqlctYvIRbpzIyKF9O/fn3fffRdXV1caNmyIs3Pp/5q49957GTx4MEuXLuWnn35i+vTpvP766zz88MPlrmfUqFH07duXhIQEVq5cSZ06dbjuuusA7I+rli5dSkhISKHjLtwlKYs6deoUCi0VIS0tjQYNGrBmzZoi+y6MFnvmmWcYOXIkS5cu5ccff2Tq1Kl8/fXX9kdvIlI2CjciUoinpyctWrQosr1t27bk5eXx559/2h9LnT17ln379tGuXTt7u9DQUO6//37uv/9+Jk2axAcffFBsuHF1dS32Tsdf9erVi9DQUObPn8+PP/7Irbfeau+PUrDjb3GPoEpS2s8uyZ9//lno/R9//EHLli1xcnIq0rZz587ExcXh7OxMWFhYieds1aoVrVq1Yvz48dxxxx188sknCjci5aTHUiJSKi1btuSmm25i7NixrFu3jm3btnHnnXcSEhLCTTfdBMBjjz3GihUrOHLkCFu2bGH16tW0bdu22POFhYWRlpbGqlWrOHPmDBkZGSV+9siRI5kzZw4rV660P5IC8Pb2ZuLEiYwfP57PPvuMQ4cOsWXLFt5++20+++yzEs8XFhbG2rVrOXHiBGfOnCnzn8WxY8eYMGEC+/btY968ebz99ts8+uijxbYdMGAAkZGRDB8+nJ9++omjR4+yfv16nnrqKTZv3kxmZiYPPfQQa9asISYmht9//51NmzaV+OcmIpencCMipfbJJ5/QpUsXbrjhBiIjI7HZbCxbtsx+J8VisTBu3Djatm3LddddR6tWrZg9e3ax5+rVqxf3338/I0aMIDAwkFdeeaXEzx01ahS7d+8mJCSE3r17F9r33HPPMXnyZKZPn27/3KVLl9K0adMSz/fss89y9OhRmjdvXq55dUaPHk1mZibdu3dn3LhxPProoyVOPGgymVi2bBnXXHMNY8aMoVWrVtx+++3ExMQQFBSEk5MTZ8+eZfTo0bRq1YrbbruNIUOGMG3atDLXJSL5TLZLTc4gIiKF9OvXj06dOml5BZFqTHduRERExKEo3IiIiIhD0WMpERERcSi6cyMiIiIOReFGREREHIrCjYiIiDgUhRsRERFxKAo3IiIi4lAUbkRERMShKNyIiIiIQ1G4EREREYeicCMiIiIO5f8BcwcNBAwLU8gAAAAASUVORK5CYII=",
      "text/plain": [
       "<Figure size 640x480 with 1 Axes>"
      ]
     },
     "metadata": {},
     "output_type": "display_data"
    }
   ],
   "source": [
    "# Train for 25 epochs\n",
    "n_epochs = 25\n",
    "\n",
    "# Positive triples seen until now\n",
    "cumulative_triples = 0\n",
    "training_loss = []\n",
    "for ep in range(n_epochs):\n",
    "    ep_start_time = time.time()\n",
    "    ep_log = []\n",
    "    for batch in train_dl:\n",
    "        step_start_time = time.time()\n",
    "        # triple_mask is not used during training\n",
    "        triple_mask = batch.pop(\"triple_mask\")\n",
    "        cumulative_triples += triple_mask.numel()\n",
    "        res = poptorch_model(**{k: v.flatten(end_dim=1) for k, v in batch.items()})\n",
    "        # res[\"loss\"] contains the summed loss of elements in the last batch, for each IPU\n",
    "        ep_log.append(dict(loss=float(torch.sum(res[\"loss\"])) / triple_mask[-1].numel(), step_time=(time.time()-step_start_time)))\n",
    "    ep_loss = [v['loss'] for v in ep_log]\n",
    "    training_loss.extend([v['loss'] for v in ep_log])\n",
    "    print(f\"Epoch {ep+1} loss: {np.mean(ep_loss):.6f} --- positive triples processed: {cumulative_triples:.2e}\")\n",
    "    print(f\"Epoch duration (sec): {(time.time() - ep_start_time):.5f} (average step time: {np.mean([v['step_time'] for v in ep_log]):.5f})\")\n",
    "\n",
    "# Plot loss as a function of the number of positive triples processed\n",
    "total_triples = np.cumsum(n_epochs * len(train_dl) * [triple_mask.numel()])\n",
    "ax = plt.gca()\n",
    "ax.plot(total_triples, training_loss)\n",
    "ax.set_xscale(\"log\")\n",
    "ax.set_xlabel(\"Positive triples\")\n",
    "ax.set_ylabel(\"Loss\")\n",
    "\n",
    "poptorch_model.detachFromDevice()\n",
    "del train_dl"
   ]
  },
  {
   "attachments": {},
   "cell_type": "markdown",
   "metadata": {},
   "source": [
    "## Inference\n",
    "\n",
    "Let's see now how the trained model performs on the **validation** set. \n",
    "\n",
    "We create a new `PartitionedTripleSet` holding the validation triples. Differently from the training set, each validation triple has a specific set of 500 negative heads/tails to be scored against, hence we use the `TripleBasedShardedNegativeSampler` negative sampler class to sample exactly the negative entities needed by each triple. This means that we will not be using negative sample sharing any more.\n",
    "\n",
    "For the batch sampler, we again use the `RigidShardedBatchSampler` class, but we now set the option `duplicate_batch=True`. This means that the two halves of the micro-batch (where we corrupt heads and tails respectively) contain the same positive triples, so that we can score negative heads and negative tails with a single model."
   ]
  },
  {
   "cell_type": "code",
   "execution_count": 12,
   "metadata": {},
   "outputs": [
    {
     "name": "stdout",
     "output_type": "stream",
     "text": [
      "head            torch.Size([10, 4, 4, 60])          torch.int32;\n",
      "relation        torch.Size([10, 4, 4, 60])          torch.int32;\n",
      "tail            torch.Size([10, 4, 4, 60])          torch.int32;\n",
      "triple_mask     torch.Size([10, 4, 4, 60])          torch.bool;\n",
      "negative        torch.Size([10, 4, 4, 240, 175])    torch.int32;\n",
      "negative_mask   torch.Size([10, 4, 240, 4, 175])    torch.bool;\n"
     ]
    }
   ],
   "source": [
    "valid_triples = PartitionedTripleSet.create_from_dataset(dataset=biokg, part=\"valid\", sharding=sharding, partition_mode=\"ht_shardpair\")\n",
    "ns_valid = TripleBasedShardedNegativeSampler(negative_heads=valid_triples.neg_heads, negative_tails=valid_triples.neg_tails,\n",
    "                                             sharding=sharding, corruption_scheme=\"ht\", seed=seed)\n",
    "bs_valid = RigidShardedBatchSampler(partitioned_triple_set=valid_triples, negative_sampler=ns_valid, shard_bs=shard_bs, batches_per_step=10,\n",
    "                                    seed=seed, duplicate_batch=True)\n",
    "\n",
    "# Example batch\n",
    "idx_sampler = iter(bs_valid.get_dataloader_sampler(shuffle=False))\n",
    "for k,v in bs_valid[next(idx_sampler)].items():\n",
    "    print(f\"{k:<15} {str(v.shape):<35} {v.dtype};\")"
   ]
  },
  {
   "attachments": {},
   "cell_type": "markdown",
   "metadata": {},
   "source": [
    "We see that the `negative` tensor returned now by the dataloader has a trailing dimension of 175, meaning that each validation query is scored against `4*175` negative heads/tails, which is larger than 500. This is due to the fact that the triple-specific negatives are, in general, not equally split between the 4 shards, therefore some padding needs to be applied. `negative_mask` returned by the negative sampler is used to identify the padding negative entities, so that the corresponding scores can be filtered out when computing the metrics.\n",
    "\n",
    "We can now instantiate the inference model. We use the `besskge.metric.Evaluation` class to specify which **metrics** we want to compute and pass it to the BESS module. Here we look at Hits@K for K=1,5,10, giving us the percentage of the validation triples where the ground truth head/tail is among the K most-likely predictions made by the model, and the mean reciprocal rank (MRR). For all these metrics, **higher is better**. By specifying `reduction=\"sum\"` we reduce communication between host and device, by returning the summed values, over the elements in the same micro-batch, for each metric.\n",
    "\n",
    "We now use a different flavour of BESS compared to training, namely `ScoreMovingBessKGE`. This is recommended when the number of negative entities to be fetched from other devices is large, as it is typically the case when using `TripleBasedShardedNegativeSampler`. While `EmbeddingMovingBessKGE` sends the negative embeddings to the device where the positive triple is scored, `ScoreMovingBessKGE` fetches the queries with an AllGather and computes negative scores on the shard where the negative entities are stored, and then sends the scores back to the original device. This allows for communicating of scores instead of embeddings, which is usually cheaper, although it requires additional collective communications between devices. We encourage you to play with different configurations to see which one gives the shorter overall validation time."
   ]
  },
  {
   "cell_type": "code",
   "execution_count": 13,
   "metadata": {},
   "outputs": [
    {
     "name": "stderr",
     "output_type": "stream",
     "text": [
      "[11:29:42.997] [poptorch:cpp] [warning] [DISPATCHER] Type coerced from Long to Int for tensor id 435\n",
      "[11:29:43.009] [poptorch:cpp] [warning] [DISPATCHER] Type coerced from Long to Int for tensor id 441\n",
      "Graph compilation: 100%|██████████| 100/100 [00:56<00:00]\n",
      "WARNING: The compile time engine option debug.branchRecordTile is set to \"5887\" when creating the Engine. (At compile-tile it was set to 1471)\n"
     ]
    }
   ],
   "source": [
    "# Each triple is now to be scored against a specific set of negatives, so we turn off negative sample sharing\n",
    "rotate_score_fn.negative_sample_sharing = False\n",
    "\n",
    "val_options = poptorch.Options()\n",
    "val_options.replication_factor = sharding.n_shard\n",
    "val_options.deviceIterations(bs_valid.batches_per_step)\n",
    "val_options.outputMode(poptorch.OutputMode.All)\n",
    "\n",
    "# Validation dataloader\n",
    "valid_dl = bs_valid.get_dataloader(options=val_options, shuffle=False, num_workers=3, persistent_workers=True)\n",
    "\n",
    "# With reduction=\"sum\" the returned res[\"metrics\"] has shape (batches_per_step * n_shard, n_metrics)\n",
    "evaluator = Evaluation([\"mrr\", \"hits@1\", \"hits@5\", \"hits@10\"], reduction=\"sum\")\n",
    "# BESS wrapper\n",
    "model_inf = ScoreMovingBessKGE(negative_sampler=ns_valid, score_fn=rotate_score_fn, evaluation=evaluator)\n",
    "\n",
    "# PopTorch wrapper\n",
    "poptorch_model_inf = poptorch.inferenceModel(model_inf, options=val_options)\n",
    "poptorch_model_inf.entity_embedding.replicaGrouping(\n",
    "            poptorch.CommGroupType.NoGrouping,\n",
    "            0,\n",
    "            poptorch.VariableRetrievalMode.OnePerGroup,\n",
    "        )\n",
    "\n",
    "# Compile model\n",
    "batch = next(iter(valid_dl))\n",
    "res = poptorch_model_inf(**{k: v.flatten(end_dim=1) for k, v in batch.items()})"
   ]
  },
  {
   "cell_type": "code",
   "execution_count": 14,
   "metadata": {},
   "outputs": [
    {
     "name": "stdout",
     "output_type": "stream",
     "text": [
      "hits@1 : 0.745279\n",
      "hits@5 : 0.905296\n",
      "hits@10 : 0.941364\n",
      "mrr : 0.816847\n"
     ]
    }
   ],
   "source": [
    "# Perform validation and print metrics\n",
    "\n",
    "val_log = []\n",
    "# The final value of n_val_queries will be twice the number of triples in the validation set\n",
    "# as each triple is scored against negative heads and negative tails separately\n",
    "n_val_queries = 0\n",
    "for batch_val in valid_dl:\n",
    "    res = poptorch_model_inf(**{k: v.flatten(end_dim=1) for k, v in batch_val.items()})\n",
    "    \n",
    "    n_val_queries += batch_val[\"triple_mask\"].sum()\n",
    "    # By transposing res[\"metrics\"] we separate the outputs for the different metrics\n",
    "    val_log.append({k: v.sum() for k, v in zip(\n",
    "                        evaluator.metrics.keys(),\n",
    "                        res[\"metrics\"].T,\n",
    "                    )})\n",
    "\n",
    "for metric in val_log[0].keys():\n",
    "    reduced_metric = sum([l[metric] for l in val_log]) / n_val_queries\n",
    "    print(\"%s : %f\" % (metric, reduced_metric))\n",
    "\n",
    "poptorch_model_inf.detachFromDevice()\n",
    "del valid_dl"
   ]
  },
  {
   "attachments": {},
   "cell_type": "markdown",
   "metadata": {},
   "source": [
    "## How many parameters does our model have?\n",
    "\n",
    "We can see how many parameters the model has:"
   ]
  },
  {
   "cell_type": "code",
   "execution_count": 15,
   "metadata": {},
   "outputs": [
    {
     "name": "stdout",
     "output_type": "stream",
     "text": [
      "# model parameters: 12,006,592\n"
     ]
    }
   ],
   "source": [
    "# Equivalent to sum(p.numel() for p in model_inf.parameters()), as embeddings are the only trainable parameters\n",
    "print(f\"# model parameters: {model_inf.n_embedding_parameters:,}\")"
   ]
  },
  {
   "attachments": {},
   "cell_type": "markdown",
   "metadata": {},
   "source": [
    "Looking at the [OGB leaderboard](https://ogb.stanford.edu/docs/leader_linkprop/#ogbl-biokg) for the OGBL-BioKG dataset, the validation MRR we got is **very competitive even when compared against other classical shallow KGE models with 15 times more parameters** than we used. Not bad for a model we trained so quickly!"
   ]
  },
  {
   "attachments": {},
   "cell_type": "markdown",
   "metadata": {},
   "source": [
    "## Scaling analysis\n",
    "\n",
    "The OGBL-BioKG knowledge graph is small enough that we can actually train the model above (with same embedding size) on a single IPU. This allows us to get a better grasp on the advantages of distribution.\n",
    "\n",
    "In order to train on one IPU, we just need to set `n_shard = 1` when defining the `Sharding` of the entity table."
   ]
  },
  {
   "cell_type": "code",
   "execution_count": 16,
   "metadata": {},
   "outputs": [
    {
     "name": "stdout",
     "output_type": "stream",
     "text": [
      "Number of shards: 1\n",
      "\n",
      "Number of entities in each shard: 93773\n",
      "\n",
      "Number of triples per (h,t) shardpair:\n",
      " [[4762678]]\n"
     ]
    }
   ],
   "source": [
    "n_shard = 1\n",
    "\n",
    "sharding = Sharding.create(n_entity=biokg.n_entity, n_shard=n_shard, seed=seed, type_offsets=np.fromiter(biokg.type_offsets.values(), dtype=np.int32))\n",
    "\n",
    "print(f\"Number of shards: {sharding.n_shard}\\n\")\n",
    "\n",
    "# All entities in the KG are now on a single shard\n",
    "print(f\"Number of entities in each shard: {sharding.max_entity_per_shard}\\n\")\n",
    "\n",
    "train_triples = PartitionedTripleSet.create_from_dataset(dataset=biokg, part=\"train\", sharding=sharding, partition_mode=\"ht_shardpair\")\n",
    "\n",
    "# There is now a single (h,t) shard-pair, containing all training triples \n",
    "print(f\"Number of triples per (h,t) shard-pair:\\n {train_triples.triple_counts}\")"
   ]
  },
  {
   "attachments": {},
   "cell_type": "markdown",
   "metadata": {},
   "source": [
    "As explained in the section [Negative and batch samplers](#negative-and-batch-samplers), in order to score each triple against the same number of negatives as before, we need to multiply `n_negative` by 4."
   ]
  },
  {
   "cell_type": "code",
   "execution_count": 17,
   "metadata": {},
   "outputs": [],
   "source": [
    "# Reducing the number of shards by a factor of 4, the number of negatives per triple per shard (i.e. n_negative) needs to increase by the same factor\n",
    "neg_sampler = RandomShardedNegativeSampler(n_negative=4, sharding=sharding, seed=seed, corruption_scheme=\"ht\",\n",
    "                                           local_sampling=False, flat_negative_format=False)"
   ]
  },
  {
   "attachments": {},
   "cell_type": "markdown",
   "metadata": {},
   "source": [
    "Similarly, since we maintain the same micro-batch size used before (to get a fair comparison using negative sample sharing), we multiply the accumulation factor by 4 so that the global batch size is the same."
   ]
  },
  {
   "cell_type": "code",
   "execution_count": 18,
   "metadata": {},
   "outputs": [
    {
     "name": "stdout",
     "output_type": "stream",
     "text": [
      "# triples per shardpair per step: 240 \n",
      "\n",
      "head         torch.Size([192, 1, 1, 240])   torch.int32;\n",
      "relation     torch.Size([192, 1, 1, 240])   torch.int32;\n",
      "tail         torch.Size([192, 1, 1, 240])   torch.int32;\n",
      "triple_mask  torch.Size([192, 1, 1, 240])   torch.bool;\n",
      "negative     torch.Size([192, 1, 1, 240, 4]) torch.int32;\n"
     ]
    }
   ],
   "source": [
    "device_iterations = 8\n",
    "accum_factor = 24\n",
    "shard_bs = 240\n",
    "\n",
    "batch_sampler = RigidShardedBatchSampler(partitioned_triple_set=train_triples, negative_sampler=neg_sampler,\n",
    "                              shard_bs=shard_bs, batches_per_step=device_iterations*accum_factor, seed=seed)\n",
    "\n",
    "\n",
    "print(f\"# triples per shard-pair per step: {batch_sampler.positive_per_partition} \\n\")\n",
    "\n",
    "# Example batch\n",
    "idx_sampler = iter(batch_sampler.get_dataloader_sampler(shuffle=True))\n",
    "for k,v in batch_sampler[next(idx_sampler)].items():\n",
    "    print(f\"{k:<12} {str(v.shape):<30} {v.dtype};\")"
   ]
  },
  {
   "attachments": {},
   "cell_type": "markdown",
   "metadata": {},
   "source": [
    "The dataloader and model are created exactly as before."
   ]
  },
  {
   "cell_type": "code",
   "execution_count": 19,
   "metadata": {},
   "outputs": [
    {
     "name": "stderr",
     "output_type": "stream",
     "text": [
      "Graph compilation: 100%|██████████| 100/100 [01:01<00:00]\n"
     ]
    }
   ],
   "source": [
    "options = poptorch.Options()\n",
    "options.deviceIterations(device_iterations)\n",
    "options.Training.gradientAccumulation(accum_factor)\n",
    "\n",
    "train_dl = batch_sampler.get_dataloader(options=options, shuffle=True, num_workers=5, persistent_workers=True)\n",
    "\n",
    "logsigmoid_loss_fn = LogSigmoidLoss(margin=12.0, negative_adversarial_sampling=True)\n",
    "emb_initializer = UniformInitializer(range_scale=logsigmoid_loss_fn.margin)\n",
    "rotate_score_fn = RotatE(negative_sample_sharing=True, scoring_norm=1, sharding=sharding,\n",
    "                  n_relation_type=biokg.n_relation_type, embedding_size=128,\n",
    "                  entity_initializer=emb_initializer, relation_initializer=emb_initializer)\n",
    "\n",
    "model = EmbeddingMovingBessKGE(negative_sampler=neg_sampler, score_fn=rotate_score_fn,\n",
    "                               loss_fn=logsigmoid_loss_fn)\n",
    "\n",
    "opt = poptorch.optim.AdamW(\n",
    "        model.parameters(),\n",
    "        lr=0.001,\n",
    "    )\n",
    "\n",
    "poptorch_model = poptorch.trainingModel(model, options=options, optimizer=opt)\n",
    "poptorch_model.entity_embedding.replicaGrouping(\n",
    "            poptorch.CommGroupType.NoGrouping,\n",
    "            0,\n",
    "            poptorch.VariableRetrievalMode.OnePerGroup,\n",
    "        )\n",
    "\n",
    "\n",
    "# Compile model\n",
    "batch = next(iter(train_dl))\n",
    "_ = batch.pop(\"triple_mask\")\n",
    "res = poptorch_model(**{k: v.flatten(end_dim=1) for k, v in batch.items()})"
   ]
  },
  {
   "cell_type": "code",
   "execution_count": 20,
   "metadata": {},
   "outputs": [
    {
     "name": "stdout",
     "output_type": "stream",
     "text": [
      "Epoch 1 loss: 0.711565 --- positive triples processed: 4.79e+06\n",
      "Epoch duration (sec): 5.97384 (average step time: 0.05022)\n",
      "Epoch 2 loss: 0.497848 --- positive triples processed: 9.58e+06\n",
      "Epoch duration (sec): 5.20361 (average step time: 0.04997)\n",
      "Epoch 3 loss: 0.423704 --- positive triples processed: 1.44e+07\n",
      "Epoch duration (sec): 5.19094 (average step time: 0.04985)\n",
      "Epoch 4 loss: 0.390434 --- positive triples processed: 1.92e+07\n",
      "Epoch duration (sec): 5.18438 (average step time: 0.04979)\n",
      "Epoch 5 loss: 0.380970 --- positive triples processed: 2.40e+07\n",
      "Epoch duration (sec): 5.20511 (average step time: 0.04998)\n",
      "Epoch 6 loss: 0.371948 --- positive triples processed: 2.88e+07\n",
      "Epoch duration (sec): 5.19947 (average step time: 0.04992)\n",
      "Epoch 7 loss: 0.371240 --- positive triples processed: 3.35e+07\n",
      "Epoch duration (sec): 5.19853 (average step time: 0.04992)\n",
      "Epoch 8 loss: 0.362567 --- positive triples processed: 3.83e+07\n",
      "Epoch duration (sec): 5.19344 (average step time: 0.04987)\n",
      "Epoch 9 loss: 0.364435 --- positive triples processed: 4.31e+07\n",
      "Epoch duration (sec): 5.19695 (average step time: 0.04991)\n",
      "Epoch 10 loss: 0.361335 --- positive triples processed: 4.79e+07\n",
      "Epoch duration (sec): 5.23683 (average step time: 0.05027)\n"
     ]
    }
   ],
   "source": [
    "# Train for the first 10 epochs\n",
    "n_epochs = 10\n",
    "\n",
    "cumulative_triples = 0\n",
    "training_loss = []\n",
    "for ep in range(n_epochs):\n",
    "    ep_start_time = time.time()\n",
    "    ep_log = []\n",
    "    for batch in train_dl:\n",
    "        step_start_time = time.time()\n",
    "        triple_mask = batch.pop(\"triple_mask\")\n",
    "        cumulative_triples += triple_mask.numel()\n",
    "        res = poptorch_model(**{k: v.flatten(end_dim=1) for k, v in batch.items()})\n",
    "        ep_log.append(dict(loss=float(torch.sum(res[\"loss\"])) / triple_mask[-1].numel(), step_time=(time.time()-step_start_time)))\n",
    "    ep_loss = [v['loss'] for v in ep_log]\n",
    "    training_loss.extend([v['loss'] for v in ep_log])\n",
    "    print(f\"Epoch {ep+1} loss: {np.mean(ep_loss):.6f} --- positive triples processed: {cumulative_triples:.2e}\")\n",
    "    print(f\"Epoch duration (sec): {(time.time() - ep_start_time):.5f} (average step time: {np.mean([v['step_time'] for v in ep_log]):.5f})\")\n",
    "\n",
    "poptorch_model.detachFromDevice()\n",
    "del train_dl"
   ]
  },
  {
   "attachments": {},
   "cell_type": "markdown",
   "metadata": {},
   "source": [
    "By comparing the epoch durations, we see that **scaling from 1 to 4 IPUs speeds up training by a factor of ~3X**. This is actually a conservative estimate, because - as one can notice from the printouts - the number of triples processed at each epoch is larger when running on 4 IPUs, as a consequence of using `RigidShardedBatchSampler` (the number of triples seen during an epoch is determined by the number of triples in the largest shard-pair bucket)."
   ]
  },
  {
   "attachments": {},
   "cell_type": "markdown",
   "metadata": {},
   "source": [
    "### Conclusions and next steps\n",
    "\n",
    "To recap, these are the basic steps to run distributed training/inference with BESS-KGE:\n",
    "* wrap your KG dataset with `besskge.dataset.KGDataset`;\n",
    "* shard entities in the graph based on the number of IPUs you want to use, by using `besskge.sharding.Sharding`, and partition triples accordingly with `besskge.sharding.PartitionedTripleSet`;\n",
    "* select a negative sampler from `besskge.negative_sampler` to sample the entities used to construct negative samples;\n",
    "* use a batch sampler from `besskge.batch_sampler` to create the dataloader; \n",
    "* specify the scoring and loss function (see `besskge.scoring` and `besskge.loss`) and initialize the embedding tables, either from an existing checkpoint or with one of the initialization schemes from `besskge.embedding.EmbeddingInitializer`;\n",
    "* instantiate the distributed model with one of the subclasses of `besskge.bess.BessKGE`.\n",
    "\n",
    "You can easily modify this notebook to use different combinations of KGE models, embedding sizes and loss functions, change the number of negative samples or the sampling scheme (for instance, try training with `TypeBasedShardedNegativeSampler`).\n",
    "\n",
<<<<<<< HEAD
    "What next? If you are interested in using these models to complete queries when no candidate heads/tails are provided, have a look at the [yago_topk_prediction](2_yago_topk_prediction.ipynb) notebook. For using FP16 embeddings to deal with larger graphs, check out the [wikikg2_fp16](3_wikikg2_fp16.ipynb) notebook."
=======
    "If you are interested in using these models to complete queries when no candidate heads/tails are provided, have a look at the the [Knowledge Graph Completion on YAGO3-10](2_yago_topk_prediction.ipynb) notebook. For using FP16 embeddings to deal with larger graphs, look at the [FP16 embeddings on OGBL-WikiKG2](3_wikikg2_fp16.ipynb) notebook."
>>>>>>> 0c72cc44
   ]
  }
 ],
 "metadata": {
  "kernelspec": {
   "display_name": ".venv_3.2",
   "language": "python",
   "name": "python3"
  },
  "language_info": {
   "codemirror_mode": {
    "name": "ipython",
    "version": 3
   },
   "file_extension": ".py",
   "mimetype": "text/x-python",
   "name": "python",
   "nbconvert_exporter": "python",
   "pygments_lexer": "ipython3",
   "version": "3.8.10"
  },
  "orig_nbformat": 4
 },
 "nbformat": 4,
 "nbformat_minor": 2
}<|MERGE_RESOLUTION|>--- conflicted
+++ resolved
@@ -1,1118 +1,1084 @@
 {
- "cells": [
-  {
-   "attachments": {},
-   "cell_type": "markdown",
-   "metadata": {},
-   "source": [
-    "# KGE Training and Inference on OGBL-BioKG\n",
-    "\n",
-    "<em>Copyright (c) 2023 Graphcore Ltd. All rights reserved.</em>\n",
-    "\n",
-    "BESS-KGE (`besskge`) is a PyTorch library for knowledge graph embedding (KGE) models on IPUs implementing the distribution framework [BESS](https://arxiv.org/abs/2211.12281), with embedding tables stored in the IPU SRAM.\n",
-    "\n",
-    "In this notebook we will learn how to use the BESS-KGE library to train KGE models and perform link prediction inference, using the biomedical dataset [ogbl-biokg](https://ogb.stanford.edu/docs/linkprop/#ogbl-biokg)."
-   ]
-  },
-  {
-   "attachments": {},
-   "cell_type": "markdown",
-   "metadata": {},
-   "source": [
-<<<<<<< HEAD
-    "### Environment setup\n",
-    "\n",
-    "The best way to run this demo is on Paperspace Gradient's cloud IPUs because everything is already set up for you.\n",
-    "\n",
-    " [![Run on Gradient](https://assets.paperspace.io/img/gradient-badge.svg)](https://console.paperspace.com/github/graphcore-research/bess-kge?container=graphcore%2Fpytorch-jupyter%3A3.2.0-ubuntu-20.04&machine=Free-IPU-POD4&file=%2Fnotebooks%2F1_biokg_training_inference.ipynb)\n",
-    "\n",
-    "To run the demo using other IPU hardware, you need to have the Poplar SDK enabled and a PopTorch wheel installed. Refer to the [Getting Started guide](https://docs.graphcore.ai/en/latest/getting-started.html#getting-started) for your system for details on how to do this. Also refer to the [Jupyter Quick Start guide](https://docs.graphcore.ai/projects/jupyter-notebook-quick-start/en/latest/index.html) for how to set up Jupyter to be able to run this notebook on a remote IPU machine."
-=======
-    "## Environment setup"
-   ]
-  },
-  {
-   "attachments": {},
-   "cell_type": "markdown",
-   "metadata": {},
-   "source": [
-    "The best way to run this demo is on Paperspace Gradient's cloud IPUs because everything is already set up for you.\n",
-    "\n",
-    "<!-- [![Run on Gradient](../../gradient-badge.svg)](https://console.paperspace.com/github/<runtime-repo>?machine=Free-IPU-POD4&container=<dockerhub-image>&file=<path-to-file-in-repo>)   -->\n",
-    "\n",
-    "To run the demo using other IPU hardware, you need to have the Poplar SDK enabled {and a PopTorch/TensorFlow wheel installed}. Refer to the [Getting Started guide](https://docs.graphcore.ai/en/latest/getting-started.html#getting-started) for your system for details on how to do this. Also refer to the [Jupyter Quick Start guide](https://docs.graphcore.ai/projects/jupyter-notebook-quick-start/en/latest/index.html) for how to set up Jupyter to be able to run this notebook on a remote IPU machine."
->>>>>>> 0c72cc44
-   ]
-  },
-  {
-   "attachments": {},
-   "cell_type": "markdown",
-   "metadata": {},
-   "source": [
-<<<<<<< HEAD
-    "### Dependencies and configuration\n",
-    "\n",
-    "Install the dependencies the notebook needs."
-=======
-    "## Dependencies"
-   ]
-  },
-  {
-   "attachments": {},
-   "cell_type": "markdown",
-   "metadata": {},
-   "source": [
-    "We recommend that you install `besskge` directly from the GitHub sources:"
->>>>>>> 0c72cc44
-   ]
-  },
-  {
-   "cell_type": "code",
-   "execution_count": 1,
-   "metadata": {},
-   "outputs": [
-    {
-     "name": "stdout",
-     "output_type": "stream",
-     "text": [
-      "Found existing installation: besskge 0.1\n",
-      "Uninstalling besskge-0.1:\n",
-      "  Successfully uninstalled besskge-0.1\n"
-     ]
-    }
-   ],
-   "source": [
-    "# Install BESS-KGE from Github releases\n",
-    "import sys\n",
-    "!{sys.executable} -m pip uninstall -y besskge\n",
-    "!pip install -q git+ssh://git@github.com/graphcore-research/bess-kge.git\n",
-    "\n",
-    "!pip install -q matplotlib"
-   ]
-  },
-  {
-   "attachments": {},
-   "cell_type": "markdown",
-   "metadata": {},
-   "source": [
-<<<<<<< HEAD
-    "Import all the required modules and read in some configuration related to the environment you are running the notebook in."
-=======
-    "Next, import the necessary dependencies. "
->>>>>>> 0c72cc44
-   ]
-  },
-  {
-   "cell_type": "code",
-   "execution_count": 7,
-   "metadata": {},
-   "outputs": [],
-   "source": [
-    "import os\n",
-    "import pathlib\n",
-    "import time\n",
-    "\n",
-    "import matplotlib.pyplot as plt\n",
-    "import numpy as np\n",
-    "import poptorch\n",
-    "import torch\n",
-    "\n",
-    "from besskge.batch_sampler import RigidShardedBatchSampler\n",
-    "from besskge.bess import EmbeddingMovingBessKGE, ScoreMovingBessKGE\n",
-    "from besskge.dataset import KGDataset\n",
-    "from besskge.embedding import UniformInitializer\n",
-    "from besskge.loss import LogSigmoidLoss\n",
-    "from besskge.metric import Evaluation\n",
-    "from besskge.negative_sampler import (\n",
-    "    RandomShardedNegativeSampler,\n",
-    "    TripleBasedShardedNegativeSampler,\n",
-    ")\n",
-    "from besskge.scoring import RotatE\n",
-    "from besskge.sharding import PartitionedTripleSet, Sharding\n",
-    "\n",
-    "dataset_directory = os.getenv(\"DATASETS_DIR\", \"../datasets/\") + \"/biokg/\""
-   ]
-  },
-  {
-   "attachments": {},
-   "cell_type": "markdown",
-   "metadata": {},
-   "source": [
-    "## Sharding entities and triples\n",
-    "\n",
-<<<<<<< HEAD
-    "The OGBL-BioKG dataset can be downloaded and preprocessed with the built-in method of `KGDataset`. `KGDataset` is the standard class which holds data from the KG dataset, such as head-relation-tail triples (with entities and relation types suitably converted to their integer IDs), triple-specific data (e.g. negative heads/tails to be used to corrupt the triple), ID -> label lists for entities and relation types, etc."
-=======
-    "The OGBL-BioKG dataset can be downloaded and preprocessed with the built-in `KGDataset` method, `build_biokg`. `KGDataset` is the standard class which holds data from the KG dataset, such as head-relation-tail triples (with entities and relation types suitably converted to their integer IDs), triple-specific data (for example negative heads/tails to be used to corrupt the triple), ID -> label lists, and so on."
->>>>>>> 0c72cc44
-   ]
-  },
-  {
-   "cell_type": "code",
-   "execution_count": 8,
-   "metadata": {},
-   "outputs": [
-    {
-     "name": "stdout",
-     "output_type": "stream",
-     "text": [
-      "Number of entities: 93,773\n",
-      "\n",
-      "Number of relation types: 51\n",
-      "\n",
-      "Number of triples: \n",
-      " training: 4,762,678 \n",
-      " validation/test: 162,886\n",
-      "\n",
-      "Number of negative heads/tails for validation/test triples: 500\n"
-     ]
-    }
-   ],
-   "source": [
-    "biokg = KGDataset.build_biokg(root=pathlib.Path(dataset_directory))\n",
-    "\n",
-    "print(f\"Number of entities: {biokg.n_entity:,}\\n\")\n",
-    "print(f\"Number of relation types: {biokg.n_relation_type}\\n\")\n",
-    "print(f\"Number of triples: \\n training: {biokg.triples['train'].shape[0]:,} \\n validation/test: {biokg.triples['valid'].shape[0]:,}\\n\")\n",
-    "print(f\"Number of negative heads/tails for validation/test triples: {biokg.neg_heads['valid'].shape[-1]}\")"
-   ]
-  },
-  {
-   "attachments": {},
-   "cell_type": "markdown",
-   "metadata": {},
-   "source": [
-    "Entities in the OGBL-BioKG dataset have different types. Entity IDs need to be always assigned so that entities of the same type have contiguous IDs. Then, the ID offsets corresponding to different types are stored in `KGDataset.type_offsets`:"
-   ]
-  },
-  {
-   "cell_type": "code",
-   "execution_count": 3,
-   "metadata": {},
-   "outputs": [
-    {
-     "data": {
-      "text/plain": [
-       "{'disease': 0,\n",
-       " 'drug': 10687,\n",
-       " 'function': 21220,\n",
-       " 'protein': 66305,\n",
-       " 'sideeffect': 83804}"
-      ]
-     },
-     "execution_count": 3,
-     "metadata": {},
-     "output_type": "execute_result"
-    }
-   ],
-   "source": [
-    "biokg.type_offsets"
-   ]
-  },
-  {
-   "attachments": {},
-   "cell_type": "markdown",
-   "metadata": {},
-   "source": [
-    "For example, entities with ID in the range [0, 10686] are of type 'disease'."
-   ]
-  },
-  {
-   "attachments": {},
-   "cell_type": "markdown",
-   "metadata": {},
-   "source": [
-    "To train on 4 IPUs, we shard the entity set into four parts of equal size. This is done using the `Sharding` class. To use a different number of IPUs, just change the value of the `n_shard` variable."
-   ]
-  },
-  {
-   "cell_type": "code",
-   "execution_count": 6,
-   "metadata": {},
-   "outputs": [
-    {
-     "name": "stdout",
-     "output_type": "stream",
-     "text": [
-      "Number of shards: 4\n",
-      "\n",
-      "Number of entities in each shard: 23,444\n",
-      "\n",
-      "Global entity IDs on 4 shards:\n",
-      " [[    0     4    12 ... 93769 93773 93774]\n",
-      " [    8    11    18 ... 93762 93771 93775]\n",
-      " [    1     2     9 ... 93761 93764 93772]\n",
-      " [    3     5     6 ... 93767 93768 93770]]\n",
-      "\n",
-      "Number of actual (=non-padding) entities per shard:\n",
-      " [23443 23443 23444 23444]\n",
-      "\n",
-      "Type offsets per shard: \n",
-      " [[    0  2689  5350 16623 20984]\n",
-      " [    0  2733  5240 16383 20862]\n",
-      " [    0  2631  5323 16657 20991]\n",
-      " [    0  2634  5307 16642 20967]]\n"
-     ]
-    }
-   ],
-   "source": [
-    "seed = 1234\n",
-    "n_shard = 4\n",
-    "\n",
-    "sharding = Sharding.create(n_entity=biokg.n_entity, n_shard=n_shard, seed=seed, type_offsets=np.fromiter(biokg.type_offsets.values(), dtype=np.int32))\n",
-    "\n",
-    "print(f\"Number of shards: {sharding.n_shard}\\n\")\n",
-    "\n",
-    "print(f\"Number of entities in each shard: {sharding.max_entity_per_shard:,}\\n\")\n",
-    "\n",
-    "print(f\"Global entity IDs on {n_shard} shards:\\n {sharding.shard_and_idx_to_entity}\\n\")\n",
-    "\n",
-    "# If the number of entities is not divisible by n_shard, some shards will have one trailing padding entity (ID >= n_entity)\n",
-    "print(f\"Number of actual (=non-padding) entities per shard:\\n {sharding.shard_counts}\\n\")\n",
-    "\n",
-    "# Entities of the same type maintain contiguous local IDs in each shard\n",
-    "print(f\"Type offsets per shard: \\n\", sharding.entity_type_offsets)"
-   ]
-  },
-  {
-   "attachments": {},
-   "cell_type": "markdown",
-   "metadata": {},
-   "source": [
-    "Since the total number of entities (93,773) is not divisible by `n_shard` (4), some padding entities are created. These entities have global entity IDs with values greater than or equal to 93,773 and can be seen printed above.\n",
-    "\n",
-    "The entity sharding induces a partitioning of the set of training triples into `n_shard ** 2 = 16` **shard-pairs**, based on the entity shard of the head and of the tail. Triple partitioning is performed using the `PartitionedTripleSet` class."
-   ]
-  },
-  {
-   "attachments": {},
-   "cell_type": "markdown",
-   "metadata": {},
-   "source": [
-    "<p align=\"left\">\n",
-    "<img src=\"./img/batch.png\"  width=\"500\" >\n",
-    "</p>"
-   ]
-  },
-  {
-   "cell_type": "code",
-   "execution_count": 5,
-   "metadata": {},
-   "outputs": [
-    {
-     "name": "stdout",
-     "output_type": "stream",
-     "text": [
-      "Number of triples per (h,t) shardpair:\n",
-      " [[291989 290598 314459 278671]\n",
-      " [294571 292577 314075 280268]\n",
-      " [313333 308181 331824 296695]\n",
-      " [287855 286280 307383 273919]]\n"
-     ]
-    }
-   ],
-   "source": [
-    "train_triples = PartitionedTripleSet.create_from_dataset(dataset=biokg, part=\"train\", sharding=sharding, partition_mode=\"ht_shardpair\")\n",
-    "\n",
-    "# train_triples.triple_counts[i,j] is the number of triples with head entity in shard i and tail entity in shard j\n",
-    "print(f\"Number of triples per (h,t) shard-pair:\\n {train_triples.triple_counts}\")"
-   ]
-  },
-  {
-   "attachments": {},
-   "cell_type": "markdown",
-   "metadata": {},
-   "source": [
-    "Triples in `train_triples.triples` have been sorted based on the sequence of (h,t) shard-pairs: `(0,0), (0,1), ..., (n_shard-1, n_shard-1)`. You can use `train_triples.triple_sort_idx` to recover the original ordering.\n",
-    "\n",
-    "Moreover, the global entity IDs for heads and tails have been replaced with the local indices on the corresponding shard."
-   ]
-  },
-  {
-   "cell_type": "code",
-   "execution_count": 6,
-   "metadata": {},
-   "outputs": [
-    {
-     "data": {
-      "text/plain": [
-       "True"
-      ]
-     },
-     "execution_count": 6,
-     "metadata": {},
-     "output_type": "execute_result"
-    }
-   ],
-   "source": [
-    "# Put original triples in the same order as train_triples.triples\n",
-    "triple_sorted = biokg.triples[\"train\"][train_triples.triple_sort_idx]\n",
-    "# Pass from global IDs to local IDs with sharding.entity_to_idx\n",
-    "triple_sorted[:,0] = sharding.entity_to_idx[triple_sorted[:,0]]\n",
-    "triple_sorted[:,2] = sharding.entity_to_idx[triple_sorted[:,2]]\n",
-    "# Compare with the content of train_triples.triples\n",
-    "np.all(triple_sorted == train_triples.triples)"
-   ]
-  },
-  {
-   "attachments": {},
-   "cell_type": "markdown",
-   "metadata": {},
-   "source": [
-    "## Negative and batch samplers\n",
-    "\n",
-    "A key component in training KGE models is the selection of negative samples to contrast against positive triples. A standard strategy to construct negative samples is to replace (corrupt) either the head or the tail of a positive triple with another entity.\n",
-    "\n",
-    "To sample the negative entities used to corrupt positive triples, we use a **negative sampler**. You can find different types of negative samplers implemented in `besskge.negative_sampler`. Two suitable samplers are:\n",
-    "\n",
-    "* `RandomShardedNegativeSampler`, which randomly picks the negative entity among all the entities in the KG;\n",
-    "* `TypeBasedShardedNegativeSampler`, which selects the corrupted entity only among entities of the same type as the original one.\n",
-    "\n",
-    "By default, BESS samples the same number of negative entities from each entity shard, to minimize selection bias. For each pair of devices, the same amount of negative entities is exchanged in both directions, through collective operators.\n",
-    "\n",
-    "* If `flat_negative_format=False`, negative entities are sampled on a triple basis. For each positive triple in a micro-batch, `n_negative` corrupted entities are received from each device, for a total of `shard_bs * n_negative * n_shard` negatives used in the micro-batch. We can then decide whether to score each of the `shard_bs` triples in the micro-batch only against the corresponding `n_negative * n_shard` negative entities, or against all negatives seen in the micro-batch (**negative sample sharing**).\n",
-    "\n",
-    "* If `flat_negative_format=True`, negative entities are sampled on a shard-pair basis. Each device receives `n_negative` negatives from each shard, for a total of `n_negative * n_shard` negatives used in the micro-batch. As the negatives are not sampled on a triple basis, this requires the use of negative sample sharing.\n",
-    "\n",
-    "In order to reduce inter-device communication, we have the option of sampling all negatives just from the device where the triple loss will be computed, by setting `local_sampling=True`. This, however, introduces a bias in the construction of negative samples.\n",
-    "\n",
-    "When instantiating the negative sampler, we must also specify the corruption scheme:\n",
-    "* `corruption_scheme='h'` if negative samples are to be constructed by corrupting the head entity;\n",
-    "* `corruption_scheme='t'` if negative samples are to be constructed by corrupting the tail entity;\n",
-    "* `corruption_scheme='ht'` if negative samples are to be constructed by corrupting the head entity for half the triples in the micro-batch and the tail entity for the other half (in this case, when using negative sample sharing, negatives are shared only among the triples in the same half)."
-   ]
-  },
-  {
-   "cell_type": "code",
-   "execution_count": 7,
-   "metadata": {},
-   "outputs": [],
-   "source": [
-    "neg_sampler = RandomShardedNegativeSampler(n_negative=1, sharding=sharding, seed=seed, corruption_scheme=\"ht\",\n",
-    "                                           local_sampling=False, flat_negative_format=False)"
-   ]
-  },
-  {
-   "attachments": {},
-   "cell_type": "markdown",
-   "metadata": {},
-   "source": [
-    "In order to start training, we are missing only one component: a **batch sampler**. This class is responsible for cooking up the batches to pass to each device. This is not a trivial task, since at each step each device needs to know which embeddings stored in its local memory are needed by itself and by all other devices.\n",
-    "Different types of batch samplers are implemented in `besskge.batch_sampler`. All of them, at each step, sample the same number of triples from each of the 16 shard-pair buckets. Here we use `RigidShardedBatchSampler`, where each bucket is consumed sequentially. The length of an epoch is then dictated by the length of the largest bucket."
-   ]
-  },
-  {
-   "cell_type": "code",
-   "execution_count": 8,
-   "metadata": {},
-   "outputs": [
-    {
-     "name": "stdout",
-     "output_type": "stream",
-     "text": [
-      "# triples per shardpair per step: 60 \n",
-      "\n",
-      "head         torch.Size([48, 4, 4, 60])     torch.int32;\n",
-      "relation     torch.Size([48, 4, 4, 60])     torch.int32;\n",
-      "tail         torch.Size([48, 4, 4, 60])     torch.int32;\n",
-      "triple_mask  torch.Size([48, 4, 4, 60])     torch.bool;\n",
-      "negative     torch.Size([48, 4, 4, 240, 1]) torch.int32;\n"
-     ]
-    }
-   ],
-   "source": [
-    "device_iterations = 8\n",
-    "accum_factor = 6\n",
-    "# Micro-batch size, which means the number of positive triples processed on each device at each step\n",
-    "shard_bs = 240\n",
-    "\n",
-    "batch_sampler = RigidShardedBatchSampler(partitioned_triple_set=train_triples, negative_sampler=neg_sampler,\n",
-    "                              shard_bs=shard_bs, batches_per_step=device_iterations*accum_factor, seed=seed)\n",
-    "\n",
-    "\n",
-    "print(f\"# triples per shard-pair per step: {batch_sampler.positive_per_partition} \\n\")\n",
-    "\n",
-    "# Example batch\n",
-    "idx_sampler = iter(batch_sampler.get_dataloader_sampler(shuffle=True))\n",
-    "for k,v in batch_sampler[next(idx_sampler)].items():\n",
-    "    print(f\"{k:<12} {str(v.shape):<30} {v.dtype};\")"
-   ]
-  },
-  {
-   "attachments": {},
-   "cell_type": "markdown",
-   "metadata": {},
-   "source": [
-    "We see that each call returns `device_iterations * accum_factor = 48` batches. Each of them is composed of 60 triples from each of the 16 shard-pair buckets. In particular, IPU `i` will process 240 triples, 60 from each of the four (h, t) shard-pairs `(i,0), (i,1), (i,2), (i,3)`. \n",
-    "\n",
-    "`head[:,i,:,:], tail[:,i,:,:]` are the entity IDs of the embeddings that need to be gathered from the SRAM of IPU `i`.\n",
-    "\n",
-    "`negative[:,i,j,t,:]` are the negative entities sampled on IPU `i` to be used for triple `t` on IPU `j` (where the trailing 1 is the `n_negative` specified in the negative sampler).\n",
-    "\n",
-    "`triple_mask` is a boolean mask indicating which of the positive triples in the batch are non-padding (since, as mentioned above, `RigidShardedBatchSampler` will repeat triples in smaller shard-pair buckets during an epoch). We can ignore it during training, but it is important at inference time, when we want to visit each triple only once. We can then use `triple_mask` to discard any duplicates.\n"
-   ]
-  },
-  {
-   "attachments": {},
-   "cell_type": "markdown",
-   "metadata": {},
-   "source": [
-    "<p align=\"left\">\n",
-    "<img src=\"./img/negsplit.png\"  width=\"880\" >\n",
-    "</p>"
-   ]
-  },
-  {
-   "attachments": {},
-   "cell_type": "markdown",
-   "metadata": {},
-   "source": [
-    "## Distributed training\n",
-    "\n",
-    "The method `get_dataloader` of the batch sampler returns the PopTorch dataloader which we iterate over during training."
-   ]
-  },
-  {
-   "cell_type": "code",
-   "execution_count": 8,
-   "metadata": {},
-   "outputs": [],
-   "source": [
-    "options = poptorch.Options()\n",
-    "options.replication_factor = sharding.n_shard\n",
-    "options.deviceIterations(device_iterations)\n",
-    "options.Training.gradientAccumulation(accum_factor)\n",
-    "# Add a memory saving optimisation pattern. This removes an unnecessary\n",
-    "# entity_embedding gradient all-reduce, which is a no-op since it is fully\n",
-    "# sharded across replicas.\n",
-    "options._popart.setPatterns(dict(RemoveAllReducePattern=True))\n",
-    "\n",
-    "# Construction similar to PyTorch dataloader\n",
-    "train_dl = batch_sampler.get_dataloader(options=options, shuffle=True, num_workers=5, persistent_workers=True)"
-   ]
-  },
-  {
-   "attachments": {},
-   "cell_type": "markdown",
-   "metadata": {},
-   "source": [
-    "We are now ready to define the model and train it. We'll use **RotatE** with (real) 128-dimensional embeddings and the **logsigmoid** loss function with **negative adversarial sampling**. We will also use **negative sample sharing** within the micro-batches to increase the effective number of negative samples without the need for sampling and exchanging more negative entities.\n",
-    "\n",
-    "The **BESS distribution scheme** is implemented in `besskge.bess` and it works as a wrapper around the KGE scoring function. It comes in different flavours: here we use the basic `EmbeddingMovingBessKGE` class, where entity embeddings are exchanged between IPUs (from the one where the embedding is stored to the one where it is needed for computation) through AllToAll collectives (for details on the embedding sharing, see the [BESS-KGE documentation](https://symmetrical-adventure-69267rm.pages.github.io/API_ref/bess.html))."
-   ]
-  },
-  {
-   "cell_type": "code",
-   "execution_count": 10,
-   "metadata": {},
-   "outputs": [
-    {
-     "name": "stderr",
-     "output_type": "stream",
-     "text": [
-      "Graph compilation: 100%|██████████| 100/100 [00:59<00:00]\n",
-      "WARNING: The compile time engine option debug.branchRecordTile is set to \"5887\" when creating the Engine. (At compile-tile it was set to 1471)\n"
-     ]
-    }
-   ],
-   "source": [
-    "# Loss function\n",
-    "logsigmoid_loss_fn = LogSigmoidLoss(margin=12.0, negative_adversarial_sampling=True)\n",
-    "# Initialization scheme for embedding tables\n",
-    "emb_initializer = UniformInitializer(range_scale=logsigmoid_loss_fn.margin)\n",
-    "# KGE model\n",
-    "rotate_score_fn = RotatE(negative_sample_sharing=True, scoring_norm=1, sharding=sharding,\n",
-    "                  n_relation_type=biokg.n_relation_type, embedding_size=128,\n",
-    "                  entity_initializer=emb_initializer, relation_initializer=emb_initializer)\n",
-    "# BESS wrapper\n",
-    "model = EmbeddingMovingBessKGE(negative_sampler=neg_sampler, score_fn=rotate_score_fn,\n",
-    "                               loss_fn=logsigmoid_loss_fn)\n",
-    "\n",
-    "# Optimizer\n",
-    "opt = poptorch.optim.AdamW(\n",
-    "        model.parameters(),\n",
-    "        lr=0.001,\n",
-    "    )\n",
-    "\n",
-    "# PopTorch wrapper\n",
-    "poptorch_model = poptorch.trainingModel(model, options=options, optimizer=opt)\n",
-    "\n",
-    "# The variable entity_embedding needs to hold different values on each replica,\n",
-    "# corresponding to the distinct shards of the entity embedding table\n",
-    "poptorch_model.entity_embedding.replicaGrouping(\n",
-    "            poptorch.CommGroupType.NoGrouping,\n",
-    "            0,\n",
-    "            poptorch.VariableRetrievalMode.OnePerGroup,\n",
-    "        )\n",
-    "\n",
-    "# Compile model\n",
-    "batch = next(iter(train_dl))\n",
-    "_ = batch.pop(\"triple_mask\")\n",
-    "#  PopTorch requires to flatten device_iterations and shard into a single dimension\n",
-    "res = poptorch_model(**{k: v.flatten(end_dim=1) for k, v in batch.items()})"
-   ]
-  },
-  {
-   "cell_type": "code",
-   "execution_count": 11,
-   "metadata": {},
-   "outputs": [
-    {
-     "name": "stdout",
-     "output_type": "stream",
-     "text": [
-      "Epoch 1 loss: 0.698177 --- positive triples processed: 5.35e+06\n",
-      "Epoch duration (sec): 1.95775 (average step time: 0.01533)\n",
-      "Epoch 2 loss: 0.472533 --- positive triples processed: 1.07e+07\n",
-      "Epoch duration (sec): 1.77420 (average step time: 0.01523)\n",
-      "Epoch 3 loss: 0.408885 --- positive triples processed: 1.60e+07\n",
-      "Epoch duration (sec): 1.77967 (average step time: 0.01523)\n",
-      "Epoch 4 loss: 0.386156 --- positive triples processed: 2.14e+07\n",
-      "Epoch duration (sec): 1.75322 (average step time: 0.01505)\n",
-      "Epoch 5 loss: 0.370855 --- positive triples processed: 2.67e+07\n",
-      "Epoch duration (sec): 1.74845 (average step time: 0.01502)\n",
-      "Epoch 6 loss: 0.367683 --- positive triples processed: 3.21e+07\n",
-      "Epoch duration (sec): 1.75177 (average step time: 0.01502)\n",
-      "Epoch 7 loss: 0.364207 --- positive triples processed: 3.74e+07\n",
-      "Epoch duration (sec): 1.75988 (average step time: 0.01511)\n",
-      "Epoch 8 loss: 0.360826 --- positive triples processed: 4.28e+07\n",
-      "Epoch duration (sec): 1.75050 (average step time: 0.01502)\n",
-      "Epoch 9 loss: 0.360428 --- positive triples processed: 4.81e+07\n",
-      "Epoch duration (sec): 1.75207 (average step time: 0.01505)\n",
-      "Epoch 10 loss: 0.357067 --- positive triples processed: 5.35e+07\n",
-      "Epoch duration (sec): 1.77210 (average step time: 0.01521)\n",
-      "Epoch 11 loss: 0.354295 --- positive triples processed: 5.88e+07\n",
-      "Epoch duration (sec): 1.75505 (average step time: 0.01504)\n",
-      "Epoch 12 loss: 0.354797 --- positive triples processed: 6.41e+07\n",
-      "Epoch duration (sec): 1.78257 (average step time: 0.01529)\n",
-      "Epoch 13 loss: 0.356201 --- positive triples processed: 6.95e+07\n",
-      "Epoch duration (sec): 1.76318 (average step time: 0.01513)\n",
-      "Epoch 14 loss: 0.355377 --- positive triples processed: 7.48e+07\n",
-      "Epoch duration (sec): 1.75741 (average step time: 0.01508)\n",
-      "Epoch 15 loss: 0.354679 --- positive triples processed: 8.02e+07\n",
-      "Epoch duration (sec): 1.76560 (average step time: 0.01514)\n",
-      "Epoch 16 loss: 0.354824 --- positive triples processed: 8.55e+07\n",
-      "Epoch duration (sec): 1.75487 (average step time: 0.01507)\n",
-      "Epoch 17 loss: 0.355270 --- positive triples processed: 9.09e+07\n",
-      "Epoch duration (sec): 1.75812 (average step time: 0.01509)\n",
-      "Epoch 18 loss: 0.353315 --- positive triples processed: 9.62e+07\n",
-      "Epoch duration (sec): 1.76335 (average step time: 0.01514)\n",
-      "Epoch 19 loss: 0.352730 --- positive triples processed: 1.02e+08\n",
-      "Epoch duration (sec): 1.74504 (average step time: 0.01499)\n",
-      "Epoch 20 loss: 0.351751 --- positive triples processed: 1.07e+08\n",
-      "Epoch duration (sec): 1.76846 (average step time: 0.01518)\n",
-      "Epoch 21 loss: 0.352701 --- positive triples processed: 1.12e+08\n",
-      "Epoch duration (sec): 1.74792 (average step time: 0.01501)\n",
-      "Epoch 22 loss: 0.353487 --- positive triples processed: 1.18e+08\n",
-      "Epoch duration (sec): 1.76492 (average step time: 0.01513)\n",
-      "Epoch 23 loss: 0.350079 --- positive triples processed: 1.23e+08\n",
-      "Epoch duration (sec): 1.75427 (average step time: 0.01505)\n",
-      "Epoch 24 loss: 0.352689 --- positive triples processed: 1.28e+08\n",
-      "Epoch duration (sec): 1.74967 (average step time: 0.01502)\n",
-      "Epoch 25 loss: 0.354066 --- positive triples processed: 1.34e+08\n",
-      "Epoch duration (sec): 1.77196 (average step time: 0.01517)\n"
-     ]
+    "cells": [
+        {
+            "attachments": {},
+            "cell_type": "markdown",
+            "metadata": {},
+            "source": [
+                "# KGE Training and Inference on OGBL-BioKG\n",
+                "\n",
+                "<em>Copyright (c) 2023 Graphcore Ltd. All rights reserved.</em>\n",
+                "\n",
+                "BESS-KGE (`besskge`) is a PyTorch library for knowledge graph embedding (KGE) models on IPUs implementing the distribution framework [BESS](https://arxiv.org/abs/2211.12281), with embedding tables stored in the IPU SRAM.\n",
+                "\n",
+                "In this notebook we will learn how to use the BESS-KGE library to train KGE models and perform link prediction inference, using the biomedical dataset [ogbl-biokg](https://ogb.stanford.edu/docs/linkprop/#ogbl-biokg)."
+            ]
+        },
+        {
+            "attachments": {},
+            "cell_type": "markdown",
+            "metadata": {},
+            "source": [
+                "### Environment setup\n",
+                "\n",
+                "The best way to run this demo is on Paperspace Gradient's cloud IPUs because everything is already set up for you.\n",
+                "\n",
+                " [![Run on Gradient](https://assets.paperspace.io/img/gradient-badge.svg)](https://console.paperspace.com/github/graphcore-research/bess-kge?container=graphcore%2Fpytorch-jupyter%3A3.2.0-ubuntu-20.04&machine=Free-IPU-POD4&file=%2Fnotebooks%2F1_biokg_training_inference.ipynb)\n",
+                "\n",
+                "To run the demo using other IPU hardware, you need to have the Poplar SDK enabled and a PopTorch wheel installed. Refer to the [Getting Started guide](https://docs.graphcore.ai/en/latest/getting-started.html#getting-started) for your system for details on how to do this. Also refer to the [Jupyter Quick Start guide](https://docs.graphcore.ai/projects/jupyter-notebook-quick-start/en/latest/index.html) for how to set up Jupyter to be able to run this notebook on a remote IPU machine."
+            ]
+        },
+        {
+            "attachments": {},
+            "cell_type": "markdown",
+            "metadata": {},
+            "source": [
+                "## Dependencies"
+            ]
+        },
+        {
+            "attachments": {},
+            "cell_type": "markdown",
+            "metadata": {},
+            "source": [
+                "We recommend that you install `besskge` directly from the GitHub sources:"
+            ]
+        },
+        {
+            "cell_type": "code",
+            "execution_count": 1,
+            "metadata": {},
+            "outputs": [
+                {
+                    "name": "stdout",
+                    "output_type": "stream",
+                    "text": [
+                        "Found existing installation: besskge 0.1\n",
+                        "Uninstalling besskge-0.1:\n",
+                        "  Successfully uninstalled besskge-0.1\n"
+                    ]
+                }
+            ],
+            "source": [
+                "# Install BESS-KGE from Github releases\n",
+                "import sys\n",
+                "!{sys.executable} -m pip uninstall -y besskge\n",
+                "!pip install -q git+ssh://git@github.com/graphcore-research/bess-kge.git\n",
+                "\n",
+                "!pip install -q matplotlib"
+            ]
+        },
+        {
+            "attachments": {},
+            "cell_type": "markdown",
+            "metadata": {},
+            "source": [
+                "Next, import the necessary dependencies. "
+            ]
+        },
+        {
+            "cell_type": "code",
+            "execution_count": 7,
+            "metadata": {},
+            "outputs": [],
+            "source": [
+                "import os\n",
+                "import pathlib\n",
+                "import time\n",
+                "\n",
+                "import matplotlib.pyplot as plt\n",
+                "import numpy as np\n",
+                "import poptorch\n",
+                "import torch\n",
+                "\n",
+                "from besskge.batch_sampler import RigidShardedBatchSampler\n",
+                "from besskge.bess import EmbeddingMovingBessKGE, ScoreMovingBessKGE\n",
+                "from besskge.dataset import KGDataset\n",
+                "from besskge.embedding import UniformInitializer\n",
+                "from besskge.loss import LogSigmoidLoss\n",
+                "from besskge.metric import Evaluation\n",
+                "from besskge.negative_sampler import (\n",
+                "    RandomShardedNegativeSampler,\n",
+                "    TripleBasedShardedNegativeSampler,\n",
+                ")\n",
+                "from besskge.scoring import RotatE\n",
+                "from besskge.sharding import PartitionedTripleSet, Sharding\n",
+                "\n",
+                "dataset_directory = os.getenv(\"DATASETS_DIR\", \"../datasets/\") + \"/biokg/\""
+            ]
+        },
+        {
+            "attachments": {},
+            "cell_type": "markdown",
+            "metadata": {},
+            "source": [
+                "## Sharding entities and triples\n",
+                "\n",
+                "The OGBL-BioKG dataset can be downloaded and preprocessed with the built-in `KGDataset` method, `build_biokg`. `KGDataset` is the standard class which holds data from the KG dataset, such as head-relation-tail triples (with entities and relation types suitably converted to their integer IDs), triple-specific data (for example negative heads/tails to be used to corrupt the triple), ID -> label lists, and so on."
+            ]
+        },
+        {
+            "cell_type": "code",
+            "execution_count": 8,
+            "metadata": {},
+            "outputs": [
+                {
+                    "name": "stdout",
+                    "output_type": "stream",
+                    "text": [
+                        "Number of entities: 93,773\n",
+                        "\n",
+                        "Number of relation types: 51\n",
+                        "\n",
+                        "Number of triples: \n",
+                        " training: 4,762,678 \n",
+                        " validation/test: 162,886\n",
+                        "\n",
+                        "Number of negative heads/tails for validation/test triples: 500\n"
+                    ]
+                }
+            ],
+            "source": [
+                "biokg = KGDataset.build_biokg(root=pathlib.Path(dataset_directory))\n",
+                "\n",
+                "print(f\"Number of entities: {biokg.n_entity:,}\\n\")\n",
+                "print(f\"Number of relation types: {biokg.n_relation_type}\\n\")\n",
+                "print(f\"Number of triples: \\n training: {biokg.triples['train'].shape[0]:,} \\n validation/test: {biokg.triples['valid'].shape[0]:,}\\n\")\n",
+                "print(f\"Number of negative heads/tails for validation/test triples: {biokg.neg_heads['valid'].shape[-1]}\")"
+            ]
+        },
+        {
+            "attachments": {},
+            "cell_type": "markdown",
+            "metadata": {},
+            "source": [
+                "Entities in the OGBL-BioKG dataset have different types. Entity IDs need to be always assigned so that entities of the same type have contiguous IDs. Then, the ID offsets corresponding to different types are stored in `KGDataset.type_offsets`:"
+            ]
+        },
+        {
+            "cell_type": "code",
+            "execution_count": 3,
+            "metadata": {},
+            "outputs": [
+                {
+                    "data": {
+                        "text/plain": [
+                            "{'disease': 0,\n",
+                            " 'drug': 10687,\n",
+                            " 'function': 21220,\n",
+                            " 'protein': 66305,\n",
+                            " 'sideeffect': 83804}"
+                        ]
+                    },
+                    "execution_count": 3,
+                    "metadata": {},
+                    "output_type": "execute_result"
+                }
+            ],
+            "source": [
+                "biokg.type_offsets"
+            ]
+        },
+        {
+            "attachments": {},
+            "cell_type": "markdown",
+            "metadata": {},
+            "source": [
+                "For example, entities with ID in the range [0, 10686] are of type 'disease'."
+            ]
+        },
+        {
+            "attachments": {},
+            "cell_type": "markdown",
+            "metadata": {},
+            "source": [
+                "To train on 4 IPUs, we shard the entity set into four parts of equal size. This is done using the `Sharding` class. To use a different number of IPUs, just change the value of the `n_shard` variable."
+            ]
+        },
+        {
+            "cell_type": "code",
+            "execution_count": 6,
+            "metadata": {},
+            "outputs": [
+                {
+                    "name": "stdout",
+                    "output_type": "stream",
+                    "text": [
+                        "Number of shards: 4\n",
+                        "\n",
+                        "Number of entities in each shard: 23,444\n",
+                        "\n",
+                        "Global entity IDs on 4 shards:\n",
+                        " [[    0     4    12 ... 93769 93773 93774]\n",
+                        " [    8    11    18 ... 93762 93771 93775]\n",
+                        " [    1     2     9 ... 93761 93764 93772]\n",
+                        " [    3     5     6 ... 93767 93768 93770]]\n",
+                        "\n",
+                        "Number of actual (=non-padding) entities per shard:\n",
+                        " [23443 23443 23444 23444]\n",
+                        "\n",
+                        "Type offsets per shard: \n",
+                        " [[    0  2689  5350 16623 20984]\n",
+                        " [    0  2733  5240 16383 20862]\n",
+                        " [    0  2631  5323 16657 20991]\n",
+                        " [    0  2634  5307 16642 20967]]\n"
+                    ]
+                }
+            ],
+            "source": [
+                "seed = 1234\n",
+                "n_shard = 4\n",
+                "\n",
+                "sharding = Sharding.create(n_entity=biokg.n_entity, n_shard=n_shard, seed=seed, type_offsets=np.fromiter(biokg.type_offsets.values(), dtype=np.int32))\n",
+                "\n",
+                "print(f\"Number of shards: {sharding.n_shard}\\n\")\n",
+                "\n",
+                "print(f\"Number of entities in each shard: {sharding.max_entity_per_shard:,}\\n\")\n",
+                "\n",
+                "print(f\"Global entity IDs on {n_shard} shards:\\n {sharding.shard_and_idx_to_entity}\\n\")\n",
+                "\n",
+                "# If the number of entities is not divisible by n_shard, some shards will have one trailing padding entity (ID >= n_entity)\n",
+                "print(f\"Number of actual (=non-padding) entities per shard:\\n {sharding.shard_counts}\\n\")\n",
+                "\n",
+                "# Entities of the same type maintain contiguous local IDs in each shard\n",
+                "print(f\"Type offsets per shard: \\n\", sharding.entity_type_offsets)"
+            ]
+        },
+        {
+            "attachments": {},
+            "cell_type": "markdown",
+            "metadata": {},
+            "source": [
+                "Since the total number of entities (93,773) is not divisible by `n_shard` (4), some padding entities are created. These entities have global entity IDs with values greater than or equal to 93,773 and can be seen printed above.\n",
+                "\n",
+                "The entity sharding induces a partitioning of the set of training triples into `n_shard ** 2 = 16` **shard-pairs**, based on the entity shard of the head and of the tail. Triple partitioning is performed using the `PartitionedTripleSet` class."
+            ]
+        },
+        {
+            "attachments": {},
+            "cell_type": "markdown",
+            "metadata": {},
+            "source": [
+                "<p align=\"left\">\n",
+                "<img src=\"./img/batch.png\"  width=\"500\" >\n",
+                "</p>"
+            ]
+        },
+        {
+            "cell_type": "code",
+            "execution_count": 5,
+            "metadata": {},
+            "outputs": [
+                {
+                    "name": "stdout",
+                    "output_type": "stream",
+                    "text": [
+                        "Number of triples per (h,t) shardpair:\n",
+                        " [[291989 290598 314459 278671]\n",
+                        " [294571 292577 314075 280268]\n",
+                        " [313333 308181 331824 296695]\n",
+                        " [287855 286280 307383 273919]]\n"
+                    ]
+                }
+            ],
+            "source": [
+                "train_triples = PartitionedTripleSet.create_from_dataset(dataset=biokg, part=\"train\", sharding=sharding, partition_mode=\"ht_shardpair\")\n",
+                "\n",
+                "# train_triples.triple_counts[i,j] is the number of triples with head entity in shard i and tail entity in shard j\n",
+                "print(f\"Number of triples per (h,t) shard-pair:\\n {train_triples.triple_counts}\")"
+            ]
+        },
+        {
+            "attachments": {},
+            "cell_type": "markdown",
+            "metadata": {},
+            "source": [
+                "Triples in `train_triples.triples` have been sorted based on the sequence of (h,t) shard-pairs: `(0,0), (0,1), ..., (n_shard-1, n_shard-1)`. You can use `train_triples.triple_sort_idx` to recover the original ordering.\n",
+                "\n",
+                "Moreover, the global entity IDs for heads and tails have been replaced with the local indices on the corresponding shard."
+            ]
+        },
+        {
+            "cell_type": "code",
+            "execution_count": 6,
+            "metadata": {},
+            "outputs": [
+                {
+                    "data": {
+                        "text/plain": [
+                            "True"
+                        ]
+                    },
+                    "execution_count": 6,
+                    "metadata": {},
+                    "output_type": "execute_result"
+                }
+            ],
+            "source": [
+                "# Put original triples in the same order as train_triples.triples\n",
+                "triple_sorted = biokg.triples[\"train\"][train_triples.triple_sort_idx]\n",
+                "# Pass from global IDs to local IDs with sharding.entity_to_idx\n",
+                "triple_sorted[:,0] = sharding.entity_to_idx[triple_sorted[:,0]]\n",
+                "triple_sorted[:,2] = sharding.entity_to_idx[triple_sorted[:,2]]\n",
+                "# Compare with the content of train_triples.triples\n",
+                "np.all(triple_sorted == train_triples.triples)"
+            ]
+        },
+        {
+            "attachments": {},
+            "cell_type": "markdown",
+            "metadata": {},
+            "source": [
+                "## Negative and batch samplers\n",
+                "\n",
+                "A key component in training KGE models is the selection of negative samples to contrast against positive triples. A standard strategy to construct negative samples is to replace (corrupt) either the head or the tail of a positive triple with another entity.\n",
+                "\n",
+                "To sample the negative entities used to corrupt positive triples, we use a **negative sampler**. You can find different types of negative samplers implemented in `besskge.negative_sampler`. Two suitable samplers are:\n",
+                "\n",
+                "* `RandomShardedNegativeSampler`, which randomly picks the negative entity among all the entities in the KG;\n",
+                "* `TypeBasedShardedNegativeSampler`, which selects the corrupted entity only among entities of the same type as the original one.\n",
+                "\n",
+                "By default, BESS samples the same number of negative entities from each entity shard, to minimize selection bias. For each pair of devices, the same amount of negative entities is exchanged in both directions, through collective operators.\n",
+                "\n",
+                "* If `flat_negative_format=False`, negative entities are sampled on a triple basis. For each positive triple in a micro-batch, `n_negative` corrupted entities are received from each device, for a total of `shard_bs * n_negative * n_shard` negatives used in the micro-batch. We can then decide whether to score each of the `shard_bs` triples in the micro-batch only against the corresponding `n_negative * n_shard` negative entities, or against all negatives seen in the micro-batch (**negative sample sharing**).\n",
+                "\n",
+                "* If `flat_negative_format=True`, negative entities are sampled on a shard-pair basis. Each device receives `n_negative` negatives from each shard, for a total of `n_negative * n_shard` negatives used in the micro-batch. As the negatives are not sampled on a triple basis, this requires the use of negative sample sharing.\n",
+                "\n",
+                "In order to reduce inter-device communication, we have the option of sampling all negatives just from the device where the triple loss will be computed, by setting `local_sampling=True`. This, however, introduces a bias in the construction of negative samples.\n",
+                "\n",
+                "When instantiating the negative sampler, we must also specify the corruption scheme:\n",
+                "* `corruption_scheme='h'` if negative samples are to be constructed by corrupting the head entity;\n",
+                "* `corruption_scheme='t'` if negative samples are to be constructed by corrupting the tail entity;\n",
+                "* `corruption_scheme='ht'` if negative samples are to be constructed by corrupting the head entity for half the triples in the micro-batch and the tail entity for the other half (in this case, when using negative sample sharing, negatives are shared only among the triples in the same half)."
+            ]
+        },
+        {
+            "cell_type": "code",
+            "execution_count": 7,
+            "metadata": {},
+            "outputs": [],
+            "source": [
+                "neg_sampler = RandomShardedNegativeSampler(n_negative=1, sharding=sharding, seed=seed, corruption_scheme=\"ht\",\n",
+                "                                           local_sampling=False, flat_negative_format=False)"
+            ]
+        },
+        {
+            "attachments": {},
+            "cell_type": "markdown",
+            "metadata": {},
+            "source": [
+                "In order to start training, we are missing only one component: a **batch sampler**. This class is responsible for cooking up the batches to pass to each device. This is not a trivial task, since at each step each device needs to know which embeddings stored in its local memory are needed by itself and by all other devices.\n",
+                "Different types of batch samplers are implemented in `besskge.batch_sampler`. All of them, at each step, sample the same number of triples from each of the 16 shard-pair buckets. Here we use `RigidShardedBatchSampler`, where each bucket is consumed sequentially. The length of an epoch is then dictated by the length of the largest bucket."
+            ]
+        },
+        {
+            "cell_type": "code",
+            "execution_count": 8,
+            "metadata": {},
+            "outputs": [
+                {
+                    "name": "stdout",
+                    "output_type": "stream",
+                    "text": [
+                        "# triples per shardpair per step: 60 \n",
+                        "\n",
+                        "head         torch.Size([48, 4, 4, 60])     torch.int32;\n",
+                        "relation     torch.Size([48, 4, 4, 60])     torch.int32;\n",
+                        "tail         torch.Size([48, 4, 4, 60])     torch.int32;\n",
+                        "triple_mask  torch.Size([48, 4, 4, 60])     torch.bool;\n",
+                        "negative     torch.Size([48, 4, 4, 240, 1]) torch.int32;\n"
+                    ]
+                }
+            ],
+            "source": [
+                "device_iterations = 8\n",
+                "accum_factor = 6\n",
+                "# Micro-batch size, which means the number of positive triples processed on each device at each step\n",
+                "shard_bs = 240\n",
+                "\n",
+                "batch_sampler = RigidShardedBatchSampler(partitioned_triple_set=train_triples, negative_sampler=neg_sampler,\n",
+                "                              shard_bs=shard_bs, batches_per_step=device_iterations*accum_factor, seed=seed)\n",
+                "\n",
+                "\n",
+                "print(f\"# triples per shard-pair per step: {batch_sampler.positive_per_partition} \\n\")\n",
+                "\n",
+                "# Example batch\n",
+                "idx_sampler = iter(batch_sampler.get_dataloader_sampler(shuffle=True))\n",
+                "for k,v in batch_sampler[next(idx_sampler)].items():\n",
+                "    print(f\"{k:<12} {str(v.shape):<30} {v.dtype};\")"
+            ]
+        },
+        {
+            "attachments": {},
+            "cell_type": "markdown",
+            "metadata": {},
+            "source": [
+                "We see that each call returns `device_iterations * accum_factor = 48` batches. Each of them is composed of 60 triples from each of the 16 shard-pair buckets. In particular, IPU `i` will process 240 triples, 60 from each of the four (h, t) shard-pairs `(i,0), (i,1), (i,2), (i,3)`. \n",
+                "\n",
+                "`head[:,i,:,:], tail[:,i,:,:]` are the entity IDs of the embeddings that need to be gathered from the SRAM of IPU `i`.\n",
+                "\n",
+                "`negative[:,i,j,t,:]` are the negative entities sampled on IPU `i` to be used for triple `t` on IPU `j` (where the trailing 1 is the `n_negative` specified in the negative sampler).\n",
+                "\n",
+                "`triple_mask` is a boolean mask indicating which of the positive triples in the batch are non-padding (since, as mentioned above, `RigidShardedBatchSampler` will repeat triples in smaller shard-pair buckets during an epoch). We can ignore it during training, but it is important at inference time, when we want to visit each triple only once. We can then use `triple_mask` to discard any duplicates.\n"
+            ]
+        },
+        {
+            "attachments": {},
+            "cell_type": "markdown",
+            "metadata": {},
+            "source": [
+                "<p align=\"left\">\n",
+                "<img src=\"./img/negsplit.png\"  width=\"880\" >\n",
+                "</p>"
+            ]
+        },
+        {
+            "attachments": {},
+            "cell_type": "markdown",
+            "metadata": {},
+            "source": [
+                "## Distributed training\n",
+                "\n",
+                "The method `get_dataloader` of the batch sampler returns the PopTorch dataloader which we iterate over during training."
+            ]
+        },
+        {
+            "cell_type": "code",
+            "execution_count": 8,
+            "metadata": {},
+            "outputs": [],
+            "source": [
+                "options = poptorch.Options()\n",
+                "options.replication_factor = sharding.n_shard\n",
+                "options.deviceIterations(device_iterations)\n",
+                "options.Training.gradientAccumulation(accum_factor)\n",
+                "# Add a memory saving optimisation pattern. This removes an unnecessary\n",
+                "# entity_embedding gradient all-reduce, which is a no-op since it is fully\n",
+                "# sharded across replicas.\n",
+                "options._popart.setPatterns(dict(RemoveAllReducePattern=True))\n",
+                "\n",
+                "# Construction similar to PyTorch dataloader\n",
+                "train_dl = batch_sampler.get_dataloader(options=options, shuffle=True, num_workers=5, persistent_workers=True)"
+            ]
+        },
+        {
+            "attachments": {},
+            "cell_type": "markdown",
+            "metadata": {},
+            "source": [
+                "We are now ready to define the model and train it. We'll use **RotatE** with (real) 128-dimensional embeddings and the **logsigmoid** loss function with **negative adversarial sampling**. We will also use **negative sample sharing** within the micro-batches to increase the effective number of negative samples without the need for sampling and exchanging more negative entities.\n",
+                "\n",
+                "The **BESS distribution scheme** is implemented in `besskge.bess` and it works as a wrapper around the KGE scoring function. It comes in different flavours: here we use the basic `EmbeddingMovingBessKGE` class, where entity embeddings are exchanged between IPUs (from the one where the embedding is stored to the one where it is needed for computation) through AllToAll collectives (for details on the embedding sharing, see the [BESS-KGE documentation](https://symmetrical-adventure-69267rm.pages.github.io/API_ref/bess.html))."
+            ]
+        },
+        {
+            "cell_type": "code",
+            "execution_count": 10,
+            "metadata": {},
+            "outputs": [
+                {
+                    "name": "stderr",
+                    "output_type": "stream",
+                    "text": [
+                        "Graph compilation: 100%|██████████| 100/100 [00:59<00:00]\n",
+                        "WARNING: The compile time engine option debug.branchRecordTile is set to \"5887\" when creating the Engine. (At compile-tile it was set to 1471)\n"
+                    ]
+                }
+            ],
+            "source": [
+                "# Loss function\n",
+                "logsigmoid_loss_fn = LogSigmoidLoss(margin=12.0, negative_adversarial_sampling=True)\n",
+                "# Initialization scheme for embedding tables\n",
+                "emb_initializer = UniformInitializer(range_scale=logsigmoid_loss_fn.margin)\n",
+                "# KGE model\n",
+                "rotate_score_fn = RotatE(negative_sample_sharing=True, scoring_norm=1, sharding=sharding,\n",
+                "                  n_relation_type=biokg.n_relation_type, embedding_size=128,\n",
+                "                  entity_initializer=emb_initializer, relation_initializer=emb_initializer)\n",
+                "# BESS wrapper\n",
+                "model = EmbeddingMovingBessKGE(negative_sampler=neg_sampler, score_fn=rotate_score_fn,\n",
+                "                               loss_fn=logsigmoid_loss_fn)\n",
+                "\n",
+                "# Optimizer\n",
+                "opt = poptorch.optim.AdamW(\n",
+                "        model.parameters(),\n",
+                "        lr=0.001,\n",
+                "    )\n",
+                "\n",
+                "# PopTorch wrapper\n",
+                "poptorch_model = poptorch.trainingModel(model, options=options, optimizer=opt)\n",
+                "\n",
+                "# The variable entity_embedding needs to hold different values on each replica,\n",
+                "# corresponding to the distinct shards of the entity embedding table\n",
+                "poptorch_model.entity_embedding.replicaGrouping(\n",
+                "            poptorch.CommGroupType.NoGrouping,\n",
+                "            0,\n",
+                "            poptorch.VariableRetrievalMode.OnePerGroup,\n",
+                "        )\n",
+                "\n",
+                "# Compile model\n",
+                "batch = next(iter(train_dl))\n",
+                "_ = batch.pop(\"triple_mask\")\n",
+                "#  PopTorch requires to flatten device_iterations and shard into a single dimension\n",
+                "res = poptorch_model(**{k: v.flatten(end_dim=1) for k, v in batch.items()})"
+            ]
+        },
+        {
+            "cell_type": "code",
+            "execution_count": 11,
+            "metadata": {},
+            "outputs": [
+                {
+                    "name": "stdout",
+                    "output_type": "stream",
+                    "text": [
+                        "Epoch 1 loss: 0.698177 --- positive triples processed: 5.35e+06\n",
+                        "Epoch duration (sec): 1.95775 (average step time: 0.01533)\n",
+                        "Epoch 2 loss: 0.472533 --- positive triples processed: 1.07e+07\n",
+                        "Epoch duration (sec): 1.77420 (average step time: 0.01523)\n",
+                        "Epoch 3 loss: 0.408885 --- positive triples processed: 1.60e+07\n",
+                        "Epoch duration (sec): 1.77967 (average step time: 0.01523)\n",
+                        "Epoch 4 loss: 0.386156 --- positive triples processed: 2.14e+07\n",
+                        "Epoch duration (sec): 1.75322 (average step time: 0.01505)\n",
+                        "Epoch 5 loss: 0.370855 --- positive triples processed: 2.67e+07\n",
+                        "Epoch duration (sec): 1.74845 (average step time: 0.01502)\n",
+                        "Epoch 6 loss: 0.367683 --- positive triples processed: 3.21e+07\n",
+                        "Epoch duration (sec): 1.75177 (average step time: 0.01502)\n",
+                        "Epoch 7 loss: 0.364207 --- positive triples processed: 3.74e+07\n",
+                        "Epoch duration (sec): 1.75988 (average step time: 0.01511)\n",
+                        "Epoch 8 loss: 0.360826 --- positive triples processed: 4.28e+07\n",
+                        "Epoch duration (sec): 1.75050 (average step time: 0.01502)\n",
+                        "Epoch 9 loss: 0.360428 --- positive triples processed: 4.81e+07\n",
+                        "Epoch duration (sec): 1.75207 (average step time: 0.01505)\n",
+                        "Epoch 10 loss: 0.357067 --- positive triples processed: 5.35e+07\n",
+                        "Epoch duration (sec): 1.77210 (average step time: 0.01521)\n",
+                        "Epoch 11 loss: 0.354295 --- positive triples processed: 5.88e+07\n",
+                        "Epoch duration (sec): 1.75505 (average step time: 0.01504)\n",
+                        "Epoch 12 loss: 0.354797 --- positive triples processed: 6.41e+07\n",
+                        "Epoch duration (sec): 1.78257 (average step time: 0.01529)\n",
+                        "Epoch 13 loss: 0.356201 --- positive triples processed: 6.95e+07\n",
+                        "Epoch duration (sec): 1.76318 (average step time: 0.01513)\n",
+                        "Epoch 14 loss: 0.355377 --- positive triples processed: 7.48e+07\n",
+                        "Epoch duration (sec): 1.75741 (average step time: 0.01508)\n",
+                        "Epoch 15 loss: 0.354679 --- positive triples processed: 8.02e+07\n",
+                        "Epoch duration (sec): 1.76560 (average step time: 0.01514)\n",
+                        "Epoch 16 loss: 0.354824 --- positive triples processed: 8.55e+07\n",
+                        "Epoch duration (sec): 1.75487 (average step time: 0.01507)\n",
+                        "Epoch 17 loss: 0.355270 --- positive triples processed: 9.09e+07\n",
+                        "Epoch duration (sec): 1.75812 (average step time: 0.01509)\n",
+                        "Epoch 18 loss: 0.353315 --- positive triples processed: 9.62e+07\n",
+                        "Epoch duration (sec): 1.76335 (average step time: 0.01514)\n",
+                        "Epoch 19 loss: 0.352730 --- positive triples processed: 1.02e+08\n",
+                        "Epoch duration (sec): 1.74504 (average step time: 0.01499)\n",
+                        "Epoch 20 loss: 0.351751 --- positive triples processed: 1.07e+08\n",
+                        "Epoch duration (sec): 1.76846 (average step time: 0.01518)\n",
+                        "Epoch 21 loss: 0.352701 --- positive triples processed: 1.12e+08\n",
+                        "Epoch duration (sec): 1.74792 (average step time: 0.01501)\n",
+                        "Epoch 22 loss: 0.353487 --- positive triples processed: 1.18e+08\n",
+                        "Epoch duration (sec): 1.76492 (average step time: 0.01513)\n",
+                        "Epoch 23 loss: 0.350079 --- positive triples processed: 1.23e+08\n",
+                        "Epoch duration (sec): 1.75427 (average step time: 0.01505)\n",
+                        "Epoch 24 loss: 0.352689 --- positive triples processed: 1.28e+08\n",
+                        "Epoch duration (sec): 1.74967 (average step time: 0.01502)\n",
+                        "Epoch 25 loss: 0.354066 --- positive triples processed: 1.34e+08\n",
+                        "Epoch duration (sec): 1.77196 (average step time: 0.01517)\n"
+                    ]
+                },
+                {
+                    "data": {
+                        "image/png": "iVBORw0KGgoAAAANSUhEUgAAAjcAAAG1CAYAAAAFuNXgAAAAOXRFWHRTb2Z0d2FyZQBNYXRwbG90bGliIHZlcnNpb24zLjcuMSwgaHR0cHM6Ly9tYXRwbG90bGliLm9yZy/bCgiHAAAACXBIWXMAAA9hAAAPYQGoP6dpAABUrUlEQVR4nO3deVxU9f7H8dcMq+wiCIoo7nuIO5qpN5e0LLvdsrQs781uZZv+rJu31Gyz1WzRbC9bTK+lWZpmpplpqSju+4K4ACqy7zPz+wMdIUABgQPD+9ljHg/mnO858xk7D3l7zncx2Ww2GyIiIiIOwmx0ASIiIiIVSeFGREREHIrCjYiIiDgUhRsRERFxKAo3IiIi4lAUbkRERMShKNyIiIiIQ1G4EREREYfibHQBVc1qtXLy5Em8vb0xmUxGlyMiIiKlYLPZSE1NpWHDhpjNl743U+vCzcmTJwkNDTW6DBERESmH2NhYGjVqdMk2tS7ceHt7A/l/OD4+PgZXIyIiIqWRkpJCaGio/ff4pdS6cHPhUZSPj4/CjYiISA1Tmi4l6lAsIiIiDkXhRkRERByKwo2IiIg4FIUbERERcSgKNyIiIuJQFG5ERETEoSjciIiIiENRuBERERGHonAjIiIiDkXhRkRERByKwo2IiIg4FIWbCmSz2ci1WI0uQ0REpFZTuKkgmTkWHpq3lf9+uwObzWZ0OSIiIrVWrVsVvLLsOJHMjztOYbVByyAv7rumudEliYiI1Eq6c1NBujf1Z/IN7QCY/uNeVu2JN7giERGR2knhpgLd0yuMkT0aY7PBI/O2sjcuxeiSREREah2FmwpkMpmYdmN7IpvVIz3Hwr2fbeZMWrbRZYmIiNQqCjcVzMXJzOxRnQmr58Hxc5nc/3kU2XkWo8sSERGpNRRuKkFdT1c+vLsb3u7ObI45x1OLdmoElYiISBVRuKkkLep7MWtkZ5zMJhZGHef9tYeNLklERKRWULipRNe0CmTy9W0BeGn5Xn7erRFUIiIilU3hppLd3SuMUedHUD36tUZQiYiIVDaFm0pmMpl45sb29GqeP4LqX59qBJWIiEhlUripAgVHUJ1I0ggqERGRyqRwU0X8PAqPoPrvtxpBJSIiUhkUbqpQwRFU32zRCCoREZHKoHBTxa5pFciU82tQvbR8Lys1gkpERKRCKdwYYHRkE/sIqse+3sqeUxpBJSIiUlEUbgzw1xFUWoNKRESk4ijcGOSvI6j+rRFUIiIiFULhxkB+Hq58dE/+CKqomHNM+naHRlCJiIhcIYUbgzUP9GL2qPwRVN9uOcF7GkElIiJyRRRuqoE+LQOZOix/BNXLGkElIiJyRRRuqonRkWHc2fPiGlQaQSUiIlI+CjfVyNRh7endoh4Z50dQnU7VCCoREZGyUripRlyczMwa2ZmmAZ75a1B9oRFUIiIiZaVwU83kr0HVFR+NoBIRESkXhZtqqHmgF7MKjKCa86tGUImIiJSWwk01VXAE1Ssr9vLTrjiDKxIREakZDA03a9euZdiwYTRs2BCTycTixYsve0x2djZPPfUUTZo0wc3NjbCwMD7++OPKL9YAoyPDuKtnk/w1qOZHs/ukRlCJiIhcjqHhJj09nfDwcGbNmlXqY2677TZWrVrFRx99xL59+5g3bx6tW7euxCqNNWVYO/sIqrFzNYJKRETkcky2atJb1WQysWjRIoYPH15im+XLl3P77bdz+PBh/P39y/U5KSkp+Pr6kpycjI+PTzmrrVrJGbncPPt3Dp9Jp3NjP74a2xN3FyejyxIREakyZfn9XaP63CxZsoSuXbvyyiuvEBISQqtWrZg4cSKZmZklHpOdnU1KSkqhV03j6+FiH0G15VgS/9UIKhERkRLVqHBz+PBh1q1bx86dO1m0aBEzZ85k4cKFPPjggyUeM336dHx9fe2v0NDQKqy44jQL9GL2qC75I6i2nuDdXw8ZXZKIiEi1VKPCjdVqxWQy8eWXX9K9e3eGDh3KjBkz+Oyzz0q8ezNp0iSSk5Ptr9jY2CquuuJc3TKAZ86PoHp1xT5WaASViIhIETUq3DRo0ICQkBB8fX3t29q2bYvNZuP48ePFHuPm5oaPj0+hV012V4ERVOM1gkpERKSIGhVuevfuzcmTJ0lLS7Nv279/P2azmUaNGhlYWdWaMqwdV7cIOL8G1SYSUrOMLklERKTaMDTcpKWlER0dTXR0NABHjhwhOjqaY8eOAfmPlEaPHm1vP3LkSOrVq8eYMWPYvXs3a9eu5fHHH+ef//wnderUMeIrGOLCGlTNAjw5mZzFvz+PIitXa1CJiIiAweFm8+bNREREEBERAcCECROIiIhgypQpAJw6dcoedAC8vLxYuXIlSUlJdO3alVGjRjFs2DDeeustQ+o3UsERVFuPJWkNKhERkfOqzTw3VaUmznNzKesOnOHuTzZisdp44rrWPNivhdEliYiIVDiHnedGirq6ZQDP3NgegFeWawSViIiIwo0DuKtnE0ZHNgHyR1DtOplscEUiIiLGUbhxEFNuuDiCauxnmzWCSkREai2FGwfhrBFUIiIigMKNQ/nrCKonv9muEVQiIlLrKNw4mGaBXrx7Z/4aVIujTzJ7jdagEhGR2kXhxgH1bnFxBNWrK/axfKdGUImISO2hcOOg7urZhLsLjKDaeUIjqEREpHZQuHFgk29oR5+WAWTmWhg7VyOoRESkdlC4cWDOTmbeuaMzzQI9OZWcxX1zo8jJsxpdloiISKVSuHFwvh4ufHR3N3zruBAdm8THvx8xuiQREZFKpXBTCzQN8GTyDe0AeGvVAU4lZxpckYiISOVRuKkl/h4RQpcmdcnIsfD80j1GlyMiIlJpFG5qCbPZxLM3tcdsgqXbT/H7wTNGlyQiIlIpFG5qkfYNfbmrZ/7w8Cnf7VTnYhERcUgKN7XMhEGtqefpyqHT6XyizsUiIuKAFG5qGd86Ljw5pA0Ab646QFyy5r4RERHHonBTC93SuRGdG/uRkWPhhWXqXCwiIo5F4aYWyu9c3AGzCb7fdpL1h9S5WEREHIfCTS3VIcSXO893Lp763S5yLepcLCIijkHhphb7v4H5nYsPJKTx6e9HjS5HRESkQijc1GK+Hi7857r8zsUzf95PfIo6F4uISM2ncFPL/aNLIzqF+pGeY+EFzVwsIiIOQOGmljObTTw/vAMmEyzZdpINh84aXZKIiMgVUbgROoT4MqpHYwCmLtmpzsUiIlKjKdwIABMHtaauhwv749P4bP1Ro8sREREpN4UbAcDPw9U+c/HMnw+QoM7FIiJSQynciN2tXULpFOpHWnYeL2rmYhERqaEUbsQuf+bi9phMsDj6JH8eVudiERGpeRRupJCrGvkxsnt+5+IpmrlYRERqIIUbKeLxwfmdi/fFpzJ3Q4zR5YiIiJSJwo0U4efhyhMXZi5euV+di0VEpEZRuJFijegaSngjX1Kz85j+416jyxERESk1hRspVn7n4vyZixdtPcHGI4lGlyQiIlIqCjdSovBQP27vdqFz8U7y1LlYRERqAIUbuaQnBrfGz8OFvXGpfP6HOheLiEj1Z2i4Wbt2LcOGDaNhw4aYTCYWL15c6mN///13nJ2d6dSpU6XVJ1DX05UnBud3Lp7x034SUtW5WEREqjdDw016ejrh4eHMmjWrTMclJSUxevRorr322kqqTAoa0S2Uq853Ln5JnYtFRKSaMzTcDBkyhOeff56bb765TMfdf//9jBw5ksjIyEqqTApyKtC5+NstJ9h8VJ2LRUSk+qpxfW4++eQTDh8+zNSpU0vVPjs7m5SUlEIvKbtOoX6M6BoKwOTvdqlzsYiIVFs1KtwcOHCAJ598ki+++AJnZ+dSHTN9+nR8fX3tr9DQ0Equ0nE9cV0bfOu4sOdUCl+oc7GIiFRTNSbcWCwWRo4cybRp02jVqlWpj5s0aRLJycn2V2xsbCVW6dj8PV15fHBrAF5fuZ/TqdkGVyQiIlJUjQk3qampbN68mYceeghnZ2ecnZ159tln2bZtG87Ozvzyyy/FHufm5oaPj0+hl5TfHd0b0yHEh9SsPF5ers7FIiJS/dSYcOPj48OOHTuIjo62v+6//35at25NdHQ0PXr0MLrEWsHJbOK5mzoAsDDqOFEx6lwsIiLVS+k6rlSStLQ0Dh48aH9/5MgRoqOj8ff3p3HjxkyaNIkTJ04wd+5czGYzHTp0KHR8/fr1cXd3L7JdKldE47qM6BrK/M2xTF68i+8fvhons8noskRERACD79xs3ryZiIgIIiIiAJgwYQIRERFMmTIFgFOnTnHs2DEjS5QSPHFda3zcndl9KoUv/1TnYhERqT5MNpvNZnQRVSklJQVfX1+Sk5PV/+YKff5HDJMX78TH3ZlfJvYjwMvN6JJERMRBleX3d43pcyPVz8jznYtTsvJ4WTMXi4hINaFwI+XmZDYx7cb8/k7/izrOT7viDK5IRERE4UauUJcmdfln76YATFiwjUOn0wyuSEREajuFG7lik4a2oXuYP2nZedz/eRRp2XlGlyQiIrWYwo1cMRcnM++MiiDIx40DCWk8sXAbtayfuoiIVCMKN1Ih6nu7M3tUF1ycTCzbEccHvx02uiQREamlFG6kwnRpUpcpw9oD8NKPe1l/8IzBFYmISG2kcCMV6s4ejflHl0ZYbfDQvK2cSMo0uiQREallFG6kQplMJp4f3oEOIT4kpufwwBdRZOVajC5LRERqEYUbqXDuLk7MubMLdT1c2H48mSnf7VQHYxERqTIKN1IpGtX14K07IjCbYMHm48zbGGt0SSIiUkso3Eil6dMykMcHtwFg6pKdbDl2zuCKRESkNlC4kUp1f99mDOkQTK7FxoNfbOF0arbRJYmIiINTuJFKZTKZePXWcJoHehKXksVDX20h12I1uiwREXFgCjdS6bzcnHnvrq54uTnz55FEXtIK4iIiUokUbqRKtKjvxWu3hgPw0bojfBd9wuCKRETEUSncSJW5rkMw4/o3B+DJb3awNy7F4IpERMQRKdxIlZowsDV9WgaQmWvh359HkZyZa3RJIiLiYBRupEo5mU28dXsEjerWIeZsBuPnR2O1aoI/ERGpOAo3UuXqeroy584uuDmb+WVvAm/9csDokkRExIEo3IghOoT4Mv3vHQGY+fMBVu2JN7giERFxFAo3Ypi/d27E6MgmADw2P5rYxAyDKxIREUegcCOGevr6dnRpUpfUrDxeWbHP6HJERMQBKNyIoVydzTx3UwcAvt92kt0nNTxcRESujMKNGK5dQx+GhTcEYMZK3b0REZEro3Aj1cL4AS1xMpv4eU8CUTFaPVxERMpP4UaqhWaBXvyjcyMAXl2xF5tNc9+IiEj5KNxItfHIgJa4Opn543Aivx88a3Q5IiJSQyncSLUR4leHUT0bA/DqT/t090ZERMpF4UaqlQf7taCOixPbYpNYuVsT+4mISNkp3Ei1Eujtxj+vDgPg9Z/2Y9G6UyIiUkYKN1Lt3NenOT7uzuyLT+X7bSeNLkdERGoYhRupdnw9XPh33+YAzFi5n1yL1eCKRESkJlG4kWppTO8wArxcOZaYwf82Hze6HBERqUEUbqRa8nB1Zlz/FgC8teoAWbkWgysSEZGaQuFGqq2RPRrT0NeduJQsvvgjxuhyRESkhjA03Kxdu5Zhw4bRsGFDTCYTixcvvmT7b7/9loEDBxIYGIiPjw+RkZGsWLGiaoqVKufm7MRjA1oBMHvNIdKy8wyuSEREagJDw016ejrh4eHMmjWrVO3Xrl3LwIEDWbZsGVFRUfTv359hw4axdevWSq5UjPL3ziE0C/AkMT2Hj9cdMbocERGpAUy2ajINrMlkYtGiRQwfPrxMx7Vv354RI0YwZcqUUrVPSUnB19eX5ORkfHx8ylGpVLXvt53k4Xlb8XZzZu0T/anr6Wp0SSIiUsXK8vu7Rve5sVqtpKam4u/vX2Kb7OxsUlJSCr2kZrm+YwPaNvAhNTuPOWsPGV2OiIhUczU63Lz22mukpaVx2223ldhm+vTp+Pr62l+hoaFVWKFUBLPZxOOD8/vefLb+KPEpWQZXJCIi1VmNDTdfffUV06ZNY8GCBdSvX7/EdpMmTSI5Odn+io2NrcIqpaL0b12fLk3qkpVr5Z1fDhpdjoiIVGM1Mtx8/fXX3HvvvSxYsIABAwZcsq2bmxs+Pj6FXlLzmEwmHh/cGoCvNx0jNjHD4IpERKS6qnHhZt68eYwZM4Z58+Zx/fXXG12OVKGezerRp2UAuRYbM38+YHQ5IiJSTRkabtLS0oiOjiY6OhqAI0eOEB0dzbFjx4D8R0qjR4+2t//qq68YPXo0r7/+Oj169CAuLo64uDiSk5ONKF8MMHFQ/t2bRVuPcyA+1eBqRESkOjI03GzevJmIiAgiIiIAmDBhAhEREfZh3adOnbIHHYD333+fvLw8xo0bR4MGDeyvRx991JD6peqFh/oxuH0QVhu89tM+o8sREZFqqNrMc1NVNM9Nzbc/PpXBM9dis8HkG9rxr6ubGl2SiIhUslozz43UTq2CvHnyujYAPL90N8t2nDK4IhERqU4UbqRGuu+aZoyObILNBo/Nj2bT0USjSxIRkWpC4UZqJJPJxNRh7RnYLoicPCtj527m0Ok0o8sSEZFqQOFGaiwns4m3bo8gorEfSRm53P3xRhJSNXuxiEhtp3AjNVodVyc+HN2VsHoeHD+Xyb8+3Ux6dp7RZYmIiIEUbqTGq+flxqdjuuPv6cqOE8k89NUW8ixWo8sSERGDKNyIQwgL8OSju7vi7mJm9b7TTP5uJ7VslgMRETlP4UYcRkTjurx1ewRmE8zbGMus1VpgU0SkNlK4EYcyqH0wz9zYHoDXftrPN1HHDa5IRESqmsKNOJzRkWH8u28zAP7zzXbWHThjcEUiIlKVFG7EIf1ncBuGhTckz2rj/i+iOJigOXBERGoLhRtxSGazidduvYruTf1Jy85j/PxocjWCSkSkVlC4EYfl5uzEW7dH4FvHhR0nknn7F3UwFhGpDRRuxKEF+7rz/PAOAMxafZCtx84ZXJGIiFQ2hRtxeMPCG3JjeEMsVhsTFmwjI0czGIuIODKFG6kVnrupA8E+7hw5k870ZXuNLkdERCqRwo3UCr4eLrx2azgAn/8Rw5p9CQZXJCIilUXhRmqNq1sGcE+vMACeWLidc+k5xhYkIiKVQuFGapX/XNeG5oGeJKRm8/RirT8lIuKIFG6kVqnj6sQbIzrhbDaxdMcpvos+aXRJIiJSwRRupNa5qpEfD/+tJQCTv9vJyaRMgysSEZGKpHAjtdK4/s0JD/UjNSuPxxduw2rV4ykREUehcCO1krOTmTduC8fdxczvB8/y6fqjRpckIiIVROFGaq1mgV48NbQtAC8v36vHUyIiDkLhRmq1O3s2oXuYP9l5Vmas3G90OSIiUgEUbqRWM5lMPDm0DQDfbDnO3rgUgysSEZErVa5wExsby/Hjx+3vN27cyGOPPcb7779fYYWJVJXOjesytGMwNhu8/KOWZhARqenKFW5GjhzJ6tWrAYiLi2PgwIFs3LiRp556imeffbZCCxSpCo8PboOz2cTqfafZcOis0eWIiMgVKFe42blzJ927dwdgwYIFdOjQgfXr1/Pll1/y6aefVmR9IlWiaYAnd3RvDMBLP+7RzMUiIjVYucJNbm4ubm5uAPz888/ceOONALRp04ZTp05VXHUiVeiRa1vi6erEtuPJLN2h61hEpKYqV7hp3749c+bM4bfffmPlypVcd911AJw8eZJ69epVaIEiVSXQ242x1zQD4NUV+8jJsxpckYiIlEe5ws3LL7/Me++9R79+/bjjjjsIDw8HYMmSJfbHVSI10dg+zQjwciPmbAbzNh4zuhwRESkHk62cnQssFgspKSnUrVvXvu3o0aN4eHhQv379CiuwoqWkpODr60tycjI+Pj5GlyPV0Bd/xPD04p34e7ry6+P98HZ3MbokEZFaryy/v8t15yYzM5Ps7Gx7sImJiWHmzJns27evWgcbkdIY0S2UZgGeJKbn8P7aw0aXIyIiZVSucHPTTTcxd+5cAJKSkujRowevv/46w4cP5913363QAkWqmouTmSeuaw3Ah78dISEly+CKRESkLMoVbrZs2UKfPn0AWLhwIUFBQcTExDB37lzeeuutCi1QxAiD2wfTubEfmbkW3vj5gNHliIhIGZQr3GRkZODt7Q3ATz/9xN///nfMZjM9e/YkJiamQgsUMYLJZGLS+UU1F2yO5WBCmsEViYhIaZUr3LRo0YLFixcTGxvLihUrGDRoEAAJCQll6qS7du1ahg0bRsOGDTGZTCxevPiyx6xZs4bOnTvj5uZGixYtNGmgVJpuYf4MbBeExWpj4v+2kZ1nMbokEREphXKFmylTpjBx4kTCwsLo3r07kZGRQP5dnIiIiFKfJz09nfDwcGbNmlWq9keOHOH666+nf//+REdH89hjj3HvvfeyYsWK8nwNkcuackM7fNydiY5N4pklu40uR0RESqHcQ8Hj4uI4deoU4eHhmM35GWnjxo34+PjQpk2bshdiMrFo0SKGDx9eYpv//Oc/LF26lJ07d9q33X777SQlJbF8+fJSfY6GgktZrdmXwJhPN2GzwYs3d2Rkj8ZGlyQiUutU+lBwgODgYCIiIjh58qR9hfDu3buXK9iU1oYNGxgwYEChbYMHD2bDhg0lHpOdnU1KSkqhl0hZ9Gtdn4mD8kdPTV2yky3HzhlckYiIXEq5wo3VauXZZ5/F19eXJk2a0KRJE/z8/HjuueewWitvyvq4uDiCgoIKbQsKCiIlJYXMzMxij5k+fTq+vr72V2hoaKXVJ47rwX7NGdIhmFyLjQe+iCIhVcPDRUSqq3KFm6eeeop33nmHl156ia1bt7J161ZefPFF3n77bSZPnlzRNV6RSZMmkZycbH/FxsYaXZLUQCaTiVdvDadlfS/iU7IZ9+UWrT0lIlJNOZfnoM8++4wPP/zQvho4wFVXXUVISAgPPvggL7zwQoUVWFBwcDDx8fGFtsXHx+Pj40OdOnWKPcbNzc2+grnIlfByc+a9u7pw0zu/s+noOZ5fuptnb+pgdFkiIvIX5bpzk5iYWGzfmjZt2pCYmHjFRZUkMjKSVatWFdq2cuVK+2gtkcrWLNCLmbd3AmDuhhj+t1l3AkVEqptyhZvw8HDeeeedItvfeecdrrrqqlKfJy0tjejoaKKjo4H8od7R0dEcO5a/GvOkSZMYPXq0vf3999/P4cOHeeKJJ9i7dy+zZ89mwYIFjB8/vjxfQ6Rcrm0bxGMDWgLw1OKd7DmlTuoiItVJuYaC//rrr1x//fU0btzYftdkw4YNxMbGsmzZMvvSDJezZs0a+vfvX2T73Xffzaeffso999zD0aNHWbNmTaFjxo8fz+7du2nUqBGTJ0/mnnvuKXXtGgouFcFqtXHv3M38sjeBDiE+LHqwNy5O5R58KCIil1GW39/lnufm5MmTzJo1i7179wLQtm1b7rvvPp5//nnef//98pyySijcSEVJSMli4BtrSc7M5f8GtuLha1saXZKIiMOqknBTnG3bttG5c2csluo7Tb3CjVSkxVtP8Nj8aFycTHz/8NW0CdY1JSJSGapkEj8RgZs6NWRA2yByLfnrT+VaNDxcRMRoCjciV8BkMvHizR3wrePCzhMpvL/2sNEliYjUego3Ileovo87z9zYDoCZP+9nX1yqwRWJiNRuZZrE7+9///sl9yclJV1JLSI11vBOISzdfoqf9yQw8X/bWPRgL5w1ekpExBBlCje+vr6X3V9wXhqR2iL/8VRHNh75lR0nknlv7WHG9W9hdFkiIrVShY6Wqgk0Wkoq07dbjjNhwTZcncwsf6wPzQK9jC5JRMQhaLSUiEFujgihX+tAcixWXl6+1+hyRERqJYUbkQpkMpl4amhbzCZYsSuejUcqb601EREpnsKNSAVrGeTNiG6NAXhh2R5q2ZNfERHDKdyIVILxA1vi4erEttgkfth+yuhyRERqFYUbkUpQ39udf1/THIBXVuwlO6/6LkkiIuJoFG5EKsnYa5pS39uN2MRMPt8QY3Q5IiK1hsKNSCXxcHXm/wa1AuDtXw6SnJFrcEUiIrWDwo1IJfpHl1BaB3mTnJnLO6sPGF2OiEitoHAjUomczCYmDW0DwGfrY4hNzDC4IhERx6dwI1LJ+rYK5OoWAeRYrExYEE1WrjoXi4hUJoUbkUpmMpl45sb2eLs7s+noOf7vf9uwWjX3jYhIZVG4EakCLep78d5dXXBxMrF0+ymm/7jH6JJERByWwo1IFenVPIBX/xEOwAe/HeHT348YXJGIiGNSuBGpQsMjQnh8cGsApv2wmxW74gyuSETE8SjciFSxB/s1547ujbHZ4JF5W9lxPNnokkREHIrCjUgVM5lMPHdTe/q3DiQ7z6r+NyIiFUzhRsQAzk5mnr+5I85mE+sPnSU6NsnokkREHIbCjYhBQvzqcFOnEADeXXPQ4GpERByHwo2Ige7v2wyAFbviOZiQanA1IiKOQeFGxEAtg7wZ1C4IgDm/Hja4GhERx6BwI2KwB/o1B2Dx1hOcSMo0uBoRkZpP4UbEYBGN6xLZrB55VhsfrNXdGxGRK6VwI1INPNg//+7N15uOkZieY3A1IiI1m8KNSDVwdYsAOoT4kJVr1bIMIiJXSOFGpBowmUw82K8FAJ+sP0rM2XSDKxIRqbkUbkSqicHtgwlv5EtqVh5jPtlEUoYeT4mIlIfCjUg14WQ28cHorjT0defwmXTumxtFdp7F6LJERGochRuRaqS+jzufjOmOt5szG48m8vj/tmO12owuS0SkRlG4EalmWgd7M+euLjibTSzZdpLXV+4zuiQRkRqlWoSbWbNmERYWhru7Oz169GDjxo2XbD9z5kxat25NnTp1CA0NZfz48WRlZVVRtSKVr3eLAKb/vSMAs1Yf4tf9pw2uSESk5jA83MyfP58JEyYwdepUtmzZQnh4OIMHDyYhIaHY9l999RVPPvkkU6dOZc+ePXz00UfMnz+f//73v1VcuUjlurVrKPf0CgPguR92k2uxGluQiEgNYXi4mTFjBmPHjmXMmDG0a9eOOXPm4OHhwccff1xs+/Xr19O7d29GjhxJWFgYgwYN4o477rjs3R6Rmmj8wFb4e7pyMCGNL/6IMbocEZEawdBwk5OTQ1RUFAMGDLBvM5vNDBgwgA0bNhR7TK9evYiKirKHmcOHD7Ns2TKGDh1abPvs7GxSUlIKvURqCt86Lkwc1BqAN1bu1+zFIiKlYGi4OXPmDBaLhaCgoELbg4KCiIuLK/aYkSNH8uyzz3L11Vfj4uJC8+bN6devX4mPpaZPn46vr6/9FRoaWuHfQ6QyjegWStsGPqRk5fHGyv327St3x3PTO+t479dDBlYnIlL9GP5YqqzWrFnDiy++yOzZs9myZQvffvstS5cu5bnnniu2/aRJk0hOTra/YmNjq7hikSvjZDYx5YZ2AHz5ZwzrD53h4XlbGTt3M9uOJ/P6T/s5m5ZtcJUiItWHs5EfHhAQgJOTE/Hx8YW2x8fHExwcXOwxkydP5q677uLee+8FoGPHjqSnp3Pffffx1FNPYTYXzmtubm64ublVzhcQqSKRzesxpEMwP+6MY+QHfwJgNkFdD1fOpucwf3OsffkGEZHaztA7N66urnTp0oVVq1bZt1mtVlatWkVkZGSxx2RkZBQJME5OTgDYbJrsTBzXf4e2xdU5/9pvE+zN4nG9mTS0LQBf/nEMiyb7ExEBDL5zAzBhwgTuvvtuunbtSvfu3Zk5cybp6emMGTMGgNGjRxMSEsL06dMBGDZsGDNmzCAiIoIePXpw8OBBJk+ezLBhw+whR8QRhfp78Pk/uxNzNoPhESG4OptpFeTNC0t3cyIpk1V74hnUvvg7niIitYnh4WbEiBGcPn2aKVOmEBcXR6dOnVi+fLm9k/GxY8cK3al5+umnMZlMPP3005w4cYLAwECGDRvGCy+8YNRXEKkyPZrVo0ezevb37i5OjOjWmDm/HmLuhhiFGxERwGSrZc9yUlJS8PX1JTk5GR8fH6PLEblisYkZ9H11NVYb/DyhLy3qexldkohIhSvL7+8aN1pKRAoL9ffg2rb5dzo10Z+IiMKNiEMYHdkEgIVRx0nNyjW4GhERYynciDiA3s0DaB7oSVp2HrNWa1I/EandFG5EHIDZbGLSkPxh4R+tO8zh02kVcl6L1cbojzcy+uONWDXUXERqCIUbEQdxbdv69G8dSK7FxrTvd9vnfUrOzOX7bSc5U45ZjPecSmHt/tOs3X+a/QmpFV2yiEilMHwouIhUDJPJxJRh7fn94Fp+3X+an/ck4OZs5omF24lLycLV2czwTg25q2cYLYO8cHe5/LxQ6w+dsf+8+eg52gRrhKGIVH8KNyIOpGmAJ/f2acrsNYeYMD+a1Ow8ALzcnEnLzmPB5uMs2HwcAB93Z7qF+TNjRCd867gUe74Nh87af958NJE7ezap/C8hInKF9FhKxME89LcWNPB1twebuyObsPGpa/nmgV5c37EBbueXcEjJymPV3gSeWLit2KVLci1WNh5JtL/fHHMOyF/mJP38uUVEqiPduRFxMB6uzrx9RwQf/HaYO3s2oU/LQAC6NKlLlyZ1sdlsJGfmsv14Mvd+tpkVu+L5+PejXN+xAc/+sIsdJ5L5YHRXMnIspOdY8HZ3Jj07j+PnMolPyeLjdUf44LfDfH1fJN2b+pdYxye/H8HV2cyoHpe/2zPjp31sOnqOT8Z0K9XjMhGRS1G4EXFAXcP86RpWfPAwmUz4ebhyTatAnr6hLVO+28X0ZXuYuXK//W7PU4t20q9Vfijq3TyAY4kZ7D6VwvKdcXzy+1GsNvgm6niJ4eZEUibTvt8NQKdQP9o39C2xVpvNxofrjpCRY2HjkUSuOf+5IiLlpcdSIrXYXT2bcH3HBuRZbaRm5xEe6oenqxNRMed4f+1hACKb16NrWF0AXlm+lxyLFYBf95/GZrNx9Ew6M1buJ6XA5IG7TiTbf5695uK8O4npOSSkZhWq4XRqNhk5FgD2xWlElohcOd25EanFTCYTL93SkQAvV1rU92JkjyZ8+Nthpv+4134Xp1fzetT1dGXuhhjSz4cQgLiULPbGpTLlu51sOnqOxPRsnh/eEYDdp1Ls7ZbtOMXh02k0qefJ9W/9RmauhQ1PXksd1/zHT0fOpNvb7om7eJyISHnpzo1ILeft7sK0mzpwV2QYTmYTY3o3tS++GeDlRov6XnRtUtfevrG/B33PPzqatfogm47mdzSevymWk0mZQP78OACuTmZsNvjgtyOcTMrkVHIWSRm5HCgwZ87RsxfDje7ciEhFULgRkUJcnc28eHNHPFyd+EeXRphMJhr61SHErw4A/7q6Kde2rQ/AD9tP2Y/Ltdh49/wjqAt3bu7pHQbAxiNnC4WYA/EXZ1A+cibj4vaENPLOP/YSESkvhRsRKaJ7U3+2TR3Ek0Pa2LdN/3tHHurfgtu7h9KvVf1C7Z+4rjWQf/dmf3wqsYn5d3BujggB4OjZjEKB5kDCxZ+PFngslZNnLRSCRETKQ+FGRIrl4lT4r4drWgUycXBr3JydaFzPg2aBngB0DPHlgb7N6dHUnxyLlQkLogEI8atDm2BvvN2csVhtrN6XYD/Xgfiij6XMpvz3e/VoSkSukMKNiJTLiK6hmEzwyLUtMZlMPDqgJQA7T+Q/kmrbwBuTyUSLoPz+O38cvjjb8YU7N1arzR5uLgwrL9jvxmaz8e2W46zcHV/5X0hEHIZGS4lIudx3TTPuimyCh2v+XyORzerRPcyfjUfzZzVu1yB/HaqW9b3YeiyJXMvFWZBjz2WQmWMhKTOHrFwrTmYTg9oF88fhRKJjk/j09yO8s/ogzQO9+PNIIi5OJrZOGYSXW+G/srJyLZxNz7H3BxIRAd25EZFyMplM9mBz4f2FuzcAbe3hxrvQcc5mEzYbbDqayBd/xAAQWrcOPZvVA2DL+Tl2zqTl8Of55R9yLTb7CKyCRn+8kd4v/cLBAqOvjp/L4IEvooiKSSzSXkRqB4UbEakwvZrXY0iHYIJ93O1hpeX5x1KQPzQ8orEfkB9MZq3OH13VrqEPrYO98XF3Jj3Hwsnk/In+rm1zsePyhYkBj55J59f9p0lIybKvfbUw6oS93eP/286PO+O45d0NlfdFRaRa02MpEakwJpOJ2aM6238GaBl08c5N43oetKjvZZ8bp7G/B3d0b8zt3UJxMpvoGubPL3vzOx73aOrPR/d0Y8bK/by16gA7T6bwy954/vnpZgDqebraz5uVe3FywZ0nL86OLCK1k8KNiFSoC6Hmgoa+7ni6OpGeYyGsngedQv2YtzEWVycz8//dkwa+F/vLdG96MdxcWGOqfcP8x1tbjp0rtEr52fQc+88XJg+E/NXMRaR2U7gRkUqVP2LKm22xSYTV8+TmiEY4mc1c0zKA+j7uhdoWXIjz6hYBwMVwc/h0/qiqYB93cixWEguEm592x9P31dW8dXtEoY7LIlI7qc+NiFS6bueXb+jU2A9XZzP/6NKoSLCB/DlzOob4EtHYjw4h+SuJ/3Uk1LSb2tMp1K/IsTFnM3h3zSEs1ovhxmZT0BGpjRRuRKTSPX5da5Y+cjXXd2xwyXYuTma+f/hqFj3YG6fzs/qZTCbu6B5KHRcnZo/qzOD2wbSs71Xs8RceaV2QkpXHzhPJ3PLuen47cLpivoyIVHsKNyJS6dycnWjf0LdIf5zSevHmjmydMpCh58NRwU7KBeX8pb9NYnoOt7//B1Ex53j06+hyfbaI1DwKNyJS7ZlMJtxdnOzvC965GdIhmFZBXvyjS6Mix30TdZy07DwgP+icSMpk3sZjjHhvA0kZOUXai4hjUIdiEalxWhQIN48NaEXrYG9iEzNYGHW8ULtFW08Uer946wleXbEPgAWbY7nvmuaVX6yIVDnduRGRGsfTzZmH/9aCEV1DaXV+ksBQfw+6nu+4fMGJ80PEW59/jPXmqgP2fZ+tj+HjdUdK/Ayr1UZmjqXE/SJSfSnciEiN9H+DWvPyP64q1I/nX1c3LbbtsPD8vjo5eRf75JxIyuTZH3aTkJpl35acmWsfbXX3JxvpOX0VSRk5fPXnMV5bsQ+rVaOvRGoChRsRcRhDOjZg17TBjO1zMeT4ebgQ2TygxGOSM3IBmPLdTsKn/cTQN38jM8fCbwfOkJyZy6/7T/PfRTt4Z/VB5m+OLXSszWYrNDuyiFQPCjci4lA83Zzx93Szvw9v5Eeof8mrhidl5oebtfvzh4rvi0/l94Nn7PvPpl3seDxv47FCxz7wxRa6Pf8zZ9KyK6R2EakYCjci4nAGtguieaAn3Zv68+iAlgR6uZXY9tz5mY4LLuewtsCcOLtOXlyN/GTSxUdYAMt3xZGancfS7acqqnQRqQAaLSUiDqdFfS9W/V+/UrVNyswl12IlNSvPvu3CXRyAXQUW4kxMz8ZitZGdZyE28eJ6Vu4u+neiSHWicCMitc6IrqH2/jNbj53j3TWHCu0/ejbD/vPeuFT7z1YbnE3L5o4P/uDQ+bWuRKT60T83RKRWuLD0w5jeYbz8j6u4O7IJAPM2xnLkTOmDSkJqdpFgk5KZV0JrETFCtQg3s2bNIiwsDHd3d3r06MHGjRsv2T4pKYlx48bRoEED3NzcaNWqFcuWLauiakWkJpp+S0dmj+rMf65rA0BdT9dyned0MZ2HU7Jyr6g2EalYhj+Wmj9/PhMmTGDOnDn06NGDmTNnMnjwYPbt20f9+vWLtM/JyWHgwIHUr1+fhQsXEhISQkxMDH5+flVfvIjUGD7uLva1qQD86rgUaRPiV8c+8R+A2ZT/KKqg0ynFhJtMhRuR6sTwOzczZsxg7NixjBkzhnbt2jFnzhw8PDz4+OOPi23/8ccfk5iYyOLFi+nduzdhYWH07duX8PDwKq5cRGoyP4+id24CvAuPqhrVo4n9Zxen/MkCYxKLPsJKPh9uDiak8tBXW9gfn1qkjYhUHUPDTU5ODlFRUQwYMMC+zWw2M2DAADZs2FDsMUuWLCEyMpJx48YRFBREhw4dePHFF7FYip9IKzs7m5SUlEIvERFfj6J3blKzcnlqaFsARkc2YeKg1ozpHcbUYe24OzIMgMPFdCROOT/S6vb3/+CH7ae4/4uoyitcRC7L0MdSZ86cwWKxEBQUVGh7UFAQe/fuLfaYw4cP88svvzBq1CiWLVvGwYMHefDBB8nNzWXq1KlF2k+fPp1p06ZVSv0iUnMV91jKarVxb5+mdAjxpWMjX7zcnJk6rD0An/yevw5VceHml70JfLD2MGfOT/hXsM3nf8RwKimTJ8739RGRymf4Y6myslqt1K9fn/fff58uXbowYsQInnrqKebMmVNs+0mTJpGcnGx/xcbGFttORGqXIB93+88TB7XC3cXMCzd3xGQyEdm8Hl5uhf/tF3j+kdXhM2nFnu+FZXvsPwecnzTQarUxefFOZq85xL44PaoSqSqG3rkJCAjAycmJ+Pj4Qtvj4+MJDg4u9pgGDRrg4uKCk5OTfVvbtm2Ji4sjJycHV9fCz9Hd3Nxwcyt5dlIRqZ0a+tXhrTsiCPB0pVeLAO7v2xxnp5L/vXdhluNcy+UXzwzwyv976FzGxVmPcy3WkpqLSAUz9M6Nq6srXbp0YdWqVfZtVquVVatWERkZWewxvXv35uDBg1itF/+i2L9/Pw0aNCgSbERELuXG8Ib0apG/qOalgg1cvHNTGvXOh5uE1Isjq7LzFG5Eqorhj6UmTJjABx98wGeffcaePXt44IEHSE9PZ8yYMQCMHj2aSZMm2ds/8MADJCYm8uijj7J//36WLl3Kiy++yLhx44z6CiJSC5Ql3FjOjx8/XSDcZORooj+RqmL4PDcjRozg9OnTTJkyhbi4ODp16sTy5cvtnYyPHTuG2Xwxg4WGhrJixQrGjx/PVVddRUhICI8++ij/+c9/jPoKIlIL/LUPDsCD/Zoz+y9LNwD8cTiRsCeX4u1+8ZhNRxI5fDqdu3o2wWw2VWqtIrWdyWazXf4BsgNJSUnB19eX5ORkfHx8jC5HRGqQsCeX2n8e1785jw9uU2hbacwa2ZnE9Gw+/v0oX9zbgxC/OhVdpohDKsvvb8Pv3IiI1BQL/h3J9uNJhIf6Ed7ID4A3b+/Eo19Hl/ocvx04zdeb8kdtfrzuCJNvaFcJlYrUbgo3IiKl1L2pP92b+hfadlOnEFbsimPZjrhSneNCsAHwLOZRl4hcOcM7FIuI1HQ+7kUnBLwgPNSvxH1vrTqgjsYilUDhRkTkCj02oBXhjXz5v4GtiuwLrXvpPjUfrD1SWWWJ1FoKNyIiVyjY153vHrqaO3s2KbIv1N/jksfui9d6dyIVTeFGRKSC1HF1KrKtnuelJxf1cFW/G5GKpnAjIlJB3JyL/pXaq3kAdT1caBPszcL7I+napC5tgr3t+zVzsUjF0z8ZREQqiMl0cXK+f/ZuyqiejWke6MWWyQPt+xY+0IusXAttJi8H4HRqFlarTRP7iVQg3bkREalAY/s0pV/rQP47tA3NA72AwqEHwN3Fia/G9gBgS0wSEc+t5LUV+4o937n0HHadTK7cokUcjO7ciIhUoKeuL92kfHU98vvi5Fis5GRaeWf1QSYObl2k3d9eX8O5jFy+G9f7ksPKReQi3bkRETGAn0fJc+MUXBXnXEYukD+zsYiUjsKNiIgB/OoUHUW19dg5rn/rN5pOWsbE/20rFHLqnB9VlZNnpZYtCShSZnosJSJiAHcXM65OZnIsF0dL3Tx7vf3nhVHHuavAvDl1XJw4m5ZNv9fWkJqVx8gejXnx5o5VWrNITaE7NyIiBjCZTPhe4tEUwE2zfrf/HHsugy7P/0xqVv5yDV/9eYxci4aRixRH4UZExCB+dS4dbgp6d82hItsycy0VWY6Iw1C4ERExSICX2xUdn5VTNNzsOpnMvrhU9senXtG5RWoy9bkRETHIxMGt+erPY3QI8WHa97vLfPxf79ysP3SGkR/8aX9/Y3hD3roj4orrFKlpdOdGRMQgXZrU5fXbwrmnVxj+Bdag8nIr3b87b52zgYMJafb330SdKLR/ybaTfPjbYXK0xIPUMgo3IiIGM5lMtArysr8v+POgdkElHpeQms3QN39jw6GzWKw2vtlyvEib55fu4appKwqFIBFHp3AjIlINtA66uJimU4F1pno1r3fJ43IsVu744A/u+ujPEttk5VoZMONXpi/bc+WFitQACjciItVAz2YXQ0ye9eIkfb1bBJTq+PWHzl62zXtrD5e4z2rVxIDiOBRuRESqgUHtgxnYLogBbeszomsoAME+7rQM8sa5AlcMz8jJw2az8f22k2w+mgjAoq3HCZ/2E+sPnqmwzxExkslWy+bxTklJwdfXl+TkZHx8fIwuR0SkCIvVxsrdcXRuXJf6Pu4s2XaSR+ZtrZBzD+kQTJ+Wgfx30Q78PV3ZMnkgYU8uBcDN2cy+54dUyOeIVLSy/P7WUHARkWrGyWziug4N7O+bBXgW2t+2gQ/XtAygbQMfHpsfXaZz/7gzjh93xgGQmJ5DalaufV/2FY6qyr8rBJ6lHO0lUll0BYqIVHNtgi92Nm4e6Mn8f/fEx92FjJw8gnzciE/JBqBHU3/+PJJYpnMPfeu3CqnRYrXRbsoKAPY/PwRXZ/V6EOPo6hMRqeacncw8Prg1bYK9WfDvSHzc85dt8HB15rcn/mZvZypH15zYxMwKqTEtO8/+85m07Ao5p0h5KdyIiNQA4/q3YPlj11DvL0s2FLxDYrNBz2b+V/Q5yRm55Rs5VeCQ+7+IIiEl64rqELkSCjciIg7CBrw7qgvdw8ofcMKf/Yl/fbapzMdZC4xN2X48macX7yTXYi3Up0ekqijciIg4ChvU9XRl3n09mXJDO0L86pTrNKv3neauj/4kObP0wcTyl4G38SlZDJ65lo7P/ERiek656hApL4UbEREHYTv/bMjJbOKfVzflw7u7lvtcvx04w7C31xX7iOromXQ+/yOGPMvF0VWWv7RLzcrj8Ol0ADaUYoJBkYqkcCMi4qDaNvDhq7E9yn38scQMBsz4leTMXO766E8+/yMGm83G4Jlrmbx4J7PXHMJms7HjeHKhDsUAh8+k23/+610dkcqmoeAiIg7sSnPF4TPphE/7Cci/mzN58U77vkVbTxDs684TC7fTqG7Jj8Cqcq7YuRuOcvxcJpOGtMFUnuFj4hB050ZExEEUlyEKPi66v2/zCv28I2fSeWLhdgCOnyt5SLm1gsJNZo7lsv13pny3i/fXHmbHieQK+UypmRRuREQcRHERouAjoSeHtGHntMFF2vy7b7NKrAr+t/k4SRklhxKL1cbvB88UebRltdoK3fXp9sLPdH5uJedK0UE5LSvvsm3EcSnciIjUcC3qewFwY3jDIvua+HsUeu/l5kxYvcLb7ujWuPKKI3/F8ns/22x/f+RMOrkFOiO/t/YQoz78kzGfbLRvy8q10P/1Ndz/RZR924XwU5q7MurlU7upz42ISA33zf292HY8id4tAorsaxboxSdjuhFYYPK/xeN689TinSzdfgoAD1cn+76mAZ4cKdAZuKJsjjkHwE+74rjv8yiGd2rIzNsjiIo5xyvL9wGw6eg5Nhw6y/FzGTx+/nFXzNmMIufaFpvENa0CL/l56sNcVFRMIh6uzrRt4PiLRivciIjUcL4eLpf8Zd+/df1C7/08XHnr9gj6tgqka5P8lcdfuLkDnq7ODI8IAaDni6uIq+BZhm02G3M3xACwOPokM2+P4JZ31xdqc8cHfxQ5Likjh6cLdGR+feV+Hr62ZYXVlZGTx/bjyXQL88fJXP5OyN9Fn2D5zjhevy0cD9fq9es1ITWLW97dAMDRl643uJrKVy0eS82aNYuwsDDc3d3p0aMHGzduvPxBwNdff43JZGL48OGVW6CIiINxMpu4rWsozQLzH2mN6tHEHmyACg82AI9+Hc26g2fs70s7iqrTsyv54fxdpgvWHzpTQuvz5y7Dg6l/frqJ29//gzm/Hir1McV59OtoftwZx4e/Hbmi81SGU0m1azkMw8PN/PnzmTBhAlOnTmXLli2Eh4czePBgEhISLnnc0aNHmThxIn369KmiSkVE5Eos2Xay0PvMXEu5zzXygz+JOZvOl3/GkFXMecryWOqPw/krqX/157Fy11NQRc7InJGTV2IInPi/bfzfgm2lOo+5lg2LNzzczJgxg7FjxzJmzBjatWvHnDlz8PDw4OOPPy7xGIvFwqhRo5g2bRrNmlVuL38REakcxfWnKYu+r67hqUU7eXPVAaDwnaDydLnJsVjZfTKl2DCRk2flp11xrD94hujYpFKf02q1MenbHTz+v23cOmc9a/YV/of7oq3HuW7mWmLOFu3ntD8+lXZTVvDo19FF9p1Lz2Fh1HG+2XK8VKPHCmabK513aPvxJPbFpRba9tcZqo1maLjJyckhKiqKAQMG2LeZzWYGDBjAhg0bSjzu2WefpX79+vzrX/+67GdkZ2eTkpJS6CUiIsYb8uZvFXKedQfyH1EV/P2anWvhpR/3Mn/TMWw2GyeTMsnMuXiH59UVe/nPwu2FftGfTs1m6Fu/8fHvRwudf+n2U9z+/gbu+zyKkR/+yfBZvxcZtl6SNfsTmLfxGP+LOs6mo+e455PCi5KOn7+NvXGphfoUXfDhb4eBone88r+rrdifC9p+PInTqdnFHFv4/eajifR9dTWr9+YHr3FfbuHBL6OKHAf5/Z9ufOd3Bs9cy5p9CUTFJHLodBrtpy7n1RV7iz3GCIb2eDpz5gwWi4WgoKBC24OCgti7t/g/pHXr1vHRRx8RHR1dqs+YPn0606ZNu9JSRUSkmrrQB7jgL/n7Pr/4y3nKd7vIzssfen70pes5mZTJrNX5/WtG9ig6DP65H3YzpEMw03/cS3gjX55fuqdIm6Nn0vFyc6axvwfmS3RCPnqm6N2p06nZTPluJ/f0CrNvyygQvHItVlycLn3v4a9xJj4li63HkhjULgiz2cSWY+f4++z8ztp/7UCcH+hM5FmsWG1w10cbycy1MObTTWydPJClO/L7NyWm53AyKZNmgZ72DtLxKRfD0oWgdl37YLJyrcxafYhHr23FL3vj6d60Hv6erpf8DpWpenXnvozU1FTuuusuPvjgAwICig55LM6kSZOYMGGC/X1KSgqhoaGVVaKIiEPw93Qt0ndkWHhDGvq507NZPbbHJvPGz/sNqq6wC8ssbDk/3PyvLgQbgHs/28zPe+Lt72+a9Xuxx/R9dTW5FhvfF3PXBOCGt9cB0K91IM5mEz/vufi46dP1R/m/Qa3wdnfh5eVF/6H+8Lwt/HE4kR93xhXZd/xcBn977Vdu6dKoSL+h2MQM/vXZJsb2aUbz83MbQf737/vqL2Tl5n/Ph//Wgrd/OVjouEOn0+zvL9y5GTDjV85l5Bbq+1Rw0seP1h22h8CDLwzBuYTAVbDz9i3vrmfHiWRa1Pfi5wl9i21fFQwNNwEBATg5OREfH19oe3x8PMHBwUXaHzp0iKNHjzJs2DD7Nqs1/3+ms7Mz+/bto3nzwtOLu7m54ebmhoiIlN5XY3vw5s8H6NjI1z4Pzdt3RNj3bytDv5PKdigh/xf3iPeLDiP/q4LB5lJyLaXrQ7Jm3+lit09dsosZt3UqFKwuuNCBuaComHOMnx+Nu4uZHIuVeRuPcWuXRoXaTPluJ/vj03h84XYCvC7eFbl1znp7sAEKBRuAPq+sLvTearNhsdo4Wkyfpx8KhLkLwQag3ZQVPD64NR0b+RY5Zn2BVd8vTLB4MCGtSLuqZLJV5YpmxejRowfdu3fn7bffBvLDSuPGjXnooYd48sknC7XNysri4MHC/9OefvppUlNTefPNN2nVqhWurpe+DZaSkoKvry/Jycn4+Dj+REYiIlfCarXx30U76NjIl1E9mti3z91wlCnf7SrUtk2wN3v/0tFUyq9DiA87T+T3Ex3RNZT5m2Mr5Lz/6NKIhVHHy3VsqH8dYhNLXkesoIqeT6csv78Nfyw1YcIE7r77brp27Ur37t2ZOXMm6enpjBkzBoDRo0cTEhLC9OnTcXd3p0OHDoWO9/PzAyiyXURErpzZbOKlW64qsn1Et1A2Hkmkb6tA+2zCLYMuhptHrm3JW+dHMd13TTPeX3u46op2EBeCDVBhwQYod7ABSh1sjGZ4uBkxYgSnT59mypQpxMXF0alTJ5YvX27vZHzs2DHMZsNHrIuISAFuzk68M7IzAKeSs0jOzC20jMM/e4exfOcpWtT34onBre3hplmgJ4dPV/zyDiIFGf5YqqrpsZSISOV4Y+V++5wzf30kEfbkUgBu6dyIHIu1xI664jiMfCylWyIiIlIhxvQOI6yeBw/1b3HJdiO7l28V8vfv6lKu46T2UbgREZEK4efhyprH+zNxcOsS29jO/1fQpqcGlND6ok/HdKNLk7pXXKPUDgo3IiJStf7SGSLQ241fH+93yUP6ta5f7ab4l+pL4UZERCpd0wBPIH8iwOIiSpN6npc9h5uz02XbXDCgbf1StxXHo3AjIiKV7vuHr2bpI1fTr1VgoZl3e7eoZ/95xm3h9GzmX+I5fD1cePUfRYelF8/Ekod6l7NaqekUbkREpNJ5uTnTvqEvJpOpUJ+b2SMvdhL+e+dGfH1f5CXPc2vXUPY+d91lP89kgqsa+TFzRKdy1yw1l8KNiIhUqYJ3bnw9XMp8vLuLU6GlID65pxtf/KsHN1zVwL6tfcP8ocLDI0LY+9x1jB/QqvwFS41j+CR+IiJSu1yuW7DJRJFFI//qhqsakJlroVOoH62CvAG4umUAD/RL5pc9CYy9ppm9rbuLE6N6NrYv9FncoqClFfX0ALzdXWj19I/lOl6qhu7ciIhIlboqJH/xRdcSVpmef18kzQI8GdIhfwHlO3sWnRfHZDJxW9dQe7C5oH1DXx6+tiXuLoU7H1sLpKU3RnTijRHhZarZ39OVkT0aU8/LDRcnU5mOlaqnOzciIlKl6nq6svnpAdRxKX70U/em/vwysR8AsYkZNKpb54o/06XAMj5dm9TF082ZED8PbntvA5C//lWexUbM2XRW7U0A8heYbOLvQdSxc3wwuisu58OYyWRi57TBnE7Npv9ra0r8zL3PXUebycsvWddX9/Zg5Id/XuG3k79SuBERkSoX4OVWqnah/h4V8nl1PV2ZckM7XJxMeLrl/+q70C+nvrcb/x3aFshfBT0j14KX26V/PXq5OePl5sy/rm7KR+uOANA9zJ+NRxMB+HffZri7OPH1fT25/f0/Sj7RX24CvXxLR577YQ/3XdOMGSv3F9oX9fQAFm09wfNL95T6e9dWCjciIlIr/PPqpoXee7o5s2vaYPsdGchfBf1ywaagsX2a8dG6I3QK9ePVW6+i76trAJg4KH+W5p7N6vH88A6cS8/h9b+EFQDTX9LNiG6Nua1rKCaTiZsjQnjtp32M6d2UNsHeuLs44WQu+yOxEL86fH1fT04kZV46aFWgI9OHVsnnlEThRkREai3PMgSZ4gT7urNz2mDqnA8exS0WeWfPJgA0CfDkkXlbeXxwa15dsQ/I7zz9V6bzG0P9PXjz9ohC+7qFFT8P0Bf/6kGHEB+WbDtJY38POoT40vX5nwH43/2RNPSrQ3xKlr19o7p1OH4us9A5RnQNZf7m2GLPP+fOzsxec4jtx5OL7JtyQzue/WG3/f2BF4bYv4NRFG5ERESuQGnv9NwY3pAbwxsC2MONm/PFu0a+dS4/LL5DiC/fPNALgD+PnOW2rqGYTSb8PV0BGB0ZBkBKVm6RYzs3rkuflgGE1fOkfUMfnvx2R6H9Nmz8rU19fjnf5+iCnyf0pUV9Lwa2C2bVnnju+zyq0P5/Xt0UJ7OJ6T/uYf2T1xa6E2YUhRsREZEq9vDfWnAsMYNOoX78+5pmvLf2MFOHtSvVsRcWEL3UQqJervl9gnIsVgK98/s3mc0mPv9XD3ub7k39aVLPk+b/XQbk94M6nZpd5Fwt6nsB4GQ2Mah9MGP7NOWD3/L7Gf32RH8A7u4Vxt29wkpVf1Uw2WyXm03AsaSkpODr60tycjI+Pj5GlyMiIrWczWYjMT2HeqXsZF1a2XkWbDaKDIv/q+U7T/H99lO8fMtV/Hn4LP/6bLN9X5+WAYUC0QXn0nPwcHMq03pfV6osv78VbkRERMQu5mw6QT7ubIk5R6fGfni4Vo+HPGX5/V09KhYREZFq4cIK7b1aBBhcSfkZ3+tHREREpAIp3IiIiIhDUbgRERERh6JwIyIiIg5F4UZEREQcisKNiIiIOBSFGxEREXEoCjciIiLiUBRuRERExKEo3IiIiIhDUbgRERERh6JwIyIiIg5F4UZEREQcSq1bFdxmswH5S6eLiIhIzXDh9/aF3+OXUuvCTWpqKgChoaEGVyIiIiJllZqaiq+v7yXbmGyliUAOxGq1cvLkSby9vTGZTGU+vlu3bmzatKlSjilNu0u1Keu+lJQUQkNDiY2NxcfH57L1VbXy/FlX1bl1HVQdXQflb1PSfl0HFX/usp6jLO3L+/+5NPv/uq86Xwc2m43U1FQaNmyI2XzpXjW17s6N2WymUaNG5T7eycmpzP/DS3tMadpdqk159/n4+FS7ixjK92ddVefWdVB1dB2Uv01J+3UdVPy5y3qOsrQv7//n0uwvaV91vQ4ud8fmAnUoLqNx48ZV2jGlaXepNuXdV11VZs1Xem5dB1VH10H525S0X9dBxZ+7rOcoS/vy/n8uzf6aeC2URq17LCUXpaSk4OvrS3JycrVM6FI1dB0I6DqQfI5yHejOTS3m5ubG1KlTcXNzM7oUMZCuAwFdB5LPUa4D3bkRERERh6I7NyIiIuJQFG5ERETEoSjciIiIiENRuBERERGHonAjIiIiDkXhRooVFhbGVVddRadOnejfv7/R5YhBjhw5Qv/+/WnXrh0dO3YkPT3d6JLEAPv27aNTp072V506dVi8eLHRZYkB3njjDdq3b0+7du145JFHSrWIpRE0FFyKFRYWxs6dO/Hy8jK6FDFQ3759ef755+nTpw+JiYn4+Pjg7FzrVm2RAtLS0ggLCyMmJgZPT0+jy5EqdPr0aXr27MmuXbtwcXHhmmuu4bXXXiMyMtLo0orQ31IiUqwLf4H16dMHAH9/f4MrkupgyZIlXHvttQo2tVReXh5ZWVkA5ObmUr9+fYMrKp4eSzmgtWvXMmzYMBo2bIjJZCr29vGsWbMICwvD3d2dHj16sHHjxkL7TSYTffv2pVu3bnz55ZdVVLlUpCu9Dg4cOICXlxfDhg2jc+fOvPjii1VYvVSkivg74YIFCxYwYsSISq5YKsOVXgeBgYFMnDiRxo0b07BhQwYMGEDz5s2r8BuUnsKNA0pPTyc8PJxZs2YVu3/+/PlMmDCBqVOnsmXLFsLDwxk8eDAJCQn2NuvWrSMqKoolS5bw4osvsn379qoqXyrIlV4HeXl5/Pbbb8yePZsNGzawcuVKVq5cWZVfQSpIRfydAPnrDq1fv56hQ4dWRdlSwa70Ojh37hw//PADR48e5cSJE6xfv561a9dW5VcoPZs4NMC2aNGiQtu6d+9uGzdunP29xWKxNWzY0DZ9+vRizzFx4kTbJ598UolVSmUrz3Wwfv1626BBg+z7X3nlFdsrr7xSJfVK5bmSvxPmzp1rGzVqVFWUKZWsPNfBggULbA8++KB9/yuvvGJ7+eWXq6TestKdm1omJyeHqKgoBgwYYN9mNpsZMGAAGzZsAPLTfWpqKpDfefCXX36hffv2htQrlaM010G3bt1ISEjg3LlzWK1W1q5dS9u2bY0qWSpJaa6FC/RIynGV5joIDQ1l/fr1ZGVlYbFYWLNmDa1btzaq5EtSh+Ja5syZM1gsFoKCggptDwoKYu/evQDEx8dz8803A2CxWBg7dizdunWr8lql8pTmOnB2dubFF1/kmmuuwWazMWjQIG644QYjypVKVJprASA5OZmNGzfyzTffVHWJUgVKcx307NmToUOHEhERgdls5tprr+XGG280otzLUriRIpo1a8a2bduMLkOqgSFDhjBkyBCjy5BqwNfXl/j4eKPLEIO98MILvPDCC0aXcVl6LFXLBAQE4OTkVOQvqfj4eIKDgw2qSqqargO5QNeCgONdBwo3tYyrqytdunRh1apV9m1Wq5VVq1ZVy4mYpHLoOpALdC0ION51oMdSDigtLY2DBw/a3x85coTo6Gj8/f1p3LgxEyZM4O6776Zr1650796dmTNnkp6ezpgxYwysWiqargO5QNeCQC27DoweriUVb/Xq1TagyOvuu++2t3n77bdtjRs3trm6utq6d+9u++OPP4wrWCqFrgO5QNeC2Gy16zrQ2lIiIiLiUNTnRkRERByKwo2IiIg4FIUbERERcSgKNyIiIuJQFG5ERETEoSjciIiIiENRuBERERGHonAjIiIiDkXhRkSqxJo1azCZTCQlJV2yXVhYGDNnzqySmkrjnnvuYfjw4WU6prp9B5HaRuFGROzuueceTCYTJpMJV1dXWrRowbPPPkteXt4Vn7tXr16cOnUKX19fAD799FP8/PyKtNu0aRP33XffFX/epZQlfLz55pt8+umnlVqPiFQsLZwpIoVcd911fPLJJ2RnZ7Ns2TLGjRuHi4sLkyZNuqLzurq6EhwcfNl2gYGBV/Q5FcVisWAymexhTERqDt25EZFC3NzcCA4OpkmTJjzwwAMMGDCAJUuWAHDu3DlGjx5N3bp18fDwYMiQIRw4cMB+bExMDMOGDaNu3bp4enrSvn17li1bBhR+LLVmzRrGjBlDcnKy/U7RM888AxS+qzJy5EhGjBhRqL7c3FwCAgKYO3cuAFarlenTp9O0aVPq1KlDeHg4CxcuLPH79evXj5iYGMaPH2//bLh4J2nJkiW0a9cONzc3jh07VuSxVL9+/XjooYd46KGH8PX1JSAggMmTJ3OpZfqSkpK49957CQwMxMfHh7/97W9s27bNvn/btm30798fb29vfHx86NKlC5s3b77M/ykRKYnCjYhcUp06dcjJyQHyH1tt3ryZJUuWsGHDBmw2G0OHDiU3NxeAcePGkZ2dzdq1a9mxYwcvv/wyXl5eRc7Zq1cvZs6ciY+PD6dOneLUqVNMnDixSLtRo0bx/fffk5aWZt+2YsUKMjIyuPnmmwGYPn06c+fOZc6cOezatYvx48dz55138uuvvxb7fb799lsaNWrEs88+a//sCzIyMnj55Zf58MMP2bVrF/Xr1y/2HJ999hnOzs5s3LiRN998kxkzZvDhhx+W+Gd46623kpCQwI8//khUVBSdO3fm2muvJTEx0f49GzVqxKZNm4iKiuLJJ5/ExcWlxPOJyKXpsZSIFMtms7Fq1SpWrFjBww8/zIEDB1iyZAm///47vXr1AuDLL78kNDSUxYsXc+utt3Ls2DFuueUWOnbsCECzZs2KPberqyu+vr6YTKZLPqoaPHgwnp6eLFq0iLvuuguAr776ihtvvBFvb2+ys7N58cUX+fnnn4mMjLR/5rp163jvvffo27dvkXP6+/vj5OSEt7d3kc/Ozc1l9uzZhIeHX/LPJjQ0lDfeeAOTyUTr1q3ZsWMHb7zxBmPHji3Sdt26dWzcuJGEhATc3NwAeO2111i8eDELFy7kvvvu49ixYzz++OO0adMGgJYtW17y80Xk0nTnRkQK+eGHH/Dy8sLd3Z0hQ4YwYsQInnnmGfbs2YOzszM9evSwt61Xrx6tW7dmz549ADzyyCM8//zz9O7dm6lTp7J9+/YrqsXZ2ZnbbruNL7/8EoD09HS+++47Ro0aBcDBgwfJyMhg4MCBeHl52V9z587l0KFDZf48V1dXrrrqqsu269mzp/1xFkBkZCQHDhzAYrEUabtt2zbS0tKoV69eoRqPHDlir3HChAnce++9DBgwgJdeeqlctYvIRbpzIyKF9O/fn3fffRdXV1caNmyIs3Pp/5q49957GTx4MEuXLuWnn35i+vTpvP766zz88MPlrmfUqFH07duXhIQEVq5cSZ06dbjuuusA7I+rli5dSkhISKHjLtwlKYs6deoUCi0VIS0tjQYNGrBmzZoi+y6MFnvmmWcYOXIkS5cu5ccff2Tq1Kl8/fXX9kdvIlI2CjciUoinpyctWrQosr1t27bk5eXx559/2h9LnT17ln379tGuXTt7u9DQUO6//37uv/9+Jk2axAcffFBsuHF1dS32Tsdf9erVi9DQUObPn8+PP/7Irbfeau+PUrDjb3GPoEpS2s8uyZ9//lno/R9//EHLli1xcnIq0rZz587ExcXh7OxMWFhYieds1aoVrVq1Yvz48dxxxx188sknCjci5aTHUiJSKi1btuSmm25i7NixrFu3jm3btnHnnXcSEhLCTTfdBMBjjz3GihUrOHLkCFu2bGH16tW0bdu22POFhYWRlpbGqlWrOHPmDBkZGSV+9siRI5kzZw4rV660P5IC8Pb2ZuLEiYwfP57PPvuMQ4cOsWXLFt5++20+++yzEs8XFhbG2rVrOXHiBGfOnCnzn8WxY8eYMGEC+/btY968ebz99ts8+uijxbYdMGAAkZGRDB8+nJ9++omjR4+yfv16nnrqKTZv3kxmZiYPPfQQa9asISYmht9//51NmzaV+OcmIpencCMipfbJJ5/QpUsXbrjhBiIjI7HZbCxbtsx+J8VisTBu3Djatm3LddddR6tWrZg9e3ax5+rVqxf3338/I0aMIDAwkFdeeaXEzx01ahS7d+8mJCSE3r17F9r33HPPMXnyZKZPn27/3KVLl9K0adMSz/fss89y9OhRmjdvXq55dUaPHk1mZibdu3dn3LhxPProoyVOPGgymVi2bBnXXHMNY8aMoVWrVtx+++3ExMQQFBSEk5MTZ8+eZfTo0bRq1YrbbruNIUOGMG3atDLXJSL5TLZLTc4gIiKF9OvXj06dOml5BZFqTHduRERExKEo3IiIiIhD0WMpERERcSi6cyMiIiIOReFGREREHIrCjYiIiDgUhRsRERFxKAo3IiIi4lAUbkRERMShKNyIiIiIQ1G4EREREYeicCMiIiIO5f8BcwcNBAwLU8gAAAAASUVORK5CYII=",
+                        "text/plain": [
+                            "<Figure size 640x480 with 1 Axes>"
+                        ]
+                    },
+                    "metadata": {},
+                    "output_type": "display_data"
+                }
+            ],
+            "source": [
+                "# Train for 25 epochs\n",
+                "n_epochs = 25\n",
+                "\n",
+                "# Positive triples seen until now\n",
+                "cumulative_triples = 0\n",
+                "training_loss = []\n",
+                "for ep in range(n_epochs):\n",
+                "    ep_start_time = time.time()\n",
+                "    ep_log = []\n",
+                "    for batch in train_dl:\n",
+                "        step_start_time = time.time()\n",
+                "        # triple_mask is not used during training\n",
+                "        triple_mask = batch.pop(\"triple_mask\")\n",
+                "        cumulative_triples += triple_mask.numel()\n",
+                "        res = poptorch_model(**{k: v.flatten(end_dim=1) for k, v in batch.items()})\n",
+                "        # res[\"loss\"] contains the summed loss of elements in the last batch, for each IPU\n",
+                "        ep_log.append(dict(loss=float(torch.sum(res[\"loss\"])) / triple_mask[-1].numel(), step_time=(time.time()-step_start_time)))\n",
+                "    ep_loss = [v['loss'] for v in ep_log]\n",
+                "    training_loss.extend([v['loss'] for v in ep_log])\n",
+                "    print(f\"Epoch {ep+1} loss: {np.mean(ep_loss):.6f} --- positive triples processed: {cumulative_triples:.2e}\")\n",
+                "    print(f\"Epoch duration (sec): {(time.time() - ep_start_time):.5f} (average step time: {np.mean([v['step_time'] for v in ep_log]):.5f})\")\n",
+                "\n",
+                "# Plot loss as a function of the number of positive triples processed\n",
+                "total_triples = np.cumsum(n_epochs * len(train_dl) * [triple_mask.numel()])\n",
+                "ax = plt.gca()\n",
+                "ax.plot(total_triples, training_loss)\n",
+                "ax.set_xscale(\"log\")\n",
+                "ax.set_xlabel(\"Positive triples\")\n",
+                "ax.set_ylabel(\"Loss\")\n",
+                "\n",
+                "poptorch_model.detachFromDevice()\n",
+                "del train_dl"
+            ]
+        },
+        {
+            "attachments": {},
+            "cell_type": "markdown",
+            "metadata": {},
+            "source": [
+                "## Inference\n",
+                "\n",
+                "Let's see now how the trained model performs on the **validation** set. \n",
+                "\n",
+                "We create a new `PartitionedTripleSet` holding the validation triples. Differently from the training set, each validation triple has a specific set of 500 negative heads/tails to be scored against, hence we use the `TripleBasedShardedNegativeSampler` negative sampler class to sample exactly the negative entities needed by each triple. This means that we will not be using negative sample sharing any more.\n",
+                "\n",
+                "For the batch sampler, we again use the `RigidShardedBatchSampler` class, but we now set the option `duplicate_batch=True`. This means that the two halves of the micro-batch (where we corrupt heads and tails respectively) contain the same positive triples, so that we can score negative heads and negative tails with a single model."
+            ]
+        },
+        {
+            "cell_type": "code",
+            "execution_count": 12,
+            "metadata": {},
+            "outputs": [
+                {
+                    "name": "stdout",
+                    "output_type": "stream",
+                    "text": [
+                        "head            torch.Size([10, 4, 4, 60])          torch.int32;\n",
+                        "relation        torch.Size([10, 4, 4, 60])          torch.int32;\n",
+                        "tail            torch.Size([10, 4, 4, 60])          torch.int32;\n",
+                        "triple_mask     torch.Size([10, 4, 4, 60])          torch.bool;\n",
+                        "negative        torch.Size([10, 4, 4, 240, 175])    torch.int32;\n",
+                        "negative_mask   torch.Size([10, 4, 240, 4, 175])    torch.bool;\n"
+                    ]
+                }
+            ],
+            "source": [
+                "valid_triples = PartitionedTripleSet.create_from_dataset(dataset=biokg, part=\"valid\", sharding=sharding, partition_mode=\"ht_shardpair\")\n",
+                "ns_valid = TripleBasedShardedNegativeSampler(negative_heads=valid_triples.neg_heads, negative_tails=valid_triples.neg_tails,\n",
+                "                                             sharding=sharding, corruption_scheme=\"ht\", seed=seed)\n",
+                "bs_valid = RigidShardedBatchSampler(partitioned_triple_set=valid_triples, negative_sampler=ns_valid, shard_bs=shard_bs, batches_per_step=10,\n",
+                "                                    seed=seed, duplicate_batch=True)\n",
+                "\n",
+                "# Example batch\n",
+                "idx_sampler = iter(bs_valid.get_dataloader_sampler(shuffle=False))\n",
+                "for k,v in bs_valid[next(idx_sampler)].items():\n",
+                "    print(f\"{k:<15} {str(v.shape):<35} {v.dtype};\")"
+            ]
+        },
+        {
+            "attachments": {},
+            "cell_type": "markdown",
+            "metadata": {},
+            "source": [
+                "We see that the `negative` tensor returned now by the dataloader has a trailing dimension of 175, meaning that each validation query is scored against `4*175` negative heads/tails, which is larger than 500. This is due to the fact that the triple-specific negatives are, in general, not equally split between the 4 shards, therefore some padding needs to be applied. `negative_mask` returned by the negative sampler is used to identify the padding negative entities, so that the corresponding scores can be filtered out when computing the metrics.\n",
+                "\n",
+                "We can now instantiate the inference model. We use the `besskge.metric.Evaluation` class to specify which **metrics** we want to compute and pass it to the BESS module. Here we look at Hits@K for K=1,5,10, giving us the percentage of the validation triples where the ground truth head/tail is among the K most-likely predictions made by the model, and the mean reciprocal rank (MRR). For all these metrics, **higher is better**. By specifying `reduction=\"sum\"` we reduce communication between host and device, by returning the summed values, over the elements in the same micro-batch, for each metric.\n",
+                "\n",
+                "We now use a different flavour of BESS compared to training, namely `ScoreMovingBessKGE`. This is recommended when the number of negative entities to be fetched from other devices is large, as it is typically the case when using `TripleBasedShardedNegativeSampler`. While `EmbeddingMovingBessKGE` sends the negative embeddings to the device where the positive triple is scored, `ScoreMovingBessKGE` fetches the queries with an AllGather and computes negative scores on the shard where the negative entities are stored, and then sends the scores back to the original device. This allows for communicating of scores instead of embeddings, which is usually cheaper, although it requires additional collective communications between devices. We encourage you to play with different configurations to see which one gives the shorter overall validation time."
+            ]
+        },
+        {
+            "cell_type": "code",
+            "execution_count": 13,
+            "metadata": {},
+            "outputs": [
+                {
+                    "name": "stderr",
+                    "output_type": "stream",
+                    "text": [
+                        "[11:29:42.997] [poptorch:cpp] [warning] [DISPATCHER] Type coerced from Long to Int for tensor id 435\n",
+                        "[11:29:43.009] [poptorch:cpp] [warning] [DISPATCHER] Type coerced from Long to Int for tensor id 441\n",
+                        "Graph compilation: 100%|██████████| 100/100 [00:56<00:00]\n",
+                        "WARNING: The compile time engine option debug.branchRecordTile is set to \"5887\" when creating the Engine. (At compile-tile it was set to 1471)\n"
+                    ]
+                }
+            ],
+            "source": [
+                "# Each triple is now to be scored against a specific set of negatives, so we turn off negative sample sharing\n",
+                "rotate_score_fn.negative_sample_sharing = False\n",
+                "\n",
+                "val_options = poptorch.Options()\n",
+                "val_options.replication_factor = sharding.n_shard\n",
+                "val_options.deviceIterations(bs_valid.batches_per_step)\n",
+                "val_options.outputMode(poptorch.OutputMode.All)\n",
+                "\n",
+                "# Validation dataloader\n",
+                "valid_dl = bs_valid.get_dataloader(options=val_options, shuffle=False, num_workers=3, persistent_workers=True)\n",
+                "\n",
+                "# With reduction=\"sum\" the returned res[\"metrics\"] has shape (batches_per_step * n_shard, n_metrics)\n",
+                "evaluator = Evaluation([\"mrr\", \"hits@1\", \"hits@5\", \"hits@10\"], reduction=\"sum\")\n",
+                "# BESS wrapper\n",
+                "model_inf = ScoreMovingBessKGE(negative_sampler=ns_valid, score_fn=rotate_score_fn, evaluation=evaluator)\n",
+                "\n",
+                "# PopTorch wrapper\n",
+                "poptorch_model_inf = poptorch.inferenceModel(model_inf, options=val_options)\n",
+                "poptorch_model_inf.entity_embedding.replicaGrouping(\n",
+                "            poptorch.CommGroupType.NoGrouping,\n",
+                "            0,\n",
+                "            poptorch.VariableRetrievalMode.OnePerGroup,\n",
+                "        )\n",
+                "\n",
+                "# Compile model\n",
+                "batch = next(iter(valid_dl))\n",
+                "res = poptorch_model_inf(**{k: v.flatten(end_dim=1) for k, v in batch.items()})"
+            ]
+        },
+        {
+            "cell_type": "code",
+            "execution_count": 14,
+            "metadata": {},
+            "outputs": [
+                {
+                    "name": "stdout",
+                    "output_type": "stream",
+                    "text": [
+                        "hits@1 : 0.745279\n",
+                        "hits@5 : 0.905296\n",
+                        "hits@10 : 0.941364\n",
+                        "mrr : 0.816847\n"
+                    ]
+                }
+            ],
+            "source": [
+                "# Perform validation and print metrics\n",
+                "\n",
+                "val_log = []\n",
+                "# The final value of n_val_queries will be twice the number of triples in the validation set\n",
+                "# as each triple is scored against negative heads and negative tails separately\n",
+                "n_val_queries = 0\n",
+                "for batch_val in valid_dl:\n",
+                "    res = poptorch_model_inf(**{k: v.flatten(end_dim=1) for k, v in batch_val.items()})\n",
+                "    \n",
+                "    n_val_queries += batch_val[\"triple_mask\"].sum()\n",
+                "    # By transposing res[\"metrics\"] we separate the outputs for the different metrics\n",
+                "    val_log.append({k: v.sum() for k, v in zip(\n",
+                "                        evaluator.metrics.keys(),\n",
+                "                        res[\"metrics\"].T,\n",
+                "                    )})\n",
+                "\n",
+                "for metric in val_log[0].keys():\n",
+                "    reduced_metric = sum([l[metric] for l in val_log]) / n_val_queries\n",
+                "    print(\"%s : %f\" % (metric, reduced_metric))\n",
+                "\n",
+                "poptorch_model_inf.detachFromDevice()\n",
+                "del valid_dl"
+            ]
+        },
+        {
+            "attachments": {},
+            "cell_type": "markdown",
+            "metadata": {},
+            "source": [
+                "## How many parameters does our model have?\n",
+                "\n",
+                "We can see how many parameters the model has:"
+            ]
+        },
+        {
+            "cell_type": "code",
+            "execution_count": 15,
+            "metadata": {},
+            "outputs": [
+                {
+                    "name": "stdout",
+                    "output_type": "stream",
+                    "text": [
+                        "# model parameters: 12,006,592\n"
+                    ]
+                }
+            ],
+            "source": [
+                "# Equivalent to sum(p.numel() for p in model_inf.parameters()), as embeddings are the only trainable parameters\n",
+                "print(f\"# model parameters: {model_inf.n_embedding_parameters:,}\")"
+            ]
+        },
+        {
+            "attachments": {},
+            "cell_type": "markdown",
+            "metadata": {},
+            "source": [
+                "Looking at the [OGB leaderboard](https://ogb.stanford.edu/docs/leader_linkprop/#ogbl-biokg) for the OGBL-BioKG dataset, the validation MRR we got is **very competitive even when compared against other classical shallow KGE models with 15 times more parameters** than we used. Not bad for a model we trained so quickly!"
+            ]
+        },
+        {
+            "attachments": {},
+            "cell_type": "markdown",
+            "metadata": {},
+            "source": [
+                "## Scaling analysis\n",
+                "\n",
+                "The OGBL-BioKG knowledge graph is small enough that we can actually train the model above (with same embedding size) on a single IPU. This allows us to get a better grasp on the advantages of distribution.\n",
+                "\n",
+                "In order to train on one IPU, we just need to set `n_shard = 1` when defining the `Sharding` of the entity table."
+            ]
+        },
+        {
+            "cell_type": "code",
+            "execution_count": 16,
+            "metadata": {},
+            "outputs": [
+                {
+                    "name": "stdout",
+                    "output_type": "stream",
+                    "text": [
+                        "Number of shards: 1\n",
+                        "\n",
+                        "Number of entities in each shard: 93773\n",
+                        "\n",
+                        "Number of triples per (h,t) shardpair:\n",
+                        " [[4762678]]\n"
+                    ]
+                }
+            ],
+            "source": [
+                "n_shard = 1\n",
+                "\n",
+                "sharding = Sharding.create(n_entity=biokg.n_entity, n_shard=n_shard, seed=seed, type_offsets=np.fromiter(biokg.type_offsets.values(), dtype=np.int32))\n",
+                "\n",
+                "print(f\"Number of shards: {sharding.n_shard}\\n\")\n",
+                "\n",
+                "# All entities in the KG are now on a single shard\n",
+                "print(f\"Number of entities in each shard: {sharding.max_entity_per_shard}\\n\")\n",
+                "\n",
+                "train_triples = PartitionedTripleSet.create_from_dataset(dataset=biokg, part=\"train\", sharding=sharding, partition_mode=\"ht_shardpair\")\n",
+                "\n",
+                "# There is now a single (h,t) shard-pair, containing all training triples \n",
+                "print(f\"Number of triples per (h,t) shard-pair:\\n {train_triples.triple_counts}\")"
+            ]
+        },
+        {
+            "attachments": {},
+            "cell_type": "markdown",
+            "metadata": {},
+            "source": [
+                "As explained in the section [Negative and batch samplers](#negative-and-batch-samplers), in order to score each triple against the same number of negatives as before, we need to multiply `n_negative` by 4."
+            ]
+        },
+        {
+            "cell_type": "code",
+            "execution_count": 17,
+            "metadata": {},
+            "outputs": [],
+            "source": [
+                "# Reducing the number of shards by a factor of 4, the number of negatives per triple per shard (i.e. n_negative) needs to increase by the same factor\n",
+                "neg_sampler = RandomShardedNegativeSampler(n_negative=4, sharding=sharding, seed=seed, corruption_scheme=\"ht\",\n",
+                "                                           local_sampling=False, flat_negative_format=False)"
+            ]
+        },
+        {
+            "attachments": {},
+            "cell_type": "markdown",
+            "metadata": {},
+            "source": [
+                "Similarly, since we maintain the same micro-batch size used before (to get a fair comparison using negative sample sharing), we multiply the accumulation factor by 4 so that the global batch size is the same."
+            ]
+        },
+        {
+            "cell_type": "code",
+            "execution_count": 18,
+            "metadata": {},
+            "outputs": [
+                {
+                    "name": "stdout",
+                    "output_type": "stream",
+                    "text": [
+                        "# triples per shardpair per step: 240 \n",
+                        "\n",
+                        "head         torch.Size([192, 1, 1, 240])   torch.int32;\n",
+                        "relation     torch.Size([192, 1, 1, 240])   torch.int32;\n",
+                        "tail         torch.Size([192, 1, 1, 240])   torch.int32;\n",
+                        "triple_mask  torch.Size([192, 1, 1, 240])   torch.bool;\n",
+                        "negative     torch.Size([192, 1, 1, 240, 4]) torch.int32;\n"
+                    ]
+                }
+            ],
+            "source": [
+                "device_iterations = 8\n",
+                "accum_factor = 24\n",
+                "shard_bs = 240\n",
+                "\n",
+                "batch_sampler = RigidShardedBatchSampler(partitioned_triple_set=train_triples, negative_sampler=neg_sampler,\n",
+                "                              shard_bs=shard_bs, batches_per_step=device_iterations*accum_factor, seed=seed)\n",
+                "\n",
+                "\n",
+                "print(f\"# triples per shard-pair per step: {batch_sampler.positive_per_partition} \\n\")\n",
+                "\n",
+                "# Example batch\n",
+                "idx_sampler = iter(batch_sampler.get_dataloader_sampler(shuffle=True))\n",
+                "for k,v in batch_sampler[next(idx_sampler)].items():\n",
+                "    print(f\"{k:<12} {str(v.shape):<30} {v.dtype};\")"
+            ]
+        },
+        {
+            "attachments": {},
+            "cell_type": "markdown",
+            "metadata": {},
+            "source": [
+                "The dataloader and model are created exactly as before."
+            ]
+        },
+        {
+            "cell_type": "code",
+            "execution_count": 19,
+            "metadata": {},
+            "outputs": [
+                {
+                    "name": "stderr",
+                    "output_type": "stream",
+                    "text": [
+                        "Graph compilation: 100%|██████████| 100/100 [01:01<00:00]\n"
+                    ]
+                }
+            ],
+            "source": [
+                "options = poptorch.Options()\n",
+                "options.deviceIterations(device_iterations)\n",
+                "options.Training.gradientAccumulation(accum_factor)\n",
+                "\n",
+                "train_dl = batch_sampler.get_dataloader(options=options, shuffle=True, num_workers=5, persistent_workers=True)\n",
+                "\n",
+                "logsigmoid_loss_fn = LogSigmoidLoss(margin=12.0, negative_adversarial_sampling=True)\n",
+                "emb_initializer = UniformInitializer(range_scale=logsigmoid_loss_fn.margin)\n",
+                "rotate_score_fn = RotatE(negative_sample_sharing=True, scoring_norm=1, sharding=sharding,\n",
+                "                  n_relation_type=biokg.n_relation_type, embedding_size=128,\n",
+                "                  entity_initializer=emb_initializer, relation_initializer=emb_initializer)\n",
+                "\n",
+                "model = EmbeddingMovingBessKGE(negative_sampler=neg_sampler, score_fn=rotate_score_fn,\n",
+                "                               loss_fn=logsigmoid_loss_fn)\n",
+                "\n",
+                "opt = poptorch.optim.AdamW(\n",
+                "        model.parameters(),\n",
+                "        lr=0.001,\n",
+                "    )\n",
+                "\n",
+                "poptorch_model = poptorch.trainingModel(model, options=options, optimizer=opt)\n",
+                "poptorch_model.entity_embedding.replicaGrouping(\n",
+                "            poptorch.CommGroupType.NoGrouping,\n",
+                "            0,\n",
+                "            poptorch.VariableRetrievalMode.OnePerGroup,\n",
+                "        )\n",
+                "\n",
+                "\n",
+                "# Compile model\n",
+                "batch = next(iter(train_dl))\n",
+                "_ = batch.pop(\"triple_mask\")\n",
+                "res = poptorch_model(**{k: v.flatten(end_dim=1) for k, v in batch.items()})"
+            ]
+        },
+        {
+            "cell_type": "code",
+            "execution_count": 20,
+            "metadata": {},
+            "outputs": [
+                {
+                    "name": "stdout",
+                    "output_type": "stream",
+                    "text": [
+                        "Epoch 1 loss: 0.711565 --- positive triples processed: 4.79e+06\n",
+                        "Epoch duration (sec): 5.97384 (average step time: 0.05022)\n",
+                        "Epoch 2 loss: 0.497848 --- positive triples processed: 9.58e+06\n",
+                        "Epoch duration (sec): 5.20361 (average step time: 0.04997)\n",
+                        "Epoch 3 loss: 0.423704 --- positive triples processed: 1.44e+07\n",
+                        "Epoch duration (sec): 5.19094 (average step time: 0.04985)\n",
+                        "Epoch 4 loss: 0.390434 --- positive triples processed: 1.92e+07\n",
+                        "Epoch duration (sec): 5.18438 (average step time: 0.04979)\n",
+                        "Epoch 5 loss: 0.380970 --- positive triples processed: 2.40e+07\n",
+                        "Epoch duration (sec): 5.20511 (average step time: 0.04998)\n",
+                        "Epoch 6 loss: 0.371948 --- positive triples processed: 2.88e+07\n",
+                        "Epoch duration (sec): 5.19947 (average step time: 0.04992)\n",
+                        "Epoch 7 loss: 0.371240 --- positive triples processed: 3.35e+07\n",
+                        "Epoch duration (sec): 5.19853 (average step time: 0.04992)\n",
+                        "Epoch 8 loss: 0.362567 --- positive triples processed: 3.83e+07\n",
+                        "Epoch duration (sec): 5.19344 (average step time: 0.04987)\n",
+                        "Epoch 9 loss: 0.364435 --- positive triples processed: 4.31e+07\n",
+                        "Epoch duration (sec): 5.19695 (average step time: 0.04991)\n",
+                        "Epoch 10 loss: 0.361335 --- positive triples processed: 4.79e+07\n",
+                        "Epoch duration (sec): 5.23683 (average step time: 0.05027)\n"
+                    ]
+                }
+            ],
+            "source": [
+                "# Train for the first 10 epochs\n",
+                "n_epochs = 10\n",
+                "\n",
+                "cumulative_triples = 0\n",
+                "training_loss = []\n",
+                "for ep in range(n_epochs):\n",
+                "    ep_start_time = time.time()\n",
+                "    ep_log = []\n",
+                "    for batch in train_dl:\n",
+                "        step_start_time = time.time()\n",
+                "        triple_mask = batch.pop(\"triple_mask\")\n",
+                "        cumulative_triples += triple_mask.numel()\n",
+                "        res = poptorch_model(**{k: v.flatten(end_dim=1) for k, v in batch.items()})\n",
+                "        ep_log.append(dict(loss=float(torch.sum(res[\"loss\"])) / triple_mask[-1].numel(), step_time=(time.time()-step_start_time)))\n",
+                "    ep_loss = [v['loss'] for v in ep_log]\n",
+                "    training_loss.extend([v['loss'] for v in ep_log])\n",
+                "    print(f\"Epoch {ep+1} loss: {np.mean(ep_loss):.6f} --- positive triples processed: {cumulative_triples:.2e}\")\n",
+                "    print(f\"Epoch duration (sec): {(time.time() - ep_start_time):.5f} (average step time: {np.mean([v['step_time'] for v in ep_log]):.5f})\")\n",
+                "\n",
+                "poptorch_model.detachFromDevice()\n",
+                "del train_dl"
+            ]
+        },
+        {
+            "attachments": {},
+            "cell_type": "markdown",
+            "metadata": {},
+            "source": [
+                "By comparing the epoch durations, we see that **scaling from 1 to 4 IPUs speeds up training by a factor of ~3X**. This is actually a conservative estimate, because - as one can notice from the printouts - the number of triples processed at each epoch is larger when running on 4 IPUs, as a consequence of using `RigidShardedBatchSampler` (the number of triples seen during an epoch is determined by the number of triples in the largest shard-pair bucket)."
+            ]
+        },
+        {
+            "attachments": {},
+            "cell_type": "markdown",
+            "metadata": {},
+            "source": [
+                "### Conclusions and next steps\n",
+                "\n",
+                "To recap, these are the basic steps to run distributed training/inference with BESS-KGE:\n",
+                "* wrap your KG dataset with `besskge.dataset.KGDataset`;\n",
+                "* shard entities in the graph based on the number of IPUs you want to use, by using `besskge.sharding.Sharding`, and partition triples accordingly with `besskge.sharding.PartitionedTripleSet`;\n",
+                "* select a negative sampler from `besskge.negative_sampler` to sample the entities used to construct negative samples;\n",
+                "* use a batch sampler from `besskge.batch_sampler` to create the dataloader; \n",
+                "* specify the scoring and loss function (see `besskge.scoring` and `besskge.loss`) and initialize the embedding tables, either from an existing checkpoint or with one of the initialization schemes from `besskge.embedding.EmbeddingInitializer`;\n",
+                "* instantiate the distributed model with one of the subclasses of `besskge.bess.BessKGE`.\n",
+                "\n",
+                "You can easily modify this notebook to use different combinations of KGE models, embedding sizes and loss functions, change the number of negative samples or the sampling scheme (for instance, try training with `TypeBasedShardedNegativeSampler`).\n",
+                "\n",
+                "If you are interested in using these models to complete queries when no candidate heads/tails are provided, have a look at the the [Knowledge Graph Completion on YAGO3-10](2_yago_topk_prediction.ipynb) notebook. For using FP16 embeddings to deal with larger graphs, look at the [FP16 embeddings on OGBL-WikiKG2](3_wikikg2_fp16.ipynb) notebook."
+            ]
+        }
+    ],
+    "metadata": {
+        "kernelspec": {
+            "display_name": ".venv_3.2",
+            "language": "python",
+            "name": "python3"
+        },
+        "language_info": {
+            "codemirror_mode": {
+                "name": "ipython",
+                "version": 3
+            },
+            "file_extension": ".py",
+            "mimetype": "text/x-python",
+            "name": "python",
+            "nbconvert_exporter": "python",
+            "pygments_lexer": "ipython3",
+            "version": "3.8.10"
+        },
+        "orig_nbformat": 4
     },
-    {
-     "data": {
-      "image/png": "iVBORw0KGgoAAAANSUhEUgAAAjcAAAG1CAYAAAAFuNXgAAAAOXRFWHRTb2Z0d2FyZQBNYXRwbG90bGliIHZlcnNpb24zLjcuMSwgaHR0cHM6Ly9tYXRwbG90bGliLm9yZy/bCgiHAAAACXBIWXMAAA9hAAAPYQGoP6dpAABUrUlEQVR4nO3deVxU9f7H8dcMq+wiCIoo7nuIO5qpN5e0LLvdsrQs781uZZv+rJu31Gyz1WzRbC9bTK+lWZpmpplpqSju+4K4ACqy7zPz+wMdIUABgQPD+9ljHg/mnO858xk7D3l7zncx2Ww2GyIiIiIOwmx0ASIiIiIVSeFGREREHIrCjYiIiDgUhRsRERFxKAo3IiIi4lAUbkRERMShKNyIiIiIQ1G4EREREYfibHQBVc1qtXLy5Em8vb0xmUxGlyMiIiKlYLPZSE1NpWHDhpjNl743U+vCzcmTJwkNDTW6DBERESmH2NhYGjVqdMk2tS7ceHt7A/l/OD4+PgZXIyIiIqWRkpJCaGio/ff4pdS6cHPhUZSPj4/CjYiISA1Tmi4l6lAsIiIiDkXhRkRERByKwo2IiIg4FIUbERERcSgKNyIiIuJQFG5ERETEoSjciIiIiENRuBERERGHonAjIiIiDkXhRkRERByKwo2IiIg4FIWbCmSz2ci1WI0uQ0REpFZTuKkgmTkWHpq3lf9+uwObzWZ0OSIiIrVWrVsVvLLsOJHMjztOYbVByyAv7rumudEliYiI1Eq6c1NBujf1Z/IN7QCY/uNeVu2JN7giERGR2knhpgLd0yuMkT0aY7PBI/O2sjcuxeiSREREah2FmwpkMpmYdmN7IpvVIz3Hwr2fbeZMWrbRZYmIiNQqCjcVzMXJzOxRnQmr58Hxc5nc/3kU2XkWo8sSERGpNRRuKkFdT1c+vLsb3u7ObI45x1OLdmoElYiISBVRuKkkLep7MWtkZ5zMJhZGHef9tYeNLklERKRWULipRNe0CmTy9W0BeGn5Xn7erRFUIiIilU3hppLd3SuMUedHUD36tUZQiYiIVDaFm0pmMpl45sb29GqeP4LqX59qBJWIiEhlUripAgVHUJ1I0ggqERGRyqRwU0X8PAqPoPrvtxpBJSIiUhkUbqpQwRFU32zRCCoREZHKoHBTxa5pFciU82tQvbR8Lys1gkpERKRCKdwYYHRkE/sIqse+3sqeUxpBJSIiUlEUbgzw1xFUWoNKRESk4ijcGOSvI6j+rRFUIiIiFULhxkB+Hq58dE/+CKqomHNM+naHRlCJiIhcIYUbgzUP9GL2qPwRVN9uOcF7GkElIiJyRRRuqoE+LQOZOix/BNXLGkElIiJyRRRuqonRkWHc2fPiGlQaQSUiIlI+CjfVyNRh7endoh4Z50dQnU7VCCoREZGyUripRlyczMwa2ZmmAZ75a1B9oRFUIiIiZaVwU83kr0HVFR+NoBIRESkXhZtqqHmgF7MKjKCa86tGUImIiJSWwk01VXAE1Ssr9vLTrjiDKxIREakZDA03a9euZdiwYTRs2BCTycTixYsve0x2djZPPfUUTZo0wc3NjbCwMD7++OPKL9YAoyPDuKtnk/w1qOZHs/ukRlCJiIhcjqHhJj09nfDwcGbNmlXqY2677TZWrVrFRx99xL59+5g3bx6tW7euxCqNNWVYO/sIqrFzNYJKRETkcky2atJb1WQysWjRIoYPH15im+XLl3P77bdz+PBh/P39y/U5KSkp+Pr6kpycjI+PTzmrrVrJGbncPPt3Dp9Jp3NjP74a2xN3FyejyxIREakyZfn9XaP63CxZsoSuXbvyyiuvEBISQqtWrZg4cSKZmZklHpOdnU1KSkqhV03j6+FiH0G15VgS/9UIKhERkRLVqHBz+PBh1q1bx86dO1m0aBEzZ85k4cKFPPjggyUeM336dHx9fe2v0NDQKqy44jQL9GL2qC75I6i2nuDdXw8ZXZKIiEi1VKPCjdVqxWQy8eWXX9K9e3eGDh3KjBkz+Oyzz0q8ezNp0iSSk5Ptr9jY2CquuuJc3TKAZ86PoHp1xT5WaASViIhIETUq3DRo0ICQkBB8fX3t29q2bYvNZuP48ePFHuPm5oaPj0+hV012V4ERVOM1gkpERKSIGhVuevfuzcmTJ0lLS7Nv279/P2azmUaNGhlYWdWaMqwdV7cIOL8G1SYSUrOMLklERKTaMDTcpKWlER0dTXR0NABHjhwhOjqaY8eOAfmPlEaPHm1vP3LkSOrVq8eYMWPYvXs3a9eu5fHHH+ef//wnderUMeIrGOLCGlTNAjw5mZzFvz+PIitXa1CJiIiAweFm8+bNREREEBERAcCECROIiIhgypQpAJw6dcoedAC8vLxYuXIlSUlJdO3alVGjRjFs2DDeeustQ+o3UsERVFuPJWkNKhERkfOqzTw3VaUmznNzKesOnOHuTzZisdp44rrWPNivhdEliYiIVDiHnedGirq6ZQDP3NgegFeWawSViIiIwo0DuKtnE0ZHNgHyR1DtOplscEUiIiLGUbhxEFNuuDiCauxnmzWCSkREai2FGwfhrBFUIiIigMKNQ/nrCKonv9muEVQiIlLrKNw4mGaBXrx7Z/4aVIujTzJ7jdagEhGR2kXhxgH1bnFxBNWrK/axfKdGUImISO2hcOOg7urZhLsLjKDaeUIjqEREpHZQuHFgk29oR5+WAWTmWhg7VyOoRESkdlC4cWDOTmbeuaMzzQI9OZWcxX1zo8jJsxpdloiISKVSuHFwvh4ufHR3N3zruBAdm8THvx8xuiQREZFKpXBTCzQN8GTyDe0AeGvVAU4lZxpckYiISOVRuKkl/h4RQpcmdcnIsfD80j1GlyMiIlJpFG5qCbPZxLM3tcdsgqXbT/H7wTNGlyQiIlIpFG5qkfYNfbmrZ/7w8Cnf7VTnYhERcUgKN7XMhEGtqefpyqHT6XyizsUiIuKAFG5qGd86Ljw5pA0Ab646QFyy5r4RERHHonBTC93SuRGdG/uRkWPhhWXqXCwiIo5F4aYWyu9c3AGzCb7fdpL1h9S5WEREHIfCTS3VIcSXO893Lp763S5yLepcLCIijkHhphb7v4H5nYsPJKTx6e9HjS5HRESkQijc1GK+Hi7857r8zsUzf95PfIo6F4uISM2ncFPL/aNLIzqF+pGeY+EFzVwsIiIOQOGmljObTTw/vAMmEyzZdpINh84aXZKIiMgVUbgROoT4MqpHYwCmLtmpzsUiIlKjKdwIABMHtaauhwv749P4bP1Ro8sREREpN4UbAcDPw9U+c/HMnw+QoM7FIiJSQynciN2tXULpFOpHWnYeL2rmYhERqaEUbsQuf+bi9phMsDj6JH8eVudiERGpeRRupJCrGvkxsnt+5+IpmrlYRERqIIUbKeLxwfmdi/fFpzJ3Q4zR5YiIiJSJwo0U4efhyhMXZi5euV+di0VEpEZRuJFijegaSngjX1Kz85j+416jyxERESk1hRspVn7n4vyZixdtPcHGI4lGlyQiIlIqCjdSovBQP27vdqFz8U7y1LlYRERqAIUbuaQnBrfGz8OFvXGpfP6HOheLiEj1Z2i4Wbt2LcOGDaNhw4aYTCYWL15c6mN///13nJ2d6dSpU6XVJ1DX05UnBud3Lp7x034SUtW5WEREqjdDw016ejrh4eHMmjWrTMclJSUxevRorr322kqqTAoa0S2Uq853Ln5JnYtFRKSaMzTcDBkyhOeff56bb765TMfdf//9jBw5ksjIyEqqTApyKtC5+NstJ9h8VJ2LRUSk+qpxfW4++eQTDh8+zNSpU0vVPjs7m5SUlEIvKbtOoX6M6BoKwOTvdqlzsYiIVFs1KtwcOHCAJ598ki+++AJnZ+dSHTN9+nR8fX3tr9DQ0Equ0nE9cV0bfOu4sOdUCl+oc7GIiFRTNSbcWCwWRo4cybRp02jVqlWpj5s0aRLJycn2V2xsbCVW6dj8PV15fHBrAF5fuZ/TqdkGVyQiIlJUjQk3qampbN68mYceeghnZ2ecnZ159tln2bZtG87Ozvzyyy/FHufm5oaPj0+hl5TfHd0b0yHEh9SsPF5ers7FIiJS/dSYcOPj48OOHTuIjo62v+6//35at25NdHQ0PXr0MLrEWsHJbOK5mzoAsDDqOFEx6lwsIiLVS+k6rlSStLQ0Dh48aH9/5MgRoqOj8ff3p3HjxkyaNIkTJ04wd+5czGYzHTp0KHR8/fr1cXd3L7JdKldE47qM6BrK/M2xTF68i+8fvhons8noskRERACD79xs3ryZiIgIIiIiAJgwYQIRERFMmTIFgFOnTnHs2DEjS5QSPHFda3zcndl9KoUv/1TnYhERqT5MNpvNZnQRVSklJQVfX1+Sk5PV/+YKff5HDJMX78TH3ZlfJvYjwMvN6JJERMRBleX3d43pcyPVz8jznYtTsvJ4WTMXi4hINaFwI+XmZDYx7cb8/k7/izrOT7viDK5IRERE4UauUJcmdfln76YATFiwjUOn0wyuSEREajuFG7lik4a2oXuYP2nZedz/eRRp2XlGlyQiIrWYwo1cMRcnM++MiiDIx40DCWk8sXAbtayfuoiIVCMKN1Ih6nu7M3tUF1ycTCzbEccHvx02uiQREamlFG6kwnRpUpcpw9oD8NKPe1l/8IzBFYmISG2kcCMV6s4ejflHl0ZYbfDQvK2cSMo0uiQREallFG6kQplMJp4f3oEOIT4kpufwwBdRZOVajC5LRERqEYUbqXDuLk7MubMLdT1c2H48mSnf7VQHYxERqTIKN1IpGtX14K07IjCbYMHm48zbGGt0SSIiUkso3Eil6dMykMcHtwFg6pKdbDl2zuCKRESkNlC4kUp1f99mDOkQTK7FxoNfbOF0arbRJYmIiINTuJFKZTKZePXWcJoHehKXksVDX20h12I1uiwREXFgCjdS6bzcnHnvrq54uTnz55FEXtIK4iIiUokUbqRKtKjvxWu3hgPw0bojfBd9wuCKRETEUSncSJW5rkMw4/o3B+DJb3awNy7F4IpERMQRKdxIlZowsDV9WgaQmWvh359HkZyZa3RJIiLiYBRupEo5mU28dXsEjerWIeZsBuPnR2O1aoI/ERGpOAo3UuXqeroy584uuDmb+WVvAm/9csDokkRExIEo3IghOoT4Mv3vHQGY+fMBVu2JN7giERFxFAo3Ypi/d27E6MgmADw2P5rYxAyDKxIREUegcCOGevr6dnRpUpfUrDxeWbHP6HJERMQBKNyIoVydzTx3UwcAvt92kt0nNTxcRESujMKNGK5dQx+GhTcEYMZK3b0REZEro3Aj1cL4AS1xMpv4eU8CUTFaPVxERMpP4UaqhWaBXvyjcyMAXl2xF5tNc9+IiEj5KNxItfHIgJa4Opn543Aivx88a3Q5IiJSQyncSLUR4leHUT0bA/DqT/t090ZERMpF4UaqlQf7taCOixPbYpNYuVsT+4mISNkp3Ei1Eujtxj+vDgPg9Z/2Y9G6UyIiUkYKN1Lt3NenOT7uzuyLT+X7bSeNLkdERGoYhRupdnw9XPh33+YAzFi5n1yL1eCKRESkJlG4kWppTO8wArxcOZaYwf82Hze6HBERqUEUbqRa8nB1Zlz/FgC8teoAWbkWgysSEZGaQuFGqq2RPRrT0NeduJQsvvgjxuhyRESkhjA03Kxdu5Zhw4bRsGFDTCYTixcvvmT7b7/9loEDBxIYGIiPjw+RkZGsWLGiaoqVKufm7MRjA1oBMHvNIdKy8wyuSEREagJDw016ejrh4eHMmjWrVO3Xrl3LwIEDWbZsGVFRUfTv359hw4axdevWSq5UjPL3ziE0C/AkMT2Hj9cdMbocERGpAUy2ajINrMlkYtGiRQwfPrxMx7Vv354RI0YwZcqUUrVPSUnB19eX5ORkfHx8ylGpVLXvt53k4Xlb8XZzZu0T/anr6Wp0SSIiUsXK8vu7Rve5sVqtpKam4u/vX2Kb7OxsUlJSCr2kZrm+YwPaNvAhNTuPOWsPGV2OiIhUczU63Lz22mukpaVx2223ldhm+vTp+Pr62l+hoaFVWKFUBLPZxOOD8/vefLb+KPEpWQZXJCIi1VmNDTdfffUV06ZNY8GCBdSvX7/EdpMmTSI5Odn+io2NrcIqpaL0b12fLk3qkpVr5Z1fDhpdjoiIVGM1Mtx8/fXX3HvvvSxYsIABAwZcsq2bmxs+Pj6FXlLzmEwmHh/cGoCvNx0jNjHD4IpERKS6qnHhZt68eYwZM4Z58+Zx/fXXG12OVKGezerRp2UAuRYbM38+YHQ5IiJSTRkabtLS0oiOjiY6OhqAI0eOEB0dzbFjx4D8R0qjR4+2t//qq68YPXo0r7/+Oj169CAuLo64uDiSk5ONKF8MMHFQ/t2bRVuPcyA+1eBqRESkOjI03GzevJmIiAgiIiIAmDBhAhEREfZh3adOnbIHHYD333+fvLw8xo0bR4MGDeyvRx991JD6peqFh/oxuH0QVhu89tM+o8sREZFqqNrMc1NVNM9Nzbc/PpXBM9dis8HkG9rxr6ubGl2SiIhUslozz43UTq2CvHnyujYAPL90N8t2nDK4IhERqU4UbqRGuu+aZoyObILNBo/Nj2bT0USjSxIRkWpC4UZqJJPJxNRh7RnYLoicPCtj527m0Ok0o8sSEZFqQOFGaiwns4m3bo8gorEfSRm53P3xRhJSNXuxiEhtp3AjNVodVyc+HN2VsHoeHD+Xyb8+3Ux6dp7RZYmIiIEUbqTGq+flxqdjuuPv6cqOE8k89NUW8ixWo8sSERGDKNyIQwgL8OSju7vi7mJm9b7TTP5uJ7VslgMRETlP4UYcRkTjurx1ewRmE8zbGMus1VpgU0SkNlK4EYcyqH0wz9zYHoDXftrPN1HHDa5IRESqmsKNOJzRkWH8u28zAP7zzXbWHThjcEUiIlKVFG7EIf1ncBuGhTckz2rj/i+iOJigOXBERGoLhRtxSGazidduvYruTf1Jy85j/PxocjWCSkSkVlC4EYfl5uzEW7dH4FvHhR0nknn7F3UwFhGpDRRuxKEF+7rz/PAOAMxafZCtx84ZXJGIiFQ2hRtxeMPCG3JjeEMsVhsTFmwjI0czGIuIODKFG6kVnrupA8E+7hw5k870ZXuNLkdERCqRwo3UCr4eLrx2azgAn/8Rw5p9CQZXJCIilUXhRmqNq1sGcE+vMACeWLidc+k5xhYkIiKVQuFGapX/XNeG5oGeJKRm8/RirT8lIuKIFG6kVqnj6sQbIzrhbDaxdMcpvos+aXRJIiJSwRRupNa5qpEfD/+tJQCTv9vJyaRMgysSEZGKpHAjtdK4/s0JD/UjNSuPxxduw2rV4ykREUehcCO1krOTmTduC8fdxczvB8/y6fqjRpckIiIVROFGaq1mgV48NbQtAC8v36vHUyIiDkLhRmq1O3s2oXuYP9l5Vmas3G90OSIiUgEUbqRWM5lMPDm0DQDfbDnO3rgUgysSEZErVa5wExsby/Hjx+3vN27cyGOPPcb7779fYYWJVJXOjesytGMwNhu8/KOWZhARqenKFW5GjhzJ6tWrAYiLi2PgwIFs3LiRp556imeffbZCCxSpCo8PboOz2cTqfafZcOis0eWIiMgVKFe42blzJ927dwdgwYIFdOjQgfXr1/Pll1/y6aefVmR9IlWiaYAnd3RvDMBLP+7RzMUiIjVYucJNbm4ubm5uAPz888/ceOONALRp04ZTp05VXHUiVeiRa1vi6erEtuPJLN2h61hEpKYqV7hp3749c+bM4bfffmPlypVcd911AJw8eZJ69epVaIEiVSXQ242x1zQD4NUV+8jJsxpckYiIlEe5ws3LL7/Me++9R79+/bjjjjsIDw8HYMmSJfbHVSI10dg+zQjwciPmbAbzNh4zuhwRESkHk62cnQssFgspKSnUrVvXvu3o0aN4eHhQv379CiuwoqWkpODr60tycjI+Pj5GlyPV0Bd/xPD04p34e7ry6+P98HZ3MbokEZFaryy/v8t15yYzM5Ps7Gx7sImJiWHmzJns27evWgcbkdIY0S2UZgGeJKbn8P7aw0aXIyIiZVSucHPTTTcxd+5cAJKSkujRowevv/46w4cP5913363QAkWqmouTmSeuaw3Ah78dISEly+CKRESkLMoVbrZs2UKfPn0AWLhwIUFBQcTExDB37lzeeuutCi1QxAiD2wfTubEfmbkW3vj5gNHliIhIGZQr3GRkZODt7Q3ATz/9xN///nfMZjM9e/YkJiamQgsUMYLJZGLS+UU1F2yO5WBCmsEViYhIaZUr3LRo0YLFixcTGxvLihUrGDRoEAAJCQll6qS7du1ahg0bRsOGDTGZTCxevPiyx6xZs4bOnTvj5uZGixYtNGmgVJpuYf4MbBeExWpj4v+2kZ1nMbokEREphXKFmylTpjBx4kTCwsLo3r07kZGRQP5dnIiIiFKfJz09nfDwcGbNmlWq9keOHOH666+nf//+REdH89hjj3HvvfeyYsWK8nwNkcuackM7fNydiY5N4pklu40uR0RESqHcQ8Hj4uI4deoU4eHhmM35GWnjxo34+PjQpk2bshdiMrFo0SKGDx9eYpv//Oc/LF26lJ07d9q33X777SQlJbF8+fJSfY6GgktZrdmXwJhPN2GzwYs3d2Rkj8ZGlyQiUutU+lBwgODgYCIiIjh58qR9hfDu3buXK9iU1oYNGxgwYEChbYMHD2bDhg0lHpOdnU1KSkqhl0hZ9Gtdn4mD8kdPTV2yky3HzhlckYiIXEq5wo3VauXZZ5/F19eXJk2a0KRJE/z8/HjuueewWitvyvq4uDiCgoIKbQsKCiIlJYXMzMxij5k+fTq+vr72V2hoaKXVJ47rwX7NGdIhmFyLjQe+iCIhVcPDRUSqq3KFm6eeeop33nmHl156ia1bt7J161ZefPFF3n77bSZPnlzRNV6RSZMmkZycbH/FxsYaXZLUQCaTiVdvDadlfS/iU7IZ9+UWrT0lIlJNOZfnoM8++4wPP/zQvho4wFVXXUVISAgPPvggL7zwQoUVWFBwcDDx8fGFtsXHx+Pj40OdOnWKPcbNzc2+grnIlfByc+a9u7pw0zu/s+noOZ5fuptnb+pgdFkiIvIX5bpzk5iYWGzfmjZt2pCYmHjFRZUkMjKSVatWFdq2cuVK+2gtkcrWLNCLmbd3AmDuhhj+t1l3AkVEqptyhZvw8HDeeeedItvfeecdrrrqqlKfJy0tjejoaKKjo4H8od7R0dEcO5a/GvOkSZMYPXq0vf3999/P4cOHeeKJJ9i7dy+zZ89mwYIFjB8/vjxfQ6Rcrm0bxGMDWgLw1OKd7DmlTuoiItVJuYaC//rrr1x//fU0btzYftdkw4YNxMbGsmzZMvvSDJezZs0a+vfvX2T73Xffzaeffso999zD0aNHWbNmTaFjxo8fz+7du2nUqBGTJ0/mnnvuKXXtGgouFcFqtXHv3M38sjeBDiE+LHqwNy5O5R58KCIil1GW39/lnufm5MmTzJo1i7179wLQtm1b7rvvPp5//nnef//98pyySijcSEVJSMli4BtrSc7M5f8GtuLha1saXZKIiMOqknBTnG3bttG5c2csluo7Tb3CjVSkxVtP8Nj8aFycTHz/8NW0CdY1JSJSGapkEj8RgZs6NWRA2yByLfnrT+VaNDxcRMRoCjciV8BkMvHizR3wrePCzhMpvL/2sNEliYjUego3Ileovo87z9zYDoCZP+9nX1yqwRWJiNRuZZrE7+9///sl9yclJV1JLSI11vBOISzdfoqf9yQw8X/bWPRgL5w1ekpExBBlCje+vr6X3V9wXhqR2iL/8VRHNh75lR0nknlv7WHG9W9hdFkiIrVShY6Wqgk0Wkoq07dbjjNhwTZcncwsf6wPzQK9jC5JRMQhaLSUiEFujgihX+tAcixWXl6+1+hyRERqJYUbkQpkMpl4amhbzCZYsSuejUcqb601EREpnsKNSAVrGeTNiG6NAXhh2R5q2ZNfERHDKdyIVILxA1vi4erEttgkfth+yuhyRERqFYUbkUpQ39udf1/THIBXVuwlO6/6LkkiIuJoFG5EKsnYa5pS39uN2MRMPt8QY3Q5IiK1hsKNSCXxcHXm/wa1AuDtXw6SnJFrcEUiIrWDwo1IJfpHl1BaB3mTnJnLO6sPGF2OiEitoHAjUomczCYmDW0DwGfrY4hNzDC4IhERx6dwI1LJ+rYK5OoWAeRYrExYEE1WrjoXi4hUJoUbkUpmMpl45sb2eLs7s+noOf7vf9uwWjX3jYhIZVG4EakCLep78d5dXXBxMrF0+ymm/7jH6JJERByWwo1IFenVPIBX/xEOwAe/HeHT348YXJGIiGNSuBGpQsMjQnh8cGsApv2wmxW74gyuSETE8SjciFSxB/s1547ujbHZ4JF5W9lxPNnokkREHIrCjUgVM5lMPHdTe/q3DiQ7z6r+NyIiFUzhRsQAzk5mnr+5I85mE+sPnSU6NsnokkREHIbCjYhBQvzqcFOnEADeXXPQ4GpERByHwo2Ige7v2wyAFbviOZiQanA1IiKOQeFGxEAtg7wZ1C4IgDm/Hja4GhERx6BwI2KwB/o1B2Dx1hOcSMo0uBoRkZpP4UbEYBGN6xLZrB55VhsfrNXdGxGRK6VwI1INPNg//+7N15uOkZieY3A1IiI1m8KNSDVwdYsAOoT4kJVr1bIMIiJXSOFGpBowmUw82K8FAJ+sP0rM2XSDKxIRqbkUbkSqicHtgwlv5EtqVh5jPtlEUoYeT4mIlIfCjUg14WQ28cHorjT0defwmXTumxtFdp7F6LJERGochRuRaqS+jzufjOmOt5szG48m8vj/tmO12owuS0SkRlG4EalmWgd7M+euLjibTSzZdpLXV+4zuiQRkRqlWoSbWbNmERYWhru7Oz169GDjxo2XbD9z5kxat25NnTp1CA0NZfz48WRlZVVRtSKVr3eLAKb/vSMAs1Yf4tf9pw2uSESk5jA83MyfP58JEyYwdepUtmzZQnh4OIMHDyYhIaHY9l999RVPPvkkU6dOZc+ePXz00UfMnz+f//73v1VcuUjlurVrKPf0CgPguR92k2uxGluQiEgNYXi4mTFjBmPHjmXMmDG0a9eOOXPm4OHhwccff1xs+/Xr19O7d29GjhxJWFgYgwYN4o477rjs3R6Rmmj8wFb4e7pyMCGNL/6IMbocEZEawdBwk5OTQ1RUFAMGDLBvM5vNDBgwgA0bNhR7TK9evYiKirKHmcOHD7Ns2TKGDh1abPvs7GxSUlIKvURqCt86Lkwc1BqAN1bu1+zFIiKlYGi4OXPmDBaLhaCgoELbg4KCiIuLK/aYkSNH8uyzz3L11Vfj4uJC8+bN6devX4mPpaZPn46vr6/9FRoaWuHfQ6QyjegWStsGPqRk5fHGyv327St3x3PTO+t479dDBlYnIlL9GP5YqqzWrFnDiy++yOzZs9myZQvffvstS5cu5bnnniu2/aRJk0hOTra/YmNjq7hikSvjZDYx5YZ2AHz5ZwzrD53h4XlbGTt3M9uOJ/P6T/s5m5ZtcJUiItWHs5EfHhAQgJOTE/Hx8YW2x8fHExwcXOwxkydP5q677uLee+8FoGPHjqSnp3Pffffx1FNPYTYXzmtubm64ublVzhcQqSKRzesxpEMwP+6MY+QHfwJgNkFdD1fOpucwf3OsffkGEZHaztA7N66urnTp0oVVq1bZt1mtVlatWkVkZGSxx2RkZBQJME5OTgDYbJrsTBzXf4e2xdU5/9pvE+zN4nG9mTS0LQBf/nEMiyb7ExEBDL5zAzBhwgTuvvtuunbtSvfu3Zk5cybp6emMGTMGgNGjRxMSEsL06dMBGDZsGDNmzCAiIoIePXpw8OBBJk+ezLBhw+whR8QRhfp78Pk/uxNzNoPhESG4OptpFeTNC0t3cyIpk1V74hnUvvg7niIitYnh4WbEiBGcPn2aKVOmEBcXR6dOnVi+fLm9k/GxY8cK3al5+umnMZlMPP3005w4cYLAwECGDRvGCy+8YNRXEKkyPZrVo0ezevb37i5OjOjWmDm/HmLuhhiFGxERwGSrZc9yUlJS8PX1JTk5GR8fH6PLEblisYkZ9H11NVYb/DyhLy3qexldkohIhSvL7+8aN1pKRAoL9ffg2rb5dzo10Z+IiMKNiEMYHdkEgIVRx0nNyjW4GhERYynciDiA3s0DaB7oSVp2HrNWa1I/EandFG5EHIDZbGLSkPxh4R+tO8zh02kVcl6L1cbojzcy+uONWDXUXERqCIUbEQdxbdv69G8dSK7FxrTvd9vnfUrOzOX7bSc5U45ZjPecSmHt/tOs3X+a/QmpFV2yiEilMHwouIhUDJPJxJRh7fn94Fp+3X+an/ck4OZs5omF24lLycLV2czwTg25q2cYLYO8cHe5/LxQ6w+dsf+8+eg52gRrhKGIVH8KNyIOpGmAJ/f2acrsNYeYMD+a1Ow8ALzcnEnLzmPB5uMs2HwcAB93Z7qF+TNjRCd867gUe74Nh87af958NJE7ezap/C8hInKF9FhKxME89LcWNPB1twebuyObsPGpa/nmgV5c37EBbueXcEjJymPV3gSeWLit2KVLci1WNh5JtL/fHHMOyF/mJP38uUVEqiPduRFxMB6uzrx9RwQf/HaYO3s2oU/LQAC6NKlLlyZ1sdlsJGfmsv14Mvd+tpkVu+L5+PejXN+xAc/+sIsdJ5L5YHRXMnIspOdY8HZ3Jj07j+PnMolPyeLjdUf44LfDfH1fJN2b+pdYxye/H8HV2cyoHpe/2zPjp31sOnqOT8Z0K9XjMhGRS1G4EXFAXcP86RpWfPAwmUz4ebhyTatAnr6hLVO+28X0ZXuYuXK//W7PU4t20q9Vfijq3TyAY4kZ7D6VwvKdcXzy+1GsNvgm6niJ4eZEUibTvt8NQKdQP9o39C2xVpvNxofrjpCRY2HjkUSuOf+5IiLlpcdSIrXYXT2bcH3HBuRZbaRm5xEe6oenqxNRMed4f+1hACKb16NrWF0AXlm+lxyLFYBf95/GZrNx9Ew6M1buJ6XA5IG7TiTbf5695uK8O4npOSSkZhWq4XRqNhk5FgD2xWlElohcOd25EanFTCYTL93SkQAvV1rU92JkjyZ8+Nthpv+4134Xp1fzetT1dGXuhhjSz4cQgLiULPbGpTLlu51sOnqOxPRsnh/eEYDdp1Ls7ZbtOMXh02k0qefJ9W/9RmauhQ1PXksd1/zHT0fOpNvb7om7eJyISHnpzo1ILeft7sK0mzpwV2QYTmYTY3o3tS++GeDlRov6XnRtUtfevrG/B33PPzqatfogm47mdzSevymWk0mZQP78OACuTmZsNvjgtyOcTMrkVHIWSRm5HCgwZ87RsxfDje7ciEhFULgRkUJcnc28eHNHPFyd+EeXRphMJhr61SHErw4A/7q6Kde2rQ/AD9tP2Y/Ltdh49/wjqAt3bu7pHQbAxiNnC4WYA/EXZ1A+cibj4vaENPLOP/YSESkvhRsRKaJ7U3+2TR3Ek0Pa2LdN/3tHHurfgtu7h9KvVf1C7Z+4rjWQf/dmf3wqsYn5d3BujggB4OjZjEKB5kDCxZ+PFngslZNnLRSCRETKQ+FGRIrl4lT4r4drWgUycXBr3JydaFzPg2aBngB0DPHlgb7N6dHUnxyLlQkLogEI8atDm2BvvN2csVhtrN6XYD/Xgfiij6XMpvz3e/VoSkSukMKNiJTLiK6hmEzwyLUtMZlMPDqgJQA7T+Q/kmrbwBuTyUSLoPz+O38cvjjb8YU7N1arzR5uLgwrL9jvxmaz8e2W46zcHV/5X0hEHIZGS4lIudx3TTPuimyCh2v+XyORzerRPcyfjUfzZzVu1yB/HaqW9b3YeiyJXMvFWZBjz2WQmWMhKTOHrFwrTmYTg9oF88fhRKJjk/j09yO8s/ogzQO9+PNIIi5OJrZOGYSXW+G/srJyLZxNz7H3BxIRAd25EZFyMplM9mBz4f2FuzcAbe3hxrvQcc5mEzYbbDqayBd/xAAQWrcOPZvVA2DL+Tl2zqTl8Of55R9yLTb7CKyCRn+8kd4v/cLBAqOvjp/L4IEvooiKSSzSXkRqB4UbEakwvZrXY0iHYIJ93O1hpeX5x1KQPzQ8orEfkB9MZq3OH13VrqEPrYO98XF3Jj3Hwsnk/In+rm1zsePyhYkBj55J59f9p0lIybKvfbUw6oS93eP/286PO+O45d0NlfdFRaRa02MpEakwJpOJ2aM6238GaBl08c5N43oetKjvZZ8bp7G/B3d0b8zt3UJxMpvoGubPL3vzOx73aOrPR/d0Y8bK/by16gA7T6bwy954/vnpZgDqebraz5uVe3FywZ0nL86OLCK1k8KNiFSoC6Hmgoa+7ni6OpGeYyGsngedQv2YtzEWVycz8//dkwa+F/vLdG96MdxcWGOqfcP8x1tbjp0rtEr52fQc+88XJg+E/NXMRaR2U7gRkUqVP2LKm22xSYTV8+TmiEY4mc1c0zKA+j7uhdoWXIjz6hYBwMVwc/h0/qiqYB93cixWEguEm592x9P31dW8dXtEoY7LIlI7qc+NiFS6bueXb+jU2A9XZzP/6NKoSLCB/DlzOob4EtHYjw4h+SuJ/3Uk1LSb2tMp1K/IsTFnM3h3zSEs1ovhxmZT0BGpjRRuRKTSPX5da5Y+cjXXd2xwyXYuTma+f/hqFj3YG6fzs/qZTCbu6B5KHRcnZo/qzOD2wbSs71Xs8RceaV2QkpXHzhPJ3PLuen47cLpivoyIVHsKNyJS6dycnWjf0LdIf5zSevHmjmydMpCh58NRwU7KBeX8pb9NYnoOt7//B1Ex53j06+hyfbaI1DwKNyJS7ZlMJtxdnOzvC965GdIhmFZBXvyjS6Mix30TdZy07DwgP+icSMpk3sZjjHhvA0kZOUXai4hjUIdiEalxWhQIN48NaEXrYG9iEzNYGHW8ULtFW08Uer946wleXbEPgAWbY7nvmuaVX6yIVDnduRGRGsfTzZmH/9aCEV1DaXV+ksBQfw+6nu+4fMGJ80PEW59/jPXmqgP2fZ+tj+HjdUdK/Ayr1UZmjqXE/SJSfSnciEiN9H+DWvPyP64q1I/nX1c3LbbtsPD8vjo5eRf75JxIyuTZH3aTkJpl35acmWsfbXX3JxvpOX0VSRk5fPXnMV5bsQ+rVaOvRGoChRsRcRhDOjZg17TBjO1zMeT4ebgQ2TygxGOSM3IBmPLdTsKn/cTQN38jM8fCbwfOkJyZy6/7T/PfRTt4Z/VB5m+OLXSszWYrNDuyiFQPCjci4lA83Zzx93Szvw9v5Eeof8mrhidl5oebtfvzh4rvi0/l94Nn7PvPpl3seDxv47FCxz7wxRa6Pf8zZ9KyK6R2EakYCjci4nAGtguieaAn3Zv68+iAlgR6uZXY9tz5mY4LLuewtsCcOLtOXlyN/GTSxUdYAMt3xZGancfS7acqqnQRqQAaLSUiDqdFfS9W/V+/UrVNyswl12IlNSvPvu3CXRyAXQUW4kxMz8ZitZGdZyE28eJ6Vu4u+neiSHWicCMitc6IrqH2/jNbj53j3TWHCu0/ejbD/vPeuFT7z1YbnE3L5o4P/uDQ+bWuRKT60T83RKRWuLD0w5jeYbz8j6u4O7IJAPM2xnLkTOmDSkJqdpFgk5KZV0JrETFCtQg3s2bNIiwsDHd3d3r06MHGjRsv2T4pKYlx48bRoEED3NzcaNWqFcuWLauiakWkJpp+S0dmj+rMf65rA0BdT9dyned0MZ2HU7Jyr6g2EalYhj+Wmj9/PhMmTGDOnDn06NGDmTNnMnjwYPbt20f9+vWLtM/JyWHgwIHUr1+fhQsXEhISQkxMDH5+flVfvIjUGD7uLva1qQD86rgUaRPiV8c+8R+A2ZT/KKqg0ynFhJtMhRuR6sTwOzczZsxg7NixjBkzhnbt2jFnzhw8PDz4+OOPi23/8ccfk5iYyOLFi+nduzdhYWH07duX8PDwKq5cRGoyP4+id24CvAuPqhrVo4n9Zxen/MkCYxKLPsJKPh9uDiak8tBXW9gfn1qkjYhUHUPDTU5ODlFRUQwYMMC+zWw2M2DAADZs2FDsMUuWLCEyMpJx48YRFBREhw4dePHFF7FYip9IKzs7m5SUlEIvERFfj6J3blKzcnlqaFsARkc2YeKg1ozpHcbUYe24OzIMgMPFdCROOT/S6vb3/+CH7ae4/4uoyitcRC7L0MdSZ86cwWKxEBQUVGh7UFAQe/fuLfaYw4cP88svvzBq1CiWLVvGwYMHefDBB8nNzWXq1KlF2k+fPp1p06ZVSv0iUnMV91jKarVxb5+mdAjxpWMjX7zcnJk6rD0An/yevw5VceHml70JfLD2MGfOT/hXsM3nf8RwKimTJ8739RGRymf4Y6myslqt1K9fn/fff58uXbowYsQInnrqKebMmVNs+0mTJpGcnGx/xcbGFttORGqXIB93+88TB7XC3cXMCzd3xGQyEdm8Hl5uhf/tF3j+kdXhM2nFnu+FZXvsPwecnzTQarUxefFOZq85xL44PaoSqSqG3rkJCAjAycmJ+Pj4Qtvj4+MJDg4u9pgGDRrg4uKCk5OTfVvbtm2Ji4sjJycHV9fCz9Hd3Nxwcyt5dlIRqZ0a+tXhrTsiCPB0pVeLAO7v2xxnp5L/vXdhluNcy+UXzwzwyv976FzGxVmPcy3WkpqLSAUz9M6Nq6srXbp0YdWqVfZtVquVVatWERkZWewxvXv35uDBg1itF/+i2L9/Pw0aNCgSbERELuXG8Ib0apG/qOalgg1cvHNTGvXOh5uE1Isjq7LzFG5Eqorhj6UmTJjABx98wGeffcaePXt44IEHSE9PZ8yYMQCMHj2aSZMm2ds/8MADJCYm8uijj7J//36WLl3Kiy++yLhx44z6CiJSC5Ql3FjOjx8/XSDcZORooj+RqmL4PDcjRozg9OnTTJkyhbi4ODp16sTy5cvtnYyPHTuG2Xwxg4WGhrJixQrGjx/PVVddRUhICI8++ij/+c9/jPoKIlIL/LUPDsCD/Zoz+y9LNwD8cTiRsCeX4u1+8ZhNRxI5fDqdu3o2wWw2VWqtIrWdyWazXf4BsgNJSUnB19eX5ORkfHx8jC5HRGqQsCeX2n8e1785jw9uU2hbacwa2ZnE9Gw+/v0oX9zbgxC/OhVdpohDKsvvb8Pv3IiI1BQL/h3J9uNJhIf6Ed7ID4A3b+/Eo19Hl/ocvx04zdeb8kdtfrzuCJNvaFcJlYrUbgo3IiKl1L2pP92b+hfadlOnEFbsimPZjrhSneNCsAHwLOZRl4hcOcM7FIuI1HQ+7kUnBLwgPNSvxH1vrTqgjsYilUDhRkTkCj02oBXhjXz5v4GtiuwLrXvpPjUfrD1SWWWJ1FoKNyIiVyjY153vHrqaO3s2KbIv1N/jksfui9d6dyIVTeFGRKSC1HF1KrKtnuelJxf1cFW/G5GKpnAjIlJB3JyL/pXaq3kAdT1caBPszcL7I+napC5tgr3t+zVzsUjF0z8ZREQqiMl0cXK+f/ZuyqiejWke6MWWyQPt+xY+0IusXAttJi8H4HRqFlarTRP7iVQg3bkREalAY/s0pV/rQP47tA3NA72AwqEHwN3Fia/G9gBgS0wSEc+t5LUV+4o937n0HHadTK7cokUcjO7ciIhUoKeuL92kfHU98vvi5Fis5GRaeWf1QSYObl2k3d9eX8O5jFy+G9f7ksPKReQi3bkRETGAn0fJc+MUXBXnXEYukD+zsYiUjsKNiIgB/OoUHUW19dg5rn/rN5pOWsbE/20rFHLqnB9VlZNnpZYtCShSZnosJSJiAHcXM65OZnIsF0dL3Tx7vf3nhVHHuavAvDl1XJw4m5ZNv9fWkJqVx8gejXnx5o5VWrNITaE7NyIiBjCZTPhe4tEUwE2zfrf/HHsugy7P/0xqVv5yDV/9eYxci4aRixRH4UZExCB+dS4dbgp6d82hItsycy0VWY6Iw1C4ERExSICX2xUdn5VTNNzsOpnMvrhU9senXtG5RWoy9bkRETHIxMGt+erPY3QI8WHa97vLfPxf79ysP3SGkR/8aX9/Y3hD3roj4orrFKlpdOdGRMQgXZrU5fXbwrmnVxj+Bdag8nIr3b87b52zgYMJafb330SdKLR/ybaTfPjbYXK0xIPUMgo3IiIGM5lMtArysr8v+POgdkElHpeQms3QN39jw6GzWKw2vtlyvEib55fu4appKwqFIBFHp3AjIlINtA66uJimU4F1pno1r3fJ43IsVu744A/u+ujPEttk5VoZMONXpi/bc+WFitQACjciItVAz2YXQ0ye9eIkfb1bBJTq+PWHzl62zXtrD5e4z2rVxIDiOBRuRESqgUHtgxnYLogBbeszomsoAME+7rQM8sa5AlcMz8jJw2az8f22k2w+mgjAoq3HCZ/2E+sPnqmwzxExkslWy+bxTklJwdfXl+TkZHx8fIwuR0SkCIvVxsrdcXRuXJf6Pu4s2XaSR+ZtrZBzD+kQTJ+Wgfx30Q78PV3ZMnkgYU8uBcDN2cy+54dUyOeIVLSy/P7WUHARkWrGyWziug4N7O+bBXgW2t+2gQ/XtAygbQMfHpsfXaZz/7gzjh93xgGQmJ5DalaufV/2FY6qyr8rBJ6lHO0lUll0BYqIVHNtgi92Nm4e6Mn8f/fEx92FjJw8gnzciE/JBqBHU3/+PJJYpnMPfeu3CqnRYrXRbsoKAPY/PwRXZ/V6EOPo6hMRqeacncw8Prg1bYK9WfDvSHzc85dt8HB15rcn/mZvZypH15zYxMwKqTEtO8/+85m07Ao5p0h5KdyIiNQA4/q3YPlj11DvL0s2FLxDYrNBz2b+V/Q5yRm55Rs5VeCQ+7+IIiEl64rqELkSCjciIg7CBrw7qgvdw8ofcMKf/Yl/fbapzMdZC4xN2X48macX7yTXYi3Up0ekqijciIg4ChvU9XRl3n09mXJDO0L86pTrNKv3neauj/4kObP0wcTyl4G38SlZDJ65lo7P/ERiek656hApL4UbEREHYTv/bMjJbOKfVzflw7u7lvtcvx04w7C31xX7iOromXQ+/yOGPMvF0VWWv7RLzcrj8Ol0ADaUYoJBkYqkcCMi4qDaNvDhq7E9yn38scQMBsz4leTMXO766E8+/yMGm83G4Jlrmbx4J7PXHMJms7HjeHKhDsUAh8+k23/+610dkcqmoeAiIg7sSnPF4TPphE/7Cci/mzN58U77vkVbTxDs684TC7fTqG7Jj8Cqcq7YuRuOcvxcJpOGtMFUnuFj4hB050ZExEEUlyEKPi66v2/zCv28I2fSeWLhdgCOnyt5SLm1gsJNZo7lsv13pny3i/fXHmbHieQK+UypmRRuREQcRHERouAjoSeHtGHntMFF2vy7b7NKrAr+t/k4SRklhxKL1cbvB88UebRltdoK3fXp9sLPdH5uJedK0UE5LSvvsm3EcSnciIjUcC3qewFwY3jDIvua+HsUeu/l5kxYvcLb7ujWuPKKI3/F8ns/22x/f+RMOrkFOiO/t/YQoz78kzGfbLRvy8q10P/1Ndz/RZR924XwU5q7MurlU7upz42ISA33zf292HY8id4tAorsaxboxSdjuhFYYPK/xeN689TinSzdfgoAD1cn+76mAZ4cKdAZuKJsjjkHwE+74rjv8yiGd2rIzNsjiIo5xyvL9wGw6eg5Nhw6y/FzGTx+/nFXzNmMIufaFpvENa0CL/l56sNcVFRMIh6uzrRt4PiLRivciIjUcL4eLpf8Zd+/df1C7/08XHnr9gj6tgqka5P8lcdfuLkDnq7ODI8IAaDni6uIq+BZhm02G3M3xACwOPokM2+P4JZ31xdqc8cHfxQ5Likjh6cLdGR+feV+Hr62ZYXVlZGTx/bjyXQL88fJXP5OyN9Fn2D5zjhevy0cD9fq9es1ITWLW97dAMDRl643uJrKVy0eS82aNYuwsDDc3d3p0aMHGzduvPxBwNdff43JZGL48OGVW6CIiINxMpu4rWsozQLzH2mN6tHEHmyACg82AI9+Hc26g2fs70s7iqrTsyv54fxdpgvWHzpTQuvz5y7Dg6l/frqJ29//gzm/Hir1McV59OtoftwZx4e/Hbmi81SGU0m1azkMw8PN/PnzmTBhAlOnTmXLli2Eh4czePBgEhISLnnc0aNHmThxIn369KmiSkVE5Eos2Xay0PvMXEu5zzXygz+JOZvOl3/GkFXMecryWOqPw/krqX/157Fy11NQRc7InJGTV2IInPi/bfzfgm2lOo+5lg2LNzzczJgxg7FjxzJmzBjatWvHnDlz8PDw4OOPPy7xGIvFwqhRo5g2bRrNmlVuL38REakcxfWnKYu+r67hqUU7eXPVAaDwnaDydLnJsVjZfTKl2DCRk2flp11xrD94hujYpFKf02q1MenbHTz+v23cOmc9a/YV/of7oq3HuW7mWmLOFu3ntD8+lXZTVvDo19FF9p1Lz2Fh1HG+2XK8VKPHCmabK513aPvxJPbFpRba9tcZqo1maLjJyckhKiqKAQMG2LeZzWYGDBjAhg0bSjzu2WefpX79+vzrX/+67GdkZ2eTkpJS6CUiIsYb8uZvFXKedQfyH1EV/P2anWvhpR/3Mn/TMWw2GyeTMsnMuXiH59UVe/nPwu2FftGfTs1m6Fu/8fHvRwudf+n2U9z+/gbu+zyKkR/+yfBZvxcZtl6SNfsTmLfxGP+LOs6mo+e455PCi5KOn7+NvXGphfoUXfDhb4eBone88r+rrdifC9p+PInTqdnFHFv4/eajifR9dTWr9+YHr3FfbuHBL6OKHAf5/Z9ufOd3Bs9cy5p9CUTFJHLodBrtpy7n1RV7iz3GCIb2eDpz5gwWi4WgoKBC24OCgti7t/g/pHXr1vHRRx8RHR1dqs+YPn0606ZNu9JSRUSkmrrQB7jgL/n7Pr/4y3nKd7vIzssfen70pes5mZTJrNX5/WtG9ig6DP65H3YzpEMw03/cS3gjX55fuqdIm6Nn0vFyc6axvwfmS3RCPnqm6N2p06nZTPluJ/f0CrNvyygQvHItVlycLn3v4a9xJj4li63HkhjULgiz2cSWY+f4++z8ztp/7UCcH+hM5FmsWG1w10cbycy1MObTTWydPJClO/L7NyWm53AyKZNmgZ72DtLxKRfD0oWgdl37YLJyrcxafYhHr23FL3vj6d60Hv6erpf8DpWpenXnvozU1FTuuusuPvjgAwICig55LM6kSZOYMGGC/X1KSgqhoaGVVaKIiEPw93Qt0ndkWHhDGvq507NZPbbHJvPGz/sNqq6wC8ssbDk/3PyvLgQbgHs/28zPe+Lt72+a9Xuxx/R9dTW5FhvfF3PXBOCGt9cB0K91IM5mEz/vufi46dP1R/m/Qa3wdnfh5eVF/6H+8Lwt/HE4kR93xhXZd/xcBn977Vdu6dKoSL+h2MQM/vXZJsb2aUbz83MbQf737/vqL2Tl5n/Ph//Wgrd/OVjouEOn0+zvL9y5GTDjV85l5Bbq+1Rw0seP1h22h8CDLwzBuYTAVbDz9i3vrmfHiWRa1Pfi5wl9i21fFQwNNwEBATg5OREfH19oe3x8PMHBwUXaHzp0iKNHjzJs2DD7Nqs1/3+ms7Mz+/bto3nzwtOLu7m54ebmhoiIlN5XY3vw5s8H6NjI1z4Pzdt3RNj3bytDv5PKdigh/xf3iPeLDiP/q4LB5lJyLaXrQ7Jm3+lit09dsosZt3UqFKwuuNCBuaComHOMnx+Nu4uZHIuVeRuPcWuXRoXaTPluJ/vj03h84XYCvC7eFbl1znp7sAEKBRuAPq+sLvTearNhsdo4Wkyfpx8KhLkLwQag3ZQVPD64NR0b+RY5Zn2BVd8vTLB4MCGtSLuqZLJV5YpmxejRowfdu3fn7bffBvLDSuPGjXnooYd48sknC7XNysri4MHC/9OefvppUlNTefPNN2nVqhWurpe+DZaSkoKvry/Jycn4+Dj+REYiIlfCarXx30U76NjIl1E9mti3z91wlCnf7SrUtk2wN3v/0tFUyq9DiA87T+T3Ex3RNZT5m2Mr5Lz/6NKIhVHHy3VsqH8dYhNLXkesoIqeT6csv78Nfyw1YcIE7r77brp27Ur37t2ZOXMm6enpjBkzBoDRo0cTEhLC9OnTcXd3p0OHDoWO9/PzAyiyXURErpzZbOKlW64qsn1Et1A2Hkmkb6tA+2zCLYMuhptHrm3JW+dHMd13TTPeX3u46op2EBeCDVBhwQYod7ABSh1sjGZ4uBkxYgSnT59mypQpxMXF0alTJ5YvX27vZHzs2DHMZsNHrIuISAFuzk68M7IzAKeSs0jOzC20jMM/e4exfOcpWtT34onBre3hplmgJ4dPV/zyDiIFGf5YqqrpsZSISOV4Y+V++5wzf30kEfbkUgBu6dyIHIu1xI664jiMfCylWyIiIlIhxvQOI6yeBw/1b3HJdiO7l28V8vfv6lKu46T2UbgREZEK4efhyprH+zNxcOsS29jO/1fQpqcGlND6ok/HdKNLk7pXXKPUDgo3IiJStf7SGSLQ241fH+93yUP6ta5f7ab4l+pL4UZERCpd0wBPIH8iwOIiSpN6npc9h5uz02XbXDCgbf1StxXHo3AjIiKV7vuHr2bpI1fTr1VgoZl3e7eoZ/95xm3h9GzmX+I5fD1cePUfRYelF8/Ekod6l7NaqekUbkREpNJ5uTnTvqEvJpOpUJ+b2SMvdhL+e+dGfH1f5CXPc2vXUPY+d91lP89kgqsa+TFzRKdy1yw1l8KNiIhUqYJ3bnw9XMp8vLuLU6GlID65pxtf/KsHN1zVwL6tfcP8ocLDI0LY+9x1jB/QqvwFS41j+CR+IiJSu1yuW7DJRJFFI//qhqsakJlroVOoH62CvAG4umUAD/RL5pc9CYy9ppm9rbuLE6N6NrYv9FncoqClFfX0ALzdXWj19I/lOl6qhu7ciIhIlboqJH/xRdcSVpmef18kzQI8GdIhfwHlO3sWnRfHZDJxW9dQe7C5oH1DXx6+tiXuLoU7H1sLpKU3RnTijRHhZarZ39OVkT0aU8/LDRcnU5mOlaqnOzciIlKl6nq6svnpAdRxKX70U/em/vwysR8AsYkZNKpb54o/06XAMj5dm9TF082ZED8PbntvA5C//lWexUbM2XRW7U0A8heYbOLvQdSxc3wwuisu58OYyWRi57TBnE7Npv9ra0r8zL3PXUebycsvWddX9/Zg5Id/XuG3k79SuBERkSoX4OVWqnah/h4V8nl1PV2ZckM7XJxMeLrl/+q70C+nvrcb/x3aFshfBT0j14KX26V/PXq5OePl5sy/rm7KR+uOANA9zJ+NRxMB+HffZri7OPH1fT25/f0/Sj7RX24CvXxLR577YQ/3XdOMGSv3F9oX9fQAFm09wfNL95T6e9dWCjciIlIr/PPqpoXee7o5s2vaYPsdGchfBf1ywaagsX2a8dG6I3QK9ePVW6+i76trAJg4KH+W5p7N6vH88A6cS8/h9b+EFQDTX9LNiG6Nua1rKCaTiZsjQnjtp32M6d2UNsHeuLs44WQu+yOxEL86fH1fT04kZV46aFWgI9OHVsnnlEThRkREai3PMgSZ4gT7urNz2mDqnA8exS0WeWfPJgA0CfDkkXlbeXxwa15dsQ/I7zz9V6bzG0P9PXjz9ohC+7qFFT8P0Bf/6kGHEB+WbDtJY38POoT40vX5nwH43/2RNPSrQ3xKlr19o7p1OH4us9A5RnQNZf7m2GLPP+fOzsxec4jtx5OL7JtyQzue/WG3/f2BF4bYv4NRFG5ERESuQGnv9NwY3pAbwxsC2MONm/PFu0a+dS4/LL5DiC/fPNALgD+PnOW2rqGYTSb8PV0BGB0ZBkBKVm6RYzs3rkuflgGE1fOkfUMfnvx2R6H9Nmz8rU19fjnf5+iCnyf0pUV9Lwa2C2bVnnju+zyq0P5/Xt0UJ7OJ6T/uYf2T1xa6E2YUhRsREZEq9vDfWnAsMYNOoX78+5pmvLf2MFOHtSvVsRcWEL3UQqJervl9gnIsVgK98/s3mc0mPv9XD3ub7k39aVLPk+b/XQbk94M6nZpd5Fwt6nsB4GQ2Mah9MGP7NOWD3/L7Gf32RH8A7u4Vxt29wkpVf1Uw2WyXm03AsaSkpODr60tycjI+Pj5GlyMiIrWczWYjMT2HeqXsZF1a2XkWbDaKDIv/q+U7T/H99lO8fMtV/Hn4LP/6bLN9X5+WAYUC0QXn0nPwcHMq03pfV6osv78VbkRERMQu5mw6QT7ubIk5R6fGfni4Vo+HPGX5/V09KhYREZFq4cIK7b1aBBhcSfkZ3+tHREREpAIp3IiIiIhDUbgRERERh6JwIyIiIg5F4UZEREQcisKNiIiIOBSFGxEREXEoCjciIiLiUBRuRERExKEo3IiIiIhDUbgRERERh6JwIyIiIg5F4UZEREQcSq1bFdxmswH5S6eLiIhIzXDh9/aF3+OXUuvCTWpqKgChoaEGVyIiIiJllZqaiq+v7yXbmGyliUAOxGq1cvLkSby9vTGZTGU+vlu3bmzatKlSjilNu0u1Keu+lJQUQkNDiY2NxcfH57L1VbXy/FlX1bl1HVQdXQflb1PSfl0HFX/usp6jLO3L+/+5NPv/uq86Xwc2m43U1FQaNmyI2XzpXjW17s6N2WymUaNG5T7eycmpzP/DS3tMadpdqk159/n4+FS7ixjK92ddVefWdVB1dB2Uv01J+3UdVPy5y3qOsrQv7//n0uwvaV91vQ4ud8fmAnUoLqNx48ZV2jGlaXepNuXdV11VZs1Xem5dB1VH10H525S0X9dBxZ+7rOcoS/vy/n8uzf6aeC2URq17LCUXpaSk4OvrS3JycrVM6FI1dB0I6DqQfI5yHejOTS3m5ubG1KlTcXNzM7oUMZCuAwFdB5LPUa4D3bkRERERh6I7NyIiIuJQFG5ERETEoSjciIiIiENRuBERERGHonAjIiIiDkXhRooVFhbGVVddRadOnejfv7/R5YhBjhw5Qv/+/WnXrh0dO3YkPT3d6JLEAPv27aNTp072V506dVi8eLHRZYkB3njjDdq3b0+7du145JFHSrWIpRE0FFyKFRYWxs6dO/Hy8jK6FDFQ3759ef755+nTpw+JiYn4+Pjg7FzrVm2RAtLS0ggLCyMmJgZPT0+jy5EqdPr0aXr27MmuXbtwcXHhmmuu4bXXXiMyMtLo0orQ31IiUqwLf4H16dMHAH9/f4MrkupgyZIlXHvttQo2tVReXh5ZWVkA5ObmUr9+fYMrKp4eSzmgtWvXMmzYMBo2bIjJZCr29vGsWbMICwvD3d2dHj16sHHjxkL7TSYTffv2pVu3bnz55ZdVVLlUpCu9Dg4cOICXlxfDhg2jc+fOvPjii1VYvVSkivg74YIFCxYwYsSISq5YKsOVXgeBgYFMnDiRxo0b07BhQwYMGEDz5s2r8BuUnsKNA0pPTyc8PJxZs2YVu3/+/PlMmDCBqVOnsmXLFsLDwxk8eDAJCQn2NuvWrSMqKoolS5bw4osvsn379qoqXyrIlV4HeXl5/Pbbb8yePZsNGzawcuVKVq5cWZVfQSpIRfydAPnrDq1fv56hQ4dWRdlSwa70Ojh37hw//PADR48e5cSJE6xfv561a9dW5VcoPZs4NMC2aNGiQtu6d+9uGzdunP29xWKxNWzY0DZ9+vRizzFx4kTbJ598UolVSmUrz3Wwfv1626BBg+z7X3nlFdsrr7xSJfVK5bmSvxPmzp1rGzVqVFWUKZWsPNfBggULbA8++KB9/yuvvGJ7+eWXq6TestKdm1omJyeHqKgoBgwYYN9mNpsZMGAAGzZsAPLTfWpqKpDfefCXX36hffv2htQrlaM010G3bt1ISEjg3LlzWK1W1q5dS9u2bY0qWSpJaa6FC/RIynGV5joIDQ1l/fr1ZGVlYbFYWLNmDa1btzaq5EtSh+Ja5syZM1gsFoKCggptDwoKYu/evQDEx8dz8803A2CxWBg7dizdunWr8lql8pTmOnB2dubFF1/kmmuuwWazMWjQIG644QYjypVKVJprASA5OZmNGzfyzTffVHWJUgVKcx307NmToUOHEhERgdls5tprr+XGG280otzLUriRIpo1a8a2bduMLkOqgSFDhjBkyBCjy5BqwNfXl/j4eKPLEIO98MILvPDCC0aXcVl6LFXLBAQE4OTkVOQvqfj4eIKDgw2qSqqargO5QNeCgONdBwo3tYyrqytdunRh1apV9m1Wq5VVq1ZVy4mYpHLoOpALdC0ION51oMdSDigtLY2DBw/a3x85coTo6Gj8/f1p3LgxEyZM4O6776Zr1650796dmTNnkp6ezpgxYwysWiqargO5QNeCQC27DoweriUVb/Xq1TagyOvuu++2t3n77bdtjRs3trm6utq6d+9u++OPP4wrWCqFrgO5QNeC2Gy16zrQ2lIiIiLiUNTnRkRERByKwo2IiIg4FIUbERERcSgKNyIiIuJQFG5ERETEoSjciIiIiENRuBERERGHonAjIiIiDkXhRkSqxJo1azCZTCQlJV2yXVhYGDNnzqySmkrjnnvuYfjw4WU6prp9B5HaRuFGROzuueceTCYTJpMJV1dXWrRowbPPPkteXt4Vn7tXr16cOnUKX19fAD799FP8/PyKtNu0aRP33XffFX/epZQlfLz55pt8+umnlVqPiFQsLZwpIoVcd911fPLJJ2RnZ7Ns2TLGjRuHi4sLkyZNuqLzurq6EhwcfNl2gYGBV/Q5FcVisWAymexhTERqDt25EZFC3NzcCA4OpkmTJjzwwAMMGDCAJUuWAHDu3DlGjx5N3bp18fDwYMiQIRw4cMB+bExMDMOGDaNu3bp4enrSvn17li1bBhR+LLVmzRrGjBlDcnKy/U7RM888AxS+qzJy5EhGjBhRqL7c3FwCAgKYO3cuAFarlenTp9O0aVPq1KlDeHg4CxcuLPH79evXj5iYGMaPH2//bLh4J2nJkiW0a9cONzc3jh07VuSxVL9+/XjooYd46KGH8PX1JSAggMmTJ3OpZfqSkpK49957CQwMxMfHh7/97W9s27bNvn/btm30798fb29vfHx86NKlC5s3b77M/ykRKYnCjYhcUp06dcjJyQHyH1tt3ryZJUuWsGHDBmw2G0OHDiU3NxeAcePGkZ2dzdq1a9mxYwcvv/wyXl5eRc7Zq1cvZs6ciY+PD6dOneLUqVNMnDixSLtRo0bx/fffk5aWZt+2YsUKMjIyuPnmmwGYPn06c+fOZc6cOezatYvx48dz55138uuvvxb7fb799lsaNWrEs88+a//sCzIyMnj55Zf58MMP2bVrF/Xr1y/2HJ999hnOzs5s3LiRN998kxkzZvDhhx+W+Gd46623kpCQwI8//khUVBSdO3fm2muvJTEx0f49GzVqxKZNm4iKiuLJJ5/ExcWlxPOJyKXpsZSIFMtms7Fq1SpWrFjBww8/zIEDB1iyZAm///47vXr1AuDLL78kNDSUxYsXc+utt3Ls2DFuueUWOnbsCECzZs2KPberqyu+vr6YTKZLPqoaPHgwnp6eLFq0iLvuuguAr776ihtvvBFvb2+ys7N58cUX+fnnn4mMjLR/5rp163jvvffo27dvkXP6+/vj5OSEt7d3kc/Ozc1l9uzZhIeHX/LPJjQ0lDfeeAOTyUTr1q3ZsWMHb7zxBmPHji3Sdt26dWzcuJGEhATc3NwAeO2111i8eDELFy7kvvvu49ixYzz++OO0adMGgJYtW17y80Xk0nTnRkQK+eGHH/Dy8sLd3Z0hQ4YwYsQInnnmGfbs2YOzszM9evSwt61Xrx6tW7dmz549ADzyyCM8//zz9O7dm6lTp7J9+/YrqsXZ2ZnbbruNL7/8EoD09HS+++47Ro0aBcDBgwfJyMhg4MCBeHl52V9z587l0KFDZf48V1dXrrrqqsu269mzp/1xFkBkZCQHDhzAYrEUabtt2zbS0tKoV69eoRqPHDlir3HChAnce++9DBgwgJdeeqlctYvIRbpzIyKF9O/fn3fffRdXV1caNmyIs3Pp/5q49957GTx4MEuXLuWnn35i+vTpvP766zz88MPlrmfUqFH07duXhIQEVq5cSZ06dbjuuusA7I+rli5dSkhISKHjLtwlKYs6deoUCi0VIS0tjQYNGrBmzZoi+y6MFnvmmWcYOXIkS5cu5ccff2Tq1Kl8/fXX9kdvIlI2CjciUoinpyctWrQosr1t27bk5eXx559/2h9LnT17ln379tGuXTt7u9DQUO6//37uv/9+Jk2axAcffFBsuHF1dS32Tsdf9erVi9DQUObPn8+PP/7Irbfeau+PUrDjb3GPoEpS2s8uyZ9//lno/R9//EHLli1xcnIq0rZz587ExcXh7OxMWFhYieds1aoVrVq1Yvz48dxxxx188sknCjci5aTHUiJSKi1btuSmm25i7NixrFu3jm3btnHnnXcSEhLCTTfdBMBjjz3GihUrOHLkCFu2bGH16tW0bdu22POFhYWRlpbGqlWrOHPmDBkZGSV+9siRI5kzZw4rV660P5IC8Pb2ZuLEiYwfP57PPvuMQ4cOsWXLFt5++20+++yzEs8XFhbG2rVrOXHiBGfOnCnzn8WxY8eYMGEC+/btY968ebz99ts8+uijxbYdMGAAkZGRDB8+nJ9++omjR4+yfv16nnrqKTZv3kxmZiYPPfQQa9asISYmht9//51NmzaV+OcmIpencCMipfbJJ5/QpUsXbrjhBiIjI7HZbCxbtsx+J8VisTBu3Djatm3LddddR6tWrZg9e3ax5+rVqxf3338/I0aMIDAwkFdeeaXEzx01ahS7d+8mJCSE3r17F9r33HPPMXnyZKZPn27/3KVLl9K0adMSz/fss89y9OhRmjdvXq55dUaPHk1mZibdu3dn3LhxPProoyVOPGgymVi2bBnXXHMNY8aMoVWrVtx+++3ExMQQFBSEk5MTZ8+eZfTo0bRq1YrbbruNIUOGMG3atDLXJSL5TLZLTc4gIiKF9OvXj06dOml5BZFqTHduRERExKEo3IiIiIhD0WMpERERcSi6cyMiIiIOReFGREREHIrCjYiIiDgUhRsRERFxKAo3IiIi4lAUbkRERMShKNyIiIiIQ1G4EREREYeicCMiIiIO5f8BcwcNBAwLU8gAAAAASUVORK5CYII=",
-      "text/plain": [
-       "<Figure size 640x480 with 1 Axes>"
-      ]
-     },
-     "metadata": {},
-     "output_type": "display_data"
-    }
-   ],
-   "source": [
-    "# Train for 25 epochs\n",
-    "n_epochs = 25\n",
-    "\n",
-    "# Positive triples seen until now\n",
-    "cumulative_triples = 0\n",
-    "training_loss = []\n",
-    "for ep in range(n_epochs):\n",
-    "    ep_start_time = time.time()\n",
-    "    ep_log = []\n",
-    "    for batch in train_dl:\n",
-    "        step_start_time = time.time()\n",
-    "        # triple_mask is not used during training\n",
-    "        triple_mask = batch.pop(\"triple_mask\")\n",
-    "        cumulative_triples += triple_mask.numel()\n",
-    "        res = poptorch_model(**{k: v.flatten(end_dim=1) for k, v in batch.items()})\n",
-    "        # res[\"loss\"] contains the summed loss of elements in the last batch, for each IPU\n",
-    "        ep_log.append(dict(loss=float(torch.sum(res[\"loss\"])) / triple_mask[-1].numel(), step_time=(time.time()-step_start_time)))\n",
-    "    ep_loss = [v['loss'] for v in ep_log]\n",
-    "    training_loss.extend([v['loss'] for v in ep_log])\n",
-    "    print(f\"Epoch {ep+1} loss: {np.mean(ep_loss):.6f} --- positive triples processed: {cumulative_triples:.2e}\")\n",
-    "    print(f\"Epoch duration (sec): {(time.time() - ep_start_time):.5f} (average step time: {np.mean([v['step_time'] for v in ep_log]):.5f})\")\n",
-    "\n",
-    "# Plot loss as a function of the number of positive triples processed\n",
-    "total_triples = np.cumsum(n_epochs * len(train_dl) * [triple_mask.numel()])\n",
-    "ax = plt.gca()\n",
-    "ax.plot(total_triples, training_loss)\n",
-    "ax.set_xscale(\"log\")\n",
-    "ax.set_xlabel(\"Positive triples\")\n",
-    "ax.set_ylabel(\"Loss\")\n",
-    "\n",
-    "poptorch_model.detachFromDevice()\n",
-    "del train_dl"
-   ]
-  },
-  {
-   "attachments": {},
-   "cell_type": "markdown",
-   "metadata": {},
-   "source": [
-    "## Inference\n",
-    "\n",
-    "Let's see now how the trained model performs on the **validation** set. \n",
-    "\n",
-    "We create a new `PartitionedTripleSet` holding the validation triples. Differently from the training set, each validation triple has a specific set of 500 negative heads/tails to be scored against, hence we use the `TripleBasedShardedNegativeSampler` negative sampler class to sample exactly the negative entities needed by each triple. This means that we will not be using negative sample sharing any more.\n",
-    "\n",
-    "For the batch sampler, we again use the `RigidShardedBatchSampler` class, but we now set the option `duplicate_batch=True`. This means that the two halves of the micro-batch (where we corrupt heads and tails respectively) contain the same positive triples, so that we can score negative heads and negative tails with a single model."
-   ]
-  },
-  {
-   "cell_type": "code",
-   "execution_count": 12,
-   "metadata": {},
-   "outputs": [
-    {
-     "name": "stdout",
-     "output_type": "stream",
-     "text": [
-      "head            torch.Size([10, 4, 4, 60])          torch.int32;\n",
-      "relation        torch.Size([10, 4, 4, 60])          torch.int32;\n",
-      "tail            torch.Size([10, 4, 4, 60])          torch.int32;\n",
-      "triple_mask     torch.Size([10, 4, 4, 60])          torch.bool;\n",
-      "negative        torch.Size([10, 4, 4, 240, 175])    torch.int32;\n",
-      "negative_mask   torch.Size([10, 4, 240, 4, 175])    torch.bool;\n"
-     ]
-    }
-   ],
-   "source": [
-    "valid_triples = PartitionedTripleSet.create_from_dataset(dataset=biokg, part=\"valid\", sharding=sharding, partition_mode=\"ht_shardpair\")\n",
-    "ns_valid = TripleBasedShardedNegativeSampler(negative_heads=valid_triples.neg_heads, negative_tails=valid_triples.neg_tails,\n",
-    "                                             sharding=sharding, corruption_scheme=\"ht\", seed=seed)\n",
-    "bs_valid = RigidShardedBatchSampler(partitioned_triple_set=valid_triples, negative_sampler=ns_valid, shard_bs=shard_bs, batches_per_step=10,\n",
-    "                                    seed=seed, duplicate_batch=True)\n",
-    "\n",
-    "# Example batch\n",
-    "idx_sampler = iter(bs_valid.get_dataloader_sampler(shuffle=False))\n",
-    "for k,v in bs_valid[next(idx_sampler)].items():\n",
-    "    print(f\"{k:<15} {str(v.shape):<35} {v.dtype};\")"
-   ]
-  },
-  {
-   "attachments": {},
-   "cell_type": "markdown",
-   "metadata": {},
-   "source": [
-    "We see that the `negative` tensor returned now by the dataloader has a trailing dimension of 175, meaning that each validation query is scored against `4*175` negative heads/tails, which is larger than 500. This is due to the fact that the triple-specific negatives are, in general, not equally split between the 4 shards, therefore some padding needs to be applied. `negative_mask` returned by the negative sampler is used to identify the padding negative entities, so that the corresponding scores can be filtered out when computing the metrics.\n",
-    "\n",
-    "We can now instantiate the inference model. We use the `besskge.metric.Evaluation` class to specify which **metrics** we want to compute and pass it to the BESS module. Here we look at Hits@K for K=1,5,10, giving us the percentage of the validation triples where the ground truth head/tail is among the K most-likely predictions made by the model, and the mean reciprocal rank (MRR). For all these metrics, **higher is better**. By specifying `reduction=\"sum\"` we reduce communication between host and device, by returning the summed values, over the elements in the same micro-batch, for each metric.\n",
-    "\n",
-    "We now use a different flavour of BESS compared to training, namely `ScoreMovingBessKGE`. This is recommended when the number of negative entities to be fetched from other devices is large, as it is typically the case when using `TripleBasedShardedNegativeSampler`. While `EmbeddingMovingBessKGE` sends the negative embeddings to the device where the positive triple is scored, `ScoreMovingBessKGE` fetches the queries with an AllGather and computes negative scores on the shard where the negative entities are stored, and then sends the scores back to the original device. This allows for communicating of scores instead of embeddings, which is usually cheaper, although it requires additional collective communications between devices. We encourage you to play with different configurations to see which one gives the shorter overall validation time."
-   ]
-  },
-  {
-   "cell_type": "code",
-   "execution_count": 13,
-   "metadata": {},
-   "outputs": [
-    {
-     "name": "stderr",
-     "output_type": "stream",
-     "text": [
-      "[11:29:42.997] [poptorch:cpp] [warning] [DISPATCHER] Type coerced from Long to Int for tensor id 435\n",
-      "[11:29:43.009] [poptorch:cpp] [warning] [DISPATCHER] Type coerced from Long to Int for tensor id 441\n",
-      "Graph compilation: 100%|██████████| 100/100 [00:56<00:00]\n",
-      "WARNING: The compile time engine option debug.branchRecordTile is set to \"5887\" when creating the Engine. (At compile-tile it was set to 1471)\n"
-     ]
-    }
-   ],
-   "source": [
-    "# Each triple is now to be scored against a specific set of negatives, so we turn off negative sample sharing\n",
-    "rotate_score_fn.negative_sample_sharing = False\n",
-    "\n",
-    "val_options = poptorch.Options()\n",
-    "val_options.replication_factor = sharding.n_shard\n",
-    "val_options.deviceIterations(bs_valid.batches_per_step)\n",
-    "val_options.outputMode(poptorch.OutputMode.All)\n",
-    "\n",
-    "# Validation dataloader\n",
-    "valid_dl = bs_valid.get_dataloader(options=val_options, shuffle=False, num_workers=3, persistent_workers=True)\n",
-    "\n",
-    "# With reduction=\"sum\" the returned res[\"metrics\"] has shape (batches_per_step * n_shard, n_metrics)\n",
-    "evaluator = Evaluation([\"mrr\", \"hits@1\", \"hits@5\", \"hits@10\"], reduction=\"sum\")\n",
-    "# BESS wrapper\n",
-    "model_inf = ScoreMovingBessKGE(negative_sampler=ns_valid, score_fn=rotate_score_fn, evaluation=evaluator)\n",
-    "\n",
-    "# PopTorch wrapper\n",
-    "poptorch_model_inf = poptorch.inferenceModel(model_inf, options=val_options)\n",
-    "poptorch_model_inf.entity_embedding.replicaGrouping(\n",
-    "            poptorch.CommGroupType.NoGrouping,\n",
-    "            0,\n",
-    "            poptorch.VariableRetrievalMode.OnePerGroup,\n",
-    "        )\n",
-    "\n",
-    "# Compile model\n",
-    "batch = next(iter(valid_dl))\n",
-    "res = poptorch_model_inf(**{k: v.flatten(end_dim=1) for k, v in batch.items()})"
-   ]
-  },
-  {
-   "cell_type": "code",
-   "execution_count": 14,
-   "metadata": {},
-   "outputs": [
-    {
-     "name": "stdout",
-     "output_type": "stream",
-     "text": [
-      "hits@1 : 0.745279\n",
-      "hits@5 : 0.905296\n",
-      "hits@10 : 0.941364\n",
-      "mrr : 0.816847\n"
-     ]
-    }
-   ],
-   "source": [
-    "# Perform validation and print metrics\n",
-    "\n",
-    "val_log = []\n",
-    "# The final value of n_val_queries will be twice the number of triples in the validation set\n",
-    "# as each triple is scored against negative heads and negative tails separately\n",
-    "n_val_queries = 0\n",
-    "for batch_val in valid_dl:\n",
-    "    res = poptorch_model_inf(**{k: v.flatten(end_dim=1) for k, v in batch_val.items()})\n",
-    "    \n",
-    "    n_val_queries += batch_val[\"triple_mask\"].sum()\n",
-    "    # By transposing res[\"metrics\"] we separate the outputs for the different metrics\n",
-    "    val_log.append({k: v.sum() for k, v in zip(\n",
-    "                        evaluator.metrics.keys(),\n",
-    "                        res[\"metrics\"].T,\n",
-    "                    )})\n",
-    "\n",
-    "for metric in val_log[0].keys():\n",
-    "    reduced_metric = sum([l[metric] for l in val_log]) / n_val_queries\n",
-    "    print(\"%s : %f\" % (metric, reduced_metric))\n",
-    "\n",
-    "poptorch_model_inf.detachFromDevice()\n",
-    "del valid_dl"
-   ]
-  },
-  {
-   "attachments": {},
-   "cell_type": "markdown",
-   "metadata": {},
-   "source": [
-    "## How many parameters does our model have?\n",
-    "\n",
-    "We can see how many parameters the model has:"
-   ]
-  },
-  {
-   "cell_type": "code",
-   "execution_count": 15,
-   "metadata": {},
-   "outputs": [
-    {
-     "name": "stdout",
-     "output_type": "stream",
-     "text": [
-      "# model parameters: 12,006,592\n"
-     ]
-    }
-   ],
-   "source": [
-    "# Equivalent to sum(p.numel() for p in model_inf.parameters()), as embeddings are the only trainable parameters\n",
-    "print(f\"# model parameters: {model_inf.n_embedding_parameters:,}\")"
-   ]
-  },
-  {
-   "attachments": {},
-   "cell_type": "markdown",
-   "metadata": {},
-   "source": [
-    "Looking at the [OGB leaderboard](https://ogb.stanford.edu/docs/leader_linkprop/#ogbl-biokg) for the OGBL-BioKG dataset, the validation MRR we got is **very competitive even when compared against other classical shallow KGE models with 15 times more parameters** than we used. Not bad for a model we trained so quickly!"
-   ]
-  },
-  {
-   "attachments": {},
-   "cell_type": "markdown",
-   "metadata": {},
-   "source": [
-    "## Scaling analysis\n",
-    "\n",
-    "The OGBL-BioKG knowledge graph is small enough that we can actually train the model above (with same embedding size) on a single IPU. This allows us to get a better grasp on the advantages of distribution.\n",
-    "\n",
-    "In order to train on one IPU, we just need to set `n_shard = 1` when defining the `Sharding` of the entity table."
-   ]
-  },
-  {
-   "cell_type": "code",
-   "execution_count": 16,
-   "metadata": {},
-   "outputs": [
-    {
-     "name": "stdout",
-     "output_type": "stream",
-     "text": [
-      "Number of shards: 1\n",
-      "\n",
-      "Number of entities in each shard: 93773\n",
-      "\n",
-      "Number of triples per (h,t) shardpair:\n",
-      " [[4762678]]\n"
-     ]
-    }
-   ],
-   "source": [
-    "n_shard = 1\n",
-    "\n",
-    "sharding = Sharding.create(n_entity=biokg.n_entity, n_shard=n_shard, seed=seed, type_offsets=np.fromiter(biokg.type_offsets.values(), dtype=np.int32))\n",
-    "\n",
-    "print(f\"Number of shards: {sharding.n_shard}\\n\")\n",
-    "\n",
-    "# All entities in the KG are now on a single shard\n",
-    "print(f\"Number of entities in each shard: {sharding.max_entity_per_shard}\\n\")\n",
-    "\n",
-    "train_triples = PartitionedTripleSet.create_from_dataset(dataset=biokg, part=\"train\", sharding=sharding, partition_mode=\"ht_shardpair\")\n",
-    "\n",
-    "# There is now a single (h,t) shard-pair, containing all training triples \n",
-    "print(f\"Number of triples per (h,t) shard-pair:\\n {train_triples.triple_counts}\")"
-   ]
-  },
-  {
-   "attachments": {},
-   "cell_type": "markdown",
-   "metadata": {},
-   "source": [
-    "As explained in the section [Negative and batch samplers](#negative-and-batch-samplers), in order to score each triple against the same number of negatives as before, we need to multiply `n_negative` by 4."
-   ]
-  },
-  {
-   "cell_type": "code",
-   "execution_count": 17,
-   "metadata": {},
-   "outputs": [],
-   "source": [
-    "# Reducing the number of shards by a factor of 4, the number of negatives per triple per shard (i.e. n_negative) needs to increase by the same factor\n",
-    "neg_sampler = RandomShardedNegativeSampler(n_negative=4, sharding=sharding, seed=seed, corruption_scheme=\"ht\",\n",
-    "                                           local_sampling=False, flat_negative_format=False)"
-   ]
-  },
-  {
-   "attachments": {},
-   "cell_type": "markdown",
-   "metadata": {},
-   "source": [
-    "Similarly, since we maintain the same micro-batch size used before (to get a fair comparison using negative sample sharing), we multiply the accumulation factor by 4 so that the global batch size is the same."
-   ]
-  },
-  {
-   "cell_type": "code",
-   "execution_count": 18,
-   "metadata": {},
-   "outputs": [
-    {
-     "name": "stdout",
-     "output_type": "stream",
-     "text": [
-      "# triples per shardpair per step: 240 \n",
-      "\n",
-      "head         torch.Size([192, 1, 1, 240])   torch.int32;\n",
-      "relation     torch.Size([192, 1, 1, 240])   torch.int32;\n",
-      "tail         torch.Size([192, 1, 1, 240])   torch.int32;\n",
-      "triple_mask  torch.Size([192, 1, 1, 240])   torch.bool;\n",
-      "negative     torch.Size([192, 1, 1, 240, 4]) torch.int32;\n"
-     ]
-    }
-   ],
-   "source": [
-    "device_iterations = 8\n",
-    "accum_factor = 24\n",
-    "shard_bs = 240\n",
-    "\n",
-    "batch_sampler = RigidShardedBatchSampler(partitioned_triple_set=train_triples, negative_sampler=neg_sampler,\n",
-    "                              shard_bs=shard_bs, batches_per_step=device_iterations*accum_factor, seed=seed)\n",
-    "\n",
-    "\n",
-    "print(f\"# triples per shard-pair per step: {batch_sampler.positive_per_partition} \\n\")\n",
-    "\n",
-    "# Example batch\n",
-    "idx_sampler = iter(batch_sampler.get_dataloader_sampler(shuffle=True))\n",
-    "for k,v in batch_sampler[next(idx_sampler)].items():\n",
-    "    print(f\"{k:<12} {str(v.shape):<30} {v.dtype};\")"
-   ]
-  },
-  {
-   "attachments": {},
-   "cell_type": "markdown",
-   "metadata": {},
-   "source": [
-    "The dataloader and model are created exactly as before."
-   ]
-  },
-  {
-   "cell_type": "code",
-   "execution_count": 19,
-   "metadata": {},
-   "outputs": [
-    {
-     "name": "stderr",
-     "output_type": "stream",
-     "text": [
-      "Graph compilation: 100%|██████████| 100/100 [01:01<00:00]\n"
-     ]
-    }
-   ],
-   "source": [
-    "options = poptorch.Options()\n",
-    "options.deviceIterations(device_iterations)\n",
-    "options.Training.gradientAccumulation(accum_factor)\n",
-    "\n",
-    "train_dl = batch_sampler.get_dataloader(options=options, shuffle=True, num_workers=5, persistent_workers=True)\n",
-    "\n",
-    "logsigmoid_loss_fn = LogSigmoidLoss(margin=12.0, negative_adversarial_sampling=True)\n",
-    "emb_initializer = UniformInitializer(range_scale=logsigmoid_loss_fn.margin)\n",
-    "rotate_score_fn = RotatE(negative_sample_sharing=True, scoring_norm=1, sharding=sharding,\n",
-    "                  n_relation_type=biokg.n_relation_type, embedding_size=128,\n",
-    "                  entity_initializer=emb_initializer, relation_initializer=emb_initializer)\n",
-    "\n",
-    "model = EmbeddingMovingBessKGE(negative_sampler=neg_sampler, score_fn=rotate_score_fn,\n",
-    "                               loss_fn=logsigmoid_loss_fn)\n",
-    "\n",
-    "opt = poptorch.optim.AdamW(\n",
-    "        model.parameters(),\n",
-    "        lr=0.001,\n",
-    "    )\n",
-    "\n",
-    "poptorch_model = poptorch.trainingModel(model, options=options, optimizer=opt)\n",
-    "poptorch_model.entity_embedding.replicaGrouping(\n",
-    "            poptorch.CommGroupType.NoGrouping,\n",
-    "            0,\n",
-    "            poptorch.VariableRetrievalMode.OnePerGroup,\n",
-    "        )\n",
-    "\n",
-    "\n",
-    "# Compile model\n",
-    "batch = next(iter(train_dl))\n",
-    "_ = batch.pop(\"triple_mask\")\n",
-    "res = poptorch_model(**{k: v.flatten(end_dim=1) for k, v in batch.items()})"
-   ]
-  },
-  {
-   "cell_type": "code",
-   "execution_count": 20,
-   "metadata": {},
-   "outputs": [
-    {
-     "name": "stdout",
-     "output_type": "stream",
-     "text": [
-      "Epoch 1 loss: 0.711565 --- positive triples processed: 4.79e+06\n",
-      "Epoch duration (sec): 5.97384 (average step time: 0.05022)\n",
-      "Epoch 2 loss: 0.497848 --- positive triples processed: 9.58e+06\n",
-      "Epoch duration (sec): 5.20361 (average step time: 0.04997)\n",
-      "Epoch 3 loss: 0.423704 --- positive triples processed: 1.44e+07\n",
-      "Epoch duration (sec): 5.19094 (average step time: 0.04985)\n",
-      "Epoch 4 loss: 0.390434 --- positive triples processed: 1.92e+07\n",
-      "Epoch duration (sec): 5.18438 (average step time: 0.04979)\n",
-      "Epoch 5 loss: 0.380970 --- positive triples processed: 2.40e+07\n",
-      "Epoch duration (sec): 5.20511 (average step time: 0.04998)\n",
-      "Epoch 6 loss: 0.371948 --- positive triples processed: 2.88e+07\n",
-      "Epoch duration (sec): 5.19947 (average step time: 0.04992)\n",
-      "Epoch 7 loss: 0.371240 --- positive triples processed: 3.35e+07\n",
-      "Epoch duration (sec): 5.19853 (average step time: 0.04992)\n",
-      "Epoch 8 loss: 0.362567 --- positive triples processed: 3.83e+07\n",
-      "Epoch duration (sec): 5.19344 (average step time: 0.04987)\n",
-      "Epoch 9 loss: 0.364435 --- positive triples processed: 4.31e+07\n",
-      "Epoch duration (sec): 5.19695 (average step time: 0.04991)\n",
-      "Epoch 10 loss: 0.361335 --- positive triples processed: 4.79e+07\n",
-      "Epoch duration (sec): 5.23683 (average step time: 0.05027)\n"
-     ]
-    }
-   ],
-   "source": [
-    "# Train for the first 10 epochs\n",
-    "n_epochs = 10\n",
-    "\n",
-    "cumulative_triples = 0\n",
-    "training_loss = []\n",
-    "for ep in range(n_epochs):\n",
-    "    ep_start_time = time.time()\n",
-    "    ep_log = []\n",
-    "    for batch in train_dl:\n",
-    "        step_start_time = time.time()\n",
-    "        triple_mask = batch.pop(\"triple_mask\")\n",
-    "        cumulative_triples += triple_mask.numel()\n",
-    "        res = poptorch_model(**{k: v.flatten(end_dim=1) for k, v in batch.items()})\n",
-    "        ep_log.append(dict(loss=float(torch.sum(res[\"loss\"])) / triple_mask[-1].numel(), step_time=(time.time()-step_start_time)))\n",
-    "    ep_loss = [v['loss'] for v in ep_log]\n",
-    "    training_loss.extend([v['loss'] for v in ep_log])\n",
-    "    print(f\"Epoch {ep+1} loss: {np.mean(ep_loss):.6f} --- positive triples processed: {cumulative_triples:.2e}\")\n",
-    "    print(f\"Epoch duration (sec): {(time.time() - ep_start_time):.5f} (average step time: {np.mean([v['step_time'] for v in ep_log]):.5f})\")\n",
-    "\n",
-    "poptorch_model.detachFromDevice()\n",
-    "del train_dl"
-   ]
-  },
-  {
-   "attachments": {},
-   "cell_type": "markdown",
-   "metadata": {},
-   "source": [
-    "By comparing the epoch durations, we see that **scaling from 1 to 4 IPUs speeds up training by a factor of ~3X**. This is actually a conservative estimate, because - as one can notice from the printouts - the number of triples processed at each epoch is larger when running on 4 IPUs, as a consequence of using `RigidShardedBatchSampler` (the number of triples seen during an epoch is determined by the number of triples in the largest shard-pair bucket)."
-   ]
-  },
-  {
-   "attachments": {},
-   "cell_type": "markdown",
-   "metadata": {},
-   "source": [
-    "### Conclusions and next steps\n",
-    "\n",
-    "To recap, these are the basic steps to run distributed training/inference with BESS-KGE:\n",
-    "* wrap your KG dataset with `besskge.dataset.KGDataset`;\n",
-    "* shard entities in the graph based on the number of IPUs you want to use, by using `besskge.sharding.Sharding`, and partition triples accordingly with `besskge.sharding.PartitionedTripleSet`;\n",
-    "* select a negative sampler from `besskge.negative_sampler` to sample the entities used to construct negative samples;\n",
-    "* use a batch sampler from `besskge.batch_sampler` to create the dataloader; \n",
-    "* specify the scoring and loss function (see `besskge.scoring` and `besskge.loss`) and initialize the embedding tables, either from an existing checkpoint or with one of the initialization schemes from `besskge.embedding.EmbeddingInitializer`;\n",
-    "* instantiate the distributed model with one of the subclasses of `besskge.bess.BessKGE`.\n",
-    "\n",
-    "You can easily modify this notebook to use different combinations of KGE models, embedding sizes and loss functions, change the number of negative samples or the sampling scheme (for instance, try training with `TypeBasedShardedNegativeSampler`).\n",
-    "\n",
-<<<<<<< HEAD
-    "What next? If you are interested in using these models to complete queries when no candidate heads/tails are provided, have a look at the [yago_topk_prediction](2_yago_topk_prediction.ipynb) notebook. For using FP16 embeddings to deal with larger graphs, check out the [wikikg2_fp16](3_wikikg2_fp16.ipynb) notebook."
-=======
-    "If you are interested in using these models to complete queries when no candidate heads/tails are provided, have a look at the the [Knowledge Graph Completion on YAGO3-10](2_yago_topk_prediction.ipynb) notebook. For using FP16 embeddings to deal with larger graphs, look at the [FP16 embeddings on OGBL-WikiKG2](3_wikikg2_fp16.ipynb) notebook."
->>>>>>> 0c72cc44
-   ]
-  }
- ],
- "metadata": {
-  "kernelspec": {
-   "display_name": ".venv_3.2",
-   "language": "python",
-   "name": "python3"
-  },
-  "language_info": {
-   "codemirror_mode": {
-    "name": "ipython",
-    "version": 3
-   },
-   "file_extension": ".py",
-   "mimetype": "text/x-python",
-   "name": "python",
-   "nbconvert_exporter": "python",
-   "pygments_lexer": "ipython3",
-   "version": "3.8.10"
-  },
-  "orig_nbformat": 4
- },
- "nbformat": 4,
- "nbformat_minor": 2
+    "nbformat": 4,
+    "nbformat_minor": 2
 }