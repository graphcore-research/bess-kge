{
 "cells": [
  {
   "attachments": {},
   "cell_type": "markdown",
   "metadata": {},
   "source": [
    "# Knowledge Graph Completion on YAGO3-10\n",
    "\n",
    "<em>Copyright (c) 2023 Graphcore Ltd. All rights reserved.</em>\n",
    "\n",
    "BESS-KGE (`besskge`) is a PyTorch library for knowledge graph embedding (KGE) models on IPUs implementing the distribution framework [BESS](https://arxiv.org/abs/2211.12281), with embedding tables stored in the IPU SRAM.\n",
    "\n",
    "In this notebook we will show how to use the BESS-KGE package to perform knowledge graph completion on the YAGO3-10 dataset, a subset of [YAGO3](https://yago-knowledge.org/downloads/yago-3) (Yet Another Great Ontology 3) containing only entities with at least ten relations associated to them.\n",
    "\n",
    "In particular, we will learn how to use the `TopKQueryBessKGE` BESS distribution scheme to efficiently score queries against all entities in the knowledge graph and retrieve the most likely triple completions. \n",
    "\n",
    "If you have not already done so, we suggest running the [KGE Training and Inference on OGBL-BioKG](1_biokg_training_inference.ipynb) notebook to get familiar with the basic functionalities of the BESS-KGE library."
   ]
  },
  {
   "cell_type": "markdown",
   "metadata": {},
   "source": [
    "## Environment setup"
   ]
  },
  {
   "cell_type": "markdown",
   "metadata": {},
   "source": [
    "The best way to run this demo is on Paperspace Gradient's cloud IPUs because everything is already set up for you.\n",
    "\n",
    "<!-- [![Run on Gradient](../../gradient-badge.svg)](https://console.paperspace.com/github/<runtime-repo>?machine=Free-IPU-POD4&container=<dockerhub-image>&file=<path-to-file-in-repo>)   -->\n",
    "\n",
    "To run the demo using other IPU hardware, you need to have the Poplar SDK enabled {and a PopTorch/TensorFlow wheel installed}. Refer to the [Getting Started guide](https://docs.graphcore.ai/en/latest/getting-started.html#getting-started) for your system for details on how to do this. Also refer to the [Jupyter Quick Start guide](https://docs.graphcore.ai/projects/jupyter-notebook-quick-start/en/latest/index.html) for how to set up Jupyter to be able to run this notebook on a remote IPU machine."
   ]
  },
  {
   "attachments": {},
   "cell_type": "markdown",
   "metadata": {},
   "source": [
    "## Dependencies"
   ]
  },
  {
   "cell_type": "markdown",
   "metadata": {},
   "source": [
    "We recommend that you install `besskge` directly from the GitHub sources:"
   ]
  },
  {
   "attachments": {},
   "cell_type": "markdown",
   "metadata": {},
   "source": [
    "### Environment setup\n",
    "\n",
    "The best way to run this demo is on Paperspace Gradient's cloud IPUs because everything is already set up for you.\n",
    "\n",
    "[![Run on Gradient](https://assets.paperspace.io/img/gradient-badge.svg)](https://console.paperspace.com/github/graphcore-research/bess-kge?container=graphcore%2Fpytorch-jupyter%3A3.2.0-ubuntu-20.04&machine=Free-IPU-POD4&file=%2Fnotebooks%2F2_yago_topk_prediction.ipynb)\n",
    "\n",
    "To run the demo using other IPU hardware, you need to have the Poplar SDK enabled and a PopTorch wheel installed. Refer to the [Getting Started guide](https://docs.graphcore.ai/en/latest/getting-started.html#getting-started) for your system for details on how to do this. Also refer to the [Jupyter Quick Start guide](https://docs.graphcore.ai/projects/jupyter-notebook-quick-start/en/latest/index.html) for how to set up Jupyter to be able to run this notebook on a remote IPU machine."
   ]
  },
  {
   "attachments": {},
   "cell_type": "markdown",
   "metadata": {},
   "source": [
    "### Dependencies and configuration\n",
    "\n",
    "Install the dependencies the notebook needs."
   ]
  },
  {
   "cell_type": "code",
   "execution_count": 4,
   "metadata": {},
   "outputs": [
    {
     "name": "stdout",
     "output_type": "stream",
     "text": [
      "Found existing installation: besskge 0.1\n",
      "Uninstalling besskge-0.1:\n",
      "  Successfully uninstalled besskge-0.1\n"
     ]
    }
   ],
   "source": [
    "# Install BESS-KGE from Github releases\n",
    "import sys\n",
    "!{sys.executable} -m pip uninstall -y besskge\n",
    "!pip install -q git+ssh://git@github.com/graphcore-research/bess-kge.git\n",
    "\n",
    "!pip install -q matplotlib"
   ]
  },
  {
<<<<<<< HEAD
   "attachments": {},
   "cell_type": "markdown",
   "metadata": {},
   "source": [
    "Import all the required modules and read in some configuration related to the environment you are running the notebook in."
=======
   "cell_type": "markdown",
   "metadata": {},
   "source": [
    "Next, import the necessary dependencies. "
>>>>>>> 0c72cc44
   ]
  },
  {
   "cell_type": "code",
   "execution_count": 2,
   "metadata": {},
   "outputs": [],
   "source": [
    "import os\n",
    "import pathlib\n",
    "import time\n",
    "\n",
    "import matplotlib.pyplot as plt\n",
    "import numpy as np\n",
    "import poptorch\n",
    "import torch\n",
    "\n",
    "from besskge.batch_sampler import RigidShardedBatchSampler\n",
    "from besskge.bess import EmbeddingMovingBessKGE, TopKQueryBessKGE\n",
    "from besskge.dataset import KGDataset\n",
    "from besskge.embedding import UniformInitializer\n",
    "from besskge.loss import LogSigmoidLoss\n",
    "from besskge.metric import Evaluation\n",
    "from besskge.negative_sampler import (\n",
    "    PlaceholderNegativeSampler,\n",
    "    RandomShardedNegativeSampler,\n",
    ")\n",
    "from besskge.scoring import ComplEx\n",
    "from besskge.sharding import PartitionedTripleSet, Sharding\n",
    "\n",
    "dataset_directory = os.getenv(\"DATASETS_DIR\", \"../datasets/\") + \"/yago310/\""
   ]
  },
  {
   "attachments": {},
   "cell_type": "markdown",
   "metadata": {},
   "source": [
    "## Entity sharding and triple partitioning\n",
    "\n",
    "Download and preprocess the dataset with the built-in method of `KGDataset`, `build_yago310`.\n",
    "\n",
    "You can use the `entity_dict` and `relation_dict` attributes of the `KGDataset` object to go from entity/relation IDs to labels."
   ]
  },
  {
   "cell_type": "code",
   "execution_count": 3,
   "metadata": {},
   "outputs": [
    {
     "name": "stdout",
     "output_type": "stream",
     "text": [
      "Number of entities: 123,182\n",
      "\n",
      "Number of relation types: 37\n",
      "\n",
      "Number of triples: \n",
      " training: 1,079,040 \n",
      " validation/test: 5,000\n",
      "\n",
      "Example triple: ('Charles_VIII_of_France', 'isMarriedTo', 'Anne_of_Brittany')\n"
     ]
    }
   ],
   "source": [
    "yago = KGDataset.build_yago310(root=pathlib.Path(dataset_directory))\n",
    "\n",
    "print(f\"Number of entities: {yago.n_entity:,}\\n\")\n",
    "print(f\"Number of relation types: {yago.n_relation_type}\\n\")\n",
    "print(f\"Number of triples: \\n training: {yago.triples['train'].shape[0]:,} \\n validation/test: {yago.triples['validation'].shape[0]:,}\\n\")\n",
    "\n",
    "# Print example triple retrieving labels from yago.entity_dict and yago.relation_dict\n",
    "ex_triple_id = 2500\n",
    "ex_triple = yago.triples[\"train\"][ex_triple_id]\n",
    "print(f'Example triple: {yago.entity_dict[ex_triple[0]], yago.relation_dict[ex_triple[1]], yago.entity_dict[ex_triple[2]]}')"
   ]
  },
  {
   "attachments": {},
   "cell_type": "markdown",
   "metadata": {},
   "source": [
    "We want to train on 4 IPUs, so we construct a sharding of the entity table in 4 parts. The entity sharding induces a sharding of the triples into 4*4=16 shard-pairs, based on the shard of head and tail entities."
   ]
  },
  {
   "cell_type": "code",
   "execution_count": 25,
   "metadata": {},
   "outputs": [
    {
     "name": "stdout",
     "output_type": "stream",
     "text": [
      "Global entity IDs on 4 shards:\n",
      "[[     1      8     10 ... 123164 123168 123180]\n",
      " [     2      3     12 ... 123176 123177 123182]\n",
      " [     0      5      6 ... 123178 123181 123183]\n",
      " [     4      7      9 ... 123170 123173 123179]]\n",
      "\n",
      "Reconstructed global entity IDs:\n",
      "[     0      1      2 ... 123179 123180 123181]\n",
      "\n",
      "Number of triples per (h,t) shardpair:\n",
      "[[63932 78665 63006 63365]\n",
      " [64759 78965 62160 63102]\n",
      " [64888 79640 63551 63680]\n",
      " [64074 78649 63297 63307]]\n"
     ]
    }
   ],
   "source": [
    "seed = 12345\n",
    "n_shard = 4\n",
    "\n",
    "sharding = Sharding.create(yago.n_entity, n_shard=n_shard, seed=seed)\n",
    "print(f\"Global entity IDs on {n_shard} shards:\")\n",
    "print(sharding.shard_and_idx_to_entity)\n",
    "\n",
    "# The global entity IDs can be recovered, as a function of the shard ID and the local ID on the shard, by\n",
    "print(\"\\nReconstructed global entity IDs:\")\n",
    "print(sharding.shard_and_idx_to_entity[sharding.entity_to_shard, sharding.entity_to_idx])\n",
    "\n",
    "train_triples = PartitionedTripleSet.create_from_dataset(yago, \"train\", sharding)\n",
    "\n",
    "print(\"\\nNumber of triples per (h,t) shard-pair:\")\n",
    "print(train_triples.triple_counts)"
   ]
  },
  {
   "attachments": {},
   "cell_type": "markdown",
   "metadata": {},
   "source": [
    "To iterate over the sharded set of triples we use a batch sampler.\n",
    "At each step, `RigidShardedBatchSampler` consumes the same number of triples from all 16 shard-pairs\n",
    "(resampling from the shorter ones, until the longest one is completed).\n",
    "\n",
    "To sample negatives during training we use a negative sampler. \n",
    "`RandomShardedNegativeSampler` constructs, for each triple, negative samples by sampling random corrupted entities.\n",
    "\n",
    "See the [KGE Training and Inference on OGBL-BioKG](1_biokg_training_inference.ipynb) notebook for more details on the options for these class."
   ]
  },
  {
   "cell_type": "code",
   "execution_count": 26,
   "metadata": {},
   "outputs": [],
   "source": [
    "device_iterations = 20\n",
    "accum_factor = 2\n",
    "shard_bs = 720\n",
    "neg_sampler = RandomShardedNegativeSampler(n_negative=1, sharding=sharding, seed=seed, corruption_scheme=\"ht\",\n",
    "                                           local_sampling=False, flat_negative_format=False)\n",
    "bs = RigidShardedBatchSampler(partitioned_triple_set=train_triples, negative_sampler=neg_sampler, shard_bs=shard_bs,\n",
    "                              batches_per_step=device_iterations*accum_factor, seed=seed)"
   ]
  },
  {
   "cell_type": "code",
   "execution_count": 27,
   "metadata": {},
   "outputs": [
    {
     "name": "stdout",
     "output_type": "stream",
     "text": [
      "head         torch.Size([40, 4, 4, 180])   \n",
      "relation     torch.Size([40, 4, 4, 180])   \n",
      "tail         torch.Size([40, 4, 4, 180])   \n",
      "triple_mask  torch.Size([40, 4, 4, 180])   \n",
      "negative     torch.Size([40, 4, 4, 720, 1])\n"
     ]
    }
   ],
   "source": [
    "options = poptorch.Options()\n",
    "options.replication_factor = sharding.n_shard\n",
    "options.deviceIterations(device_iterations)\n",
    "options.Training.gradientAccumulation(accum_factor)\n",
    "options._popart.setPatterns(dict(RemoveAllReducePattern=True))\n",
    "\n",
    "# Construct the dataloader with the dedicated utility function\n",
    "train_dl = bs.get_dataloader(options=options, shuffle=True, num_workers=5, persistent_workers=True)\n",
    "\n",
    "# Example batch\n",
    "batch = next(iter(train_dl))\n",
    "for k,v in batch.items():\n",
    "    print(f\"{k:<12} {str(v.shape):<30}\")"
   ]
  },
  {
   "attachments": {},
   "cell_type": "markdown",
   "metadata": {},
   "source": [
    "## Training\n",
    "\n",
    "Let's train the **ComplEx** KGE model with a real embedding size of 256 and the **logsigmoid** loss function, using the `EmbeddingMovingBessKGE` distribution scheme."
   ]
  },
  {
   "cell_type": "code",
   "execution_count": 28,
   "metadata": {},
   "outputs": [
    {
     "name": "stdout",
     "output_type": "stream",
     "text": [
      "# model parameters: 31,544,576\n"
     ]
    }
   ],
   "source": [
    "loss_fn = LogSigmoidLoss(margin=12.0, negative_adversarial_sampling=True)\n",
    "emb_initializer = UniformInitializer(range_scale=loss_fn.margin)\n",
    "complex_score_fn = ComplEx(negative_sample_sharing=True, sharding=sharding, n_relation_type=yago.n_relation_type, embedding_size=256,\n",
    "                           entity_initializer=emb_initializer, relation_initializer=emb_initializer)\n",
    "model = EmbeddingMovingBessKGE(negative_sampler=neg_sampler, score_fn=complex_score_fn,\n",
    "                               loss_fn=loss_fn)\n",
    "\n",
    "print(f\"# model parameters: {model.n_embedding_parameters:,}\")"
   ]
  },
  {
   "attachments": {},
   "cell_type": "markdown",
   "metadata": {},
   "source": [
    "To follow training evolution, let us compute at regular intervals the MRR for tail prediction on a small random subset of 500 validation queries. Since no candidate tails are provided in this dataset, we score each query against all entities in the knowledge graph and select the top-10 candidate tails with largest scores. We then rank the ground truth tail among the ordered predictions. By setting `worst_rank_infty=True` in the `Evaluation` module, we assign a reciprocal rank of 0 (or a rank of infinity) if the ground truth is not among the top-10 predictions made by the model.\n",
    "\n",
    "As the number of entities in the knowledge graph is not so large, we can afford to score the queries on the CPU. To see how to speed up this task on IPUs (which is necessary on graphs with more entities, or when scoring a large number of queries), see the [Top-k inference on IPU](#top-k-inference-on-ipu) section."
   ]
  },
  {
   "cell_type": "code",
   "execution_count": 29,
   "metadata": {},
   "outputs": [],
   "source": [
    "def evaluate_mrr_cpu(triples, evaluation):\n",
    "    # Unshard entity embedding table\n",
    "    ent_table = complex_score_fn.entity_embedding.detach()[sharding.entity_to_shard, sharding.entity_to_idx]\n",
    "\n",
    "    # Score query (h,r,?) against all entities in the KG and select top-10 scores\n",
    "    scores = complex_score_fn.score_tails(ent_table[triples[:,0]], torch.from_numpy(triples[:,1]), ent_table.unsqueeze(0))\n",
    "    top_k = torch.topk(scores, dim=-1, k=10)\n",
    "\n",
    "    # Use evaluation.ranks_from_indices to rank the ground truth, if present, among the predictions\n",
    "    ranks = evaluation.ranks_from_indices(torch.from_numpy(triples[:,2]), top_k.indices.squeeze())\n",
    "    return {k: v / triples.shape[0] for k, v in evaluation.dict_metrics_from_ranks(ranks).items()}\n",
    "\n",
    "# Sample validation queries\n",
    "n_val_triples = 500\n",
    "val_triple_subset = yago.triples[\"validation\"][np.random.RandomState(seed=1000).choice(yago.triples[\"validation\"].shape[0], n_val_triples)]\n",
    "evaluation = Evaluation([\"mrr\"], worst_rank_infty=True, reduction=\"sum\")"
   ]
  },
  {
   "cell_type": "code",
   "execution_count": 30,
   "metadata": {},
   "outputs": [
    {
     "name": "stderr",
     "output_type": "stream",
     "text": [
      "Graph compilation: 100%|██████████| 100/100 [00:50<00:00]\n",
      "WARNING: The compile time engine option debug.branchRecordTile is set to \"5887\" when creating the Engine. (At compile-tile it was set to 1471)\n"
     ]
    }
   ],
   "source": [
    "opt = poptorch.optim.AdamW(\n",
    "        model.parameters(),\n",
    "        lr=0.0016,\n",
    "    )\n",
    "\n",
    "poptorch_model = poptorch.trainingModel(model, options=options, optimizer=opt)\n",
    "\n",
    "# The variable entity_embedding needs to hold different values on each replica,\n",
    "# corresponding to the shards of the entity embedding table\n",
    "poptorch_model.entity_embedding.replicaGrouping(\n",
    "            poptorch.CommGroupType.NoGrouping,\n",
    "            0,\n",
    "            poptorch.VariableRetrievalMode.OnePerGroup,\n",
    "        )\n",
    "\n",
    "# Graph compilation\n",
    "_ = batch.pop(\"triple_mask\")\n",
    "res = poptorch_model(**{k: v.flatten(end_dim=1) for k, v in batch.items()})"
   ]
  },
  {
   "cell_type": "code",
   "execution_count": 31,
   "metadata": {},
   "outputs": [
    {
     "name": "stdout",
     "output_type": "stream",
     "text": [
      "Epoch 1 loss: 4.622566 --- positive triples processed: 1.38e+06\n",
      "Epoch duration (sec): 0.56459 (average step time: 0.03960)\n",
      "Epoch 1 sample MRR: 0.0000\n",
      "Epoch 2 loss: 0.956011 --- positive triples processed: 2.76e+06\n",
      "Epoch duration (sec): 0.47981 (average step time: 0.03980)\n",
      "Epoch 3 loss: 0.696935 --- positive triples processed: 4.15e+06\n",
      "Epoch duration (sec): 0.47952 (average step time: 0.03972)\n",
      "Epoch 4 loss: 0.603859 --- positive triples processed: 5.53e+06\n",
      "Epoch duration (sec): 0.47865 (average step time: 0.03976)\n",
      "Epoch 5 loss: 0.557159 --- positive triples processed: 6.91e+06\n",
      "Epoch duration (sec): 0.47351 (average step time: 0.03934)\n",
      "Epoch 6 loss: 0.562111 --- positive triples processed: 8.29e+06\n",
      "Epoch duration (sec): 0.47635 (average step time: 0.03956)\n",
      "Epoch 6 sample MRR: 0.1083\n",
      "Epoch 7 loss: 0.582361 --- positive triples processed: 9.68e+06\n",
      "Epoch duration (sec): 0.48487 (average step time: 0.04021)\n",
      "Epoch 8 loss: 0.604191 --- positive triples processed: 1.11e+07\n",
      "Epoch duration (sec): 0.47278 (average step time: 0.03923)\n",
      "Epoch 9 loss: 0.627821 --- positive triples processed: 1.24e+07\n",
      "Epoch duration (sec): 0.47780 (average step time: 0.03967)\n",
      "Epoch 10 loss: 0.635807 --- positive triples processed: 1.38e+07\n",
      "Epoch duration (sec): 0.47951 (average step time: 0.03978)\n",
      "Epoch 11 loss: 0.652396 --- positive triples processed: 1.52e+07\n",
      "Epoch duration (sec): 0.47608 (average step time: 0.03953)\n",
      "Epoch 11 sample MRR: 0.1642\n",
      "Epoch 12 loss: 0.661149 --- positive triples processed: 1.66e+07\n",
      "Epoch duration (sec): 0.48124 (average step time: 0.03996)\n",
      "Epoch 13 loss: 0.667539 --- positive triples processed: 1.80e+07\n",
      "Epoch duration (sec): 0.47767 (average step time: 0.03965)\n",
      "Epoch 14 loss: 0.673588 --- positive triples processed: 1.94e+07\n",
      "Epoch duration (sec): 0.48100 (average step time: 0.03978)\n",
      "Epoch 15 loss: 0.681469 --- positive triples processed: 2.07e+07\n",
      "Epoch duration (sec): 0.47823 (average step time: 0.03967)\n",
      "Epoch 16 loss: 0.686364 --- positive triples processed: 2.21e+07\n",
      "Epoch duration (sec): 0.48413 (average step time: 0.04023)\n",
      "Epoch 16 sample MRR: 0.1750\n",
      "Epoch 17 loss: 0.692850 --- positive triples processed: 2.35e+07\n",
      "Epoch duration (sec): 0.47894 (average step time: 0.03981)\n",
      "Epoch 18 loss: 0.697018 --- positive triples processed: 2.49e+07\n",
      "Epoch duration (sec): 0.47116 (average step time: 0.03915)\n",
      "Epoch 19 loss: 0.709093 --- positive triples processed: 2.63e+07\n",
      "Epoch duration (sec): 0.47546 (average step time: 0.03951)\n",
      "Epoch 20 loss: 0.706840 --- positive triples processed: 2.76e+07\n",
      "Epoch duration (sec): 0.47236 (average step time: 0.03924)\n",
      "Epoch 21 loss: 0.711967 --- positive triples processed: 2.90e+07\n",
      "Epoch duration (sec): 0.47617 (average step time: 0.03956)\n",
      "Epoch 21 sample MRR: 0.1753\n",
      "Epoch 22 loss: 0.713204 --- positive triples processed: 3.04e+07\n",
      "Epoch duration (sec): 0.47657 (average step time: 0.03960)\n",
      "Epoch 23 loss: 0.713271 --- positive triples processed: 3.18e+07\n",
      "Epoch duration (sec): 0.47421 (average step time: 0.03939)\n",
      "Epoch 24 loss: 0.711353 --- positive triples processed: 3.32e+07\n",
      "Epoch duration (sec): 0.47535 (average step time: 0.03950)\n",
      "Epoch 25 loss: 0.710900 --- positive triples processed: 3.46e+07\n",
      "Epoch duration (sec): 0.47128 (average step time: 0.03914)\n",
      "Final sample MRR: 0.1808\n"
     ]
    },
    {
     "data": {
      "image/png": "iVBORw0KGgoAAAANSUhEUgAAAm4AAAGwCAYAAAAQdOnRAAAAOXRFWHRTb2Z0d2FyZQBNYXRwbG90bGliIHZlcnNpb24zLjcuMSwgaHR0cHM6Ly9tYXRwbG90bGliLm9yZy/bCgiHAAAACXBIWXMAAA9hAAAPYQGoP6dpAACEw0lEQVR4nO3dd1hT59vA8W8CJIAscYAgCu6NE0Rt1Urdto5Wq7aOWu1Qq9KlfVu10w5Xh6tD7NCfVlttHbVV6qgV9xbFLQ6Giy0rOe8fkWgEFUIgBO/PdeXy5OQ559w5RHLzTJWiKApCCCGEEKLUU1s7ACGEEEIIUTCSuAkhhBBC2AhJ3IQQQgghbIQkbkIIIYQQNkISNyGEEEIIGyGJmxBCCCGEjZDETQghhBDCRthbO4CiyMnJYf/+/Xh5eaFWSw4qhBBC2AK9Xk98fDzNmjXD3t6mU5ESZ9N3a//+/QQFBVk7DCGEEEKYYdeuXbRq1craYdgUm07cvLy8AMMPvkqVKlaORgghhBAFERsbS1BQkPF7XBScTSduuc2jVapUoWrVqlaORgghhBCFId2cCk/umBBCCCGEjZDETQghhBDCRkjiJoQQQghhI2y6j1tB6XQ6srOzrR2GzdFoNNL/QAghhChFynTipigKcXFxJCYmWjsUm6RWqwkICECj0Vg7FCGEEEJQxhO33KStcuXKODs7o1KprB2SzdDr9Vy+fJnY2FiqVasm904IIYQoBcps4qbT6YxJW4UKFawdjk2qVKkSly9fJicnBwcHB2uHI4QQQjz0ymwHptw+bc7OzlaOxHblNpHqdDorRyKEEEIIKMOJWy5p4jOf3DshhBCidCnziZsQQgghRFlh9cTt0qVLPPvss1SoUAEnJycaN27Mnj17rB2WEEIIIUSpY9XBCTdu3KBt27Z07NiRP//8k0qVKnHy5EnKly9vzbCEEEIIIUolqyZun376KX5+foSHhxv3BQQEWDGi21IysnHR2luln9ewYcNITExk1apVJX5tIYQQAoCcHLh8GdRqqFrV2tGIW6yauP3xxx906dKFp59+mi1btuDr68srr7zCyJEj8y2fmZlJZmam8XlKSkqxxJWakc3Zq2k4Otjh7eaIm5NMhSGEEKIMURS4ehUuXICYGNN/c7cvXwa9Hl54Ab791toRi1usmridOXOGefPmERYWxttvv83u3bt59dVX0Wg0DB06NE/5adOm8d5775l9PUVRuJn94KktkjNyyNbpycjWkZieRfUKzrg6mp+8OTnYWazmbsuWLbzxxhscPHgQT09Phg4dyocffoi9veFHuWLFCt577z1OnTqFs7MzzZo14/fff6dcuXJs3ryZN998k6NHj+Lg4EDDhg1ZsmQJ1atXt0hsQgghSonU1PsnZRcuQEbGg8/j4AB3VJgI67Nq4qbX62nZsiUff/wxAM2aNePIkSPMnz8/38Rt0qRJhIWFGZ9funSJBg0aFPh6N7N1NJj8V9EDL6So97vgrCn6rb506RLdu3dn2LBh/Pjjjxw/fpyRI0fi6OjI1KlTiY2NZeDAgXz22Wf06dOHlJQU/v33XxRFIScnh969ezNy5Ej+97//kZWVxa5du2TKDyGEsDXZ2XDp0v2Tshs3CnYub2/w84Nq1Qz/3rldrRp4eRmaSkWpYdXErUqVKnkSr/r16/Prr7/mW16r1aLVao3Pk5OTizW+0mbu3Ln4+fnx9ddfo1KpqFevHpcvX+att95i8uTJxMbGkpOTQ9++fY21aI0bNwbg+vXrJCUl0bNnT2rWrAkY7rUQQohSRK+HK1fyJmV3JmexsYamzgdxd8+biN2ZnPn6wh3fqcI2WDVxa9u2LdHR0Sb7Tpw4UWxNd04OdkS936VQx1xPzeJy0k20DnbUruxi9nUt4dixY4SEhJjUkrVt25bU1FQuXrxIYGAgnTp1onHjxnTp0oXOnTvz1FNPUb58eTw9PRk2bBhdunTh8ccfJzQ0lP79+1OlShWLxCaEEKIAkpPvnZTFxMDFi5CV9eDzaLWGAQN3J2V3JmdubsX/fkSJs2riNmHCBNq0acPHH39M//792bVrF9988w3ffPNNsVxPpVIVuslS467merrhP5HGTo29XemtMrazs2PDhg1s376dv//+m6+++or/+7//Y+fOnQQEBBAeHs6rr77K+vXrWbZsGe+88w4bNmygdevW1g5dCCFsX2amIfG6V1J24YIhcXsQlQp8fPJvusz9t1IlQznx0LFq4taqVStWrlzJpEmTeP/99wkICGD27NkMHjzYmmGZsLdT4+hgR0a2jrTMHNydNVaLJbcZWVEUY63bf//9h6urK1VvDdVWqVS0bduWtm3bMnnyZKpXr87KlSuNfQObNWtGs2bNmDRpEiEhISxZskQSNyGEeBC9HuLi7p+UxccX7FyenvfvV+bjYxgUIEQ+rJq4AfTs2ZOePXtaO4z7Kqe1NyRuWTrcS2jN+qSkJA4cOGCyb9SoUcyePZuxY8cyZswYoqOjmTJlCmFhYajVanbu3ElERASdO3emcuXK7Ny5kytXrlC/fn3Onj3LN998wxNPPIGPjw/R0dGcPHmSIUOGlMwbEkKI0kpRIDEx/07+uf9evGiY1+xBnJzu36/Mzw/KlSv2tyTKLqsnbrbARWPHNSA1swD/aS1k8+bNNGvWzGTfiBEjWLduHW+88QaBgYF4enoyYsQI3nnnHQDc3NzYunUrs2fPJjk5merVqzNjxgy6detGfHw8x48f54cffuDatWtUqVKF0aNH8+KLL5bYexJCCKu4efN2QnavGrO0tAefx87OUBt2v6SsQgVpwixGc+bM4fPPPycuLo7AwEC++uorgoKC8i179OhRJk+ezN69ezl//jyzZs1i/PjxJmX8/f05f/58nmNfeeUV5syZA0CHDh3YsmWLyesvvvgi8+fPt8ybKiRJ3ArAWWu4TRnZOnJ0+mLv57Zo0SIWLVp0z9d37dqV7/769euzfv36fF/z8vJi5cqVlghPCCFKj5wcwyjL+yVlV68W7FwVK96/s3+VKmAvX5vWsmzZMsLCwpg/fz7BwcHMnj2bLl26EB0dTeXKlfOUT09Pp0aNGjz99NNMmDAh33Pu3r0bne72/K5Hjhzh8ccf5+mnnzYpN3LkSN5//33jc2fnEmp+y4d8AgvAwU6N1t6OzBwd6dk63ErxAAUhhBXpdHDkiCFZ0OsND0WR7fttF+X4nBxISDDc9wcpV+7eSVm1aoYRmk5Oxf8ZEWabOXMmI0eOZPjw4QDMnz+ftWvXsnDhQiZOnJinfKtWrWjVqhVAvq8DVKpUyeT5J598Qs2aNWnfvr3JfmdnZ7y9vS3xNopMErcC0tqryczRkZWjt3YoQojSIiEBdu6EyEjYsQN27SpYk5uwLHt706kx8kvOPDykCbMUSklJMZmT9e75WnNlZWWxd+9eJk2aZNynVqsJDQ0lMjLSIrFkZWXx888/ExYWlmdy+sWLF/Pzzz/j7e1Nr169ePfdd61W6yaJWwFp7Q21bJK4CfGQys6GgwcNCdqOHYZk7cyZvOVcXaFuXUMyoVYbHipV8W6XxDVK47adnWFmfy8vw7awOXdPwj9lyhSmTp2ap9zVq1fR6XR4eXmZ7Pfy8uL48eMWiWXVqlUkJiYybNgwk/2DBg2ievXq+Pj4cOjQId566y2io6P57bffLHLdwpLErYA0krgJ8XC5fPl2TdqOHbBnT/5rOzZoAK1bQ0iI4d/69SWJEKKAoqKi8PX1NT7Pr7atpHz//fd069YNHx8fk/2jRo0ybjdu3JgqVarQqVMnTp8+bVyJqCRJ4lZAkrgJUYZlZMD+/bdr0nbsMHRsv1v58obkLPcRFGRoghNCmMXV1RW3AqzwULFiRezs7Ii/a668+Ph4i/Q9O3/+PBs3bixQLVpwcDAAp06dksStNDMmbjq9yQS4QggboyiGwQN31qbt3593mSG1Gho3Nq1Nq11bFtwWwgo0Gg0tWrQgIiKC3r17A6DX64mIiGDMmDFFPn94eDiVK1emR48eDyybO8eqtZaMlMStgBzs1KhQoVcUcnQKDvaSuAlhE9LSYO9e00QtLi5vuUqVbidorVtDq1bgYt76xEIIywsLC2Po0KG0bNmSoKAgZs+eTVpamnGU6ZAhQ/D19WXatGmAYbBBVFSUcfvSpUscOHAAFxcXatWqZTyvXq8nPDycoUOHYn/XdC+nT59myZIldO/enQoVKnDo0CEmTJjAo48+SpMmTUronZuSxK2A1CoVDvYqsnIUMnV6HOzlr24hSh1FgVOnTAcQHDqUd7oIe3to2tQ0UQsIkFGHQpRiAwYM4MqVK0yePJm4uDiaNm3K+vXrjQMWYmJiUN9RI3758mWTieynT5/O9OnTad++PZs3bzbu37hxIzExMTz//PN5rqnRaNi4caMxSfTz86Nfv37Gie+tQaUoimK1qxfRxYsX8fPz48KFC8a1OnNlZGRw9uxZAgICcHR0tMj1zlxJJTUzh6rlnfEsZ701S0tKcdxDISwqORl27zatTbt2LW85H5/bSVpICDRvLnN2CWFF9/v+Fvcn1UaFUFJTggwbNgyVSsVLL72U57XRo0ejUqmMw5Vzy6pUKhwcHAgICODNN98k467Rb7llVCoVbm5utGrVit9//71Y34cQFqXXQ1QULFwIo0YZ+p95eEBoKLz7Lqxda0jaNBpDchYWBr/8YujPdukSrFgBr78ObdtK0iaEsFnSVFoIJTmy1M/Pj6VLlzJr1iycbn3JZGRksGTJEqpVq2ZStmvXroSHh5Odnc3evXsZOnQoKpWKTz/91KRceHg4Xbt2JTk5mblz5/LUU0+xb98+GjduXOzvR4hCu37dMKFtbm3azp2QlJS3nL+/6QCCwECw4pQCQghRnCRxK4Q7R5YWt+bNm3P69Gl+++03Bg8eDMBvv/1GtWrVCAgIMCmr1WqNw6H9/PwIDQ1lw4YNeRI3Dw8PvL298fb25oMPPuCLL75g06ZNkrgJ68vJgaNHTfumRUfnLefkZBg0cGfftFKyDI0QQpSEhytxUxRITzf7cPvMHFTpaeiy1FCuEJ2YnZ3N6vT8/PPPEx4ebkzcFi5cyPDhw006Vd7tyJEjbN++nerVq9+zTE5ODt9//z1g6HgpRIlLSLidpN1vqajatU1r0xo3lkW+hRAPtYfrN2B6epGG95cDzKqbSk01LHBcSM8++yyTJk3i/PnzAPz3338sXbo0T+K2Zs0aXFxcyMnJITMzE7Vazddff53nfAMHDsTOzo6bN2+i1+vx9/enf//+5rwjIQruzqWicps977VUVHDw7Zq04GCoWLHk4xVCiFLs4UrcbEylSpXo0aMHixYtQlEUevToQcV8vsg6duzIvHnzSEtLY9asWdjb29OvX7885WbNmkVoaChnzpxhwoQJfPnll3h6epbEWxEPE1kqSgghis3Dlbg5Oxtqv8ykKApHY5NRFIW6Xq5o7Av4JePsbPY1n3/+eeOs0HPmzMm3TLly5YyTCS5cuJDAwEC+//57RowYYVLO29ubWrVqUatWLcLDw+nevTtRUVFUrlzZ7PjEQ06WihJCiBL1cCVuKpVZTZbGwwE7Fz3ZOj05Ts5oNMV/+7p27UpWVhYqlYouXbo8sLxarebtt98mLCyMQYMGGUek3i0oKIgWLVrw0Ucf8cUXX1g6bFEW3b1UVGSkIWnLzjYtJ0tFCSFEsXm4EjcLsFeryNZBjq5k5i22s7Pj2LFjxu2CePrpp3njjTeYM2cOr7/++j3LjR8/nj59+vDmm2/i6+trkXhFGSJLRQkhRKkjiVsh2dupIVtHjr7kFpxwc3MrVHl7e3vGjBnDZ599xssvv0y5e9Qydu3alYCAAD766CPmzp1riVCFrZKlooQQwibIkleFdOF6OjfSs/B2d6Sya9leBkqWvCrDZKkoIYQVyZJX5pMat0KytzPULJRUU6kQFqHTGZZ/2rTJkKwdPWqoZbuTRgMtWpjWpvn5WSdeIYQQ+ZLErZDs1YbETVeCTaVCFImiwNixMG+e6X5ZKkoIIWyOJG6FZHdrZFx2CSx7JYRFTJ9uSNpUKhg3Dtq3l6WihBDCRkniVki5TaVS4yZswvLl8Oabhu2ZM2H8eKuGI4QQomjK/MRKlh57kdtUWpKjSq3FhsetCID//oPnnjNsv/qqJG1CCFEGlNnEzcHBAYD0Iiwqnx/7W02lOXqlzCc2WVlZQMHnjxOlyMmT8OSTkJlp+HfmTGtHJIQQwgLKbFOpnZ0dHh4eJCQkAODs7IzKAnNN6fUKSk4WCpB286YxkStr9Ho9V65cwdnZGXv7MvsxKZuuXIFu3QzTe7RqBYsXyxqgQghRRpTpb2TvW52vc5M3S7maeBO9AupUrWFC3jJKrVZTrVo1iyS8ooTcvGmoYTt92jBqdPXqIi3zJoQQonQp04mbSqWiSpUqVK5cmey711Msginf7+RS4k1mDWhKk6oeFjtvaaPRaFCX0RrFMkmvN/Rpi4w0LOC+bh14eVk7KiGEEBZUphO3XHZ2dhbtp5WFPZdSdCRmIisKiNLjrbfg11/BwQFWrYL69a0dkRBCCAuT6hQzuDoa8t2UjBwrRyLELXPnGuZrAwgPN8zVJoQQosyRxM0Mbk6GEavJGZZrfhXCbGvWGFZGAPjwQxg82LrxCCGEKDaSuJnBTWrcRGmxdy8MGGDo3zZiBLz9trUjEkIIUYwkcTODq6Ohxi1FatyENZ0/Dz17Qno6dO58e1krIYQQZZYkbmbIrXFLvik1bsJKEhOhe3eIi4PGjQ1LW92adFoIIUTZJYmbGYw1bplS4yasICsL+vaFqCjw8TFM++HmZu2ohBBClABJ3Mwgo0qF1SgKvPACbNoELi6wdi1UrWrtqIQQQpQQSdzM4Harxi35ptS4iRL23nvw00+GJayWL4emTa0dkRBCiBIkiZsZpMZNWMWiRYbEDQwDEbp2tWo4QgghSp4kbmbI7eOWLImbKCkbN8LIkYbtSZNubwshhHioSOJmBjenW6NKZToQURKOHIF+/SAnBwYONEyyK4QQ4qEkiZsZcmvcsnL0ZOborByNKNMuXzZM+5GcDI88YljOSi3/bYUQ4mEl3wBmcNHaG7eln5soNqmphgl2L1yAunUNC8drtdaOSgghhBVJ4mYGO7UKV60MUBDFKCfHsJTV/v1QqZJhrjZPT2tHJYQQwsokcTOTq3H1BOnnJixMUQyLxq9bB05OsHo11Khh7aiEEEKUApK4mcnNKXe9UqlxExY2fTrMn29Yd3TxYggOtnZEQghRKsyZMwd/f38cHR0JDg5m165d9yx79OhR+vXrh7+/PyqVitmzZ+cpM3XqVFQqlcmjXr16JmUyMjIYPXo0FSpUwMXFhX79+hEfH2/pt1ZgkriZ6fZcblLjJizol1/gzTcN2zNnQp8+1o1HCCFKiWXLlhEWFsaUKVPYt28fgYGBdOnShYSEhHzLp6enU6NGDT755BO8vb3ved6GDRsSGxtrfGzbts3k9QkTJrB69WqWL1/Oli1buHz5Mn379rXoeysM+wcXEfm5PZebJG7CQv77D4YMMWy/+iqMH2/VcIQQorilpKSQnJxsfK7VatHeYxDWzJkzGTlyJMOHDwdg/vz5rF27loULFzJx4sQ85Vu1akWrVq0A8n09l729/T0Tu6SkJL7//nuWLFnCY489BkB4eDj169dnx44dtG7dumBv1IKsWuNWkCrK0spNVk8QlnTyJDzxBGRmwpNPGmrbhBCijGvQoAHu7u7Gx7Rp0/Itl5WVxd69ewkNDTXuU6vVhIaGEhkZWaQYTp48iY+PDzVq1GDw4MHExMQYX9u7dy/Z2dkm161Xrx7VqlUr8nXNZfUat4YNG7Jx40bjc3t7q4dUILJ6grCYK1egWze4fh1atYIlSwxrkQohRBkXFRWFr6+v8fm9atuuXr2KTqfDy8vLZL+XlxfHjx83+/rBwcEsWrSIunXrEhsby3vvvccjjzzCkSNHcHV1JS4uDo1Gg4eHR57rxsXFmX3dorB6lnS/KsrSTEaVCou4edNQ03b6NPj7G0aQOjtbOyohhCgRrq6uuLm5We363bp1M243adKE4OBgqlevzi+//MKIESOsFtf9WH1wwv2qKO+WmZlJcnKy8ZGSklKCkZqSUaWiyPR6eO452LEDPDwM03/c9dekEEIIqFixInZ2dnlGc8bHx1u08sfDw4M6depw6tQpALy9vcnKyiIxMbFYr1sYVk3ccqso169fz7x58zh79iyPPPLIPROyadOmmbSFN2jQoIQjvk1GlYoie/NN+PVX0GgMqyLUr2/tiIQQolTSaDS0aNGCiIgI4z69Xk9ERAQhISEWu05qaiqnT5+mSpUqALRo0QIHBweT60ZHRxMTE2PR6xaGVZtKC1tFOWnSJMLCwozPL126ZLXkTUaViiKZMwdmzDBsh4dD+/bWjUcIIUq5sLAwhg4dSsuWLQkKCmL27NmkpaUZR5kOGTIEX19f4wCHrKwsoqKijNuXLl3iwIEDuLi4UKtWLQBef/11evXqRfXq1bl8+TJTpkzBzs6OgQMHAuDu7s6IESMICwvD09MTNzc3xo4dS0hIiFVGlEIp6ON2p7urKO929zDhO4cQl7TcGrfUTGkqFYW0erVhug+ADz+EQYOsG48QQtiAAQMGcOXKFSZPnkxcXBxNmzZl/fr1xgELMTExqNW3GxIvX75Ms2bNjM+nT5/O9OnTad++PZs3bwbg4sWLDBw4kGvXrlGpUiXatWvHjh07qFSpkvG4WbNmoVar6devH5mZmXTp0oW5c+eWzJvOh0pRFMVqV79Lamoq1apVY+rUqbya+8V2HxcvXsTPz48LFy5QtWrVEojwtp1nrjHgmx3UqFSOf17rUKLXFjZszx5D7Vp6OrzwAnzzjWGFBCGEeIhY8/vb1lm1j9vrr7/Oli1bOHfuHNu3b6dPnz4mVZSlmbPGUON2M0tn5UiEzTh/Hnr2NCRtnTvD3LmStAkhhCgUqzaVFqSKsrRy1hrm2UqTplJREImJ0L07xMdDkyawfDk4OFg7KiGEEDbGqonb0qVLrXn5InHWGBK3m9lS4yYeICsL+vaFqCjw8YG1a8GK8xYJIYSwXVafx81WOTsYct5snUJWjt7K0YhSS1EMfdk2bQIXF0PSJv05hBBCmEkSNzM5aW4vSST93MQ9TZ0KP/1kWMJqxQpo2tTaEQkhhLBhkriZSWOvxsHO0LE8PVv6uYl8hIfD++8btufNgy5drBuPEEIImyeJWxE4ORhq3dKlxk3cbeNGGDXKsD1pEowcad14hBBClAmSuBWBTAki8nX4MPTrBzk5MHCgYZJdIYQQwgIkcSsCmRJE5HH5MvToAcnJ8MgjhuZStfw3E0IIYRnyjVIEuVOCpMuUIAIgJcWQtF24AHXrGhaOv2OJNiGEEKKoJHErgtwpQaSpVJCTA888AwcOQKVKsG4deHpaOyohhBBljCRuRZA7JYg0lT7kFAXGjjUka05OhkXka9SwdlRCCCHKIEnciqCcVlZPEMDnn8P8+YZ1R5csgeBga0ckhBCijJLErQicbjWVynQgD7Fly+Cttwzbs2ZB795WDUcIIUTZJolbERgHJ0hT6cNp2zYYOtSw/eqrMG6cdeMRQghR5kniVgS504FIjdtD6MQJePJJyMw01LLNnGntiIQQQjwEJHErgtxRpTIdyEPmyhXo1g2uX4dWrWDxYsNapEIIIUQxk8StCKSp9CF08yY88QScOQMBAYYRpM7O1o5KCCHEQ0IStyKQptKHjF4Pzz0HO3aAh4dh+g8vL2tHJYQQ4iEiiVsR5Na4yXQgD4k33oBffwWNxrAqQr161o5ICCHEQ0YStyLInQ5EJuB9CHz99e0BCOHh0L69deMRQgjxUJLErQiMfdykqbRsW7369lQfH30EgwZZNx4hhBAPLUncikBWTngI7NljWINUr4cXXoBJk6wdkRBCiIeYJG5FICsnlHHnzkHPnpCeDl26wNy5hmWthBBCCCuRxK0IZDqQMuzGDejeHeLjoUkT+OUXcHCwdlRCCCEecpK4FYFxOpBsHYqiWDkaYTFZWdC3Lxw7Br6+sHYtuLlZOyohhBBCEreicNYYmkoVBTJz9FaORliEohj6sm3eDC4uhqStalVrRyWEEEIAkrgViZPD7WWOZEqQMmLKFPjpJ8MSVitWQGCgtSMSQgghjCRxKwI7tQqtveEWygCFMiA8HD74wLA9f75hQIIQQghRikjiVkTltIbmUpkSxMZt3AijRhm2337b0FwqhBBClDKSuBVRbnOpNJXasMOHoV8/yMmBgQNv17oJIYQQpYwkbkVkXK9Umkpt0+XLhmk/kpPh0UcNzaVq+W8hhBCidJJvqCKSZa9sWEoK9OgBFy9C3bqwciVotdaOSgghhLgnSdyKSHurqTQjRxI3m5KTA/37w4EDUKkSrFsHnp7WjkoIIYS4L0ncisgxN3HLlnncbIaiwOjRsH49ODnBmjVQo4a1oxJCCCEeSBK3InK8NR1IhowqtR2ffQbffGNYd3TJEggKsnZEQgghCmDOnDn4+/vj6OhIcHAwu3btumfZo0eP0q9fP/z9/VGpVMyePTtPmWnTptGqVStcXV2pXLkyvXv3Jjo62qRMhw4dUKlUJo+XXnrJ0m+twCRxK6LbNW6SuNmEZctg4kTD9qxZ0Lu3VcMRQghRMMuWLSMsLIwpU6awb98+AgMD6dKlCwkJCfmWT09Pp0aNGnzyySd4e3vnW2bLli2MHj2aHTt2sGHDBrKzs+ncuTNpaWkm5UaOHElsbKzx8dlnn1n8/RWUvdWuXEY4OhhyX1nyygZs2wZDhhi2x40zPIQQQtiEmTNnMnLkSIYPHw7A/PnzWbt2LQsXLmRi7h/kd2jVqhWtWrUCyPd1gPXr15s8X7RoEZUrV2bv3r08+uijxv3Ozs73TP5KmtS4FZHUuNmI6Gh48knDAvK9e8OMGdaOSAghHnopKSkkJycbH5mZmfmWy8rKYu/evYSGhhr3qdVqQkNDiYyMtFg8SUlJAHjeNVht8eLFVKxYkUaNGjFp0iTS09Mtds3Ckhq3IpLEzQZcuWKYq+36dUN/tsWLDWuRCiGEsKoGDRqYPJ8yZQpTp07NU+7q1avodDq8vLxM9nt5eXH8+HGLxKLX6xk/fjxt27alUaNGxv2DBg2ievXq+Pj4cOjQId566y2io6P57bffLHLdwpLErYhuD06QptJS6eZNeOIJOHMGAgLgjz/A2dnaUQkhhACioqLw9fU1PtdacS7N0aNHc+TIEbZt22ayf1TucohA48aNqVKlCp06deL06dPUrFmzpMOUxK2otFLjVnrpdPDss7BjB5Qvb5ir7a6/1oQQQliPq6srbm5uDyxXsWJF7OzsiI+PN9kfHx9vkb5nY8aMYc2aNWzdupWqVavet2xwcDAAp06dskriJn3cisjYVCqDE0qfN9+E334DjQZWrYJ69awdkRBCCDNoNBpatGhBRESEcZ9eryciIoKQkBCzz6soCmPGjGHlypX8888/BAQEPPCYAwcOAFClShWzr1sUUuNWRLmjSqXGrZT5+muYOdOwHR5uWIdUCCGEzQoLC2Po0KG0bNmSoKAgZs+eTVpamnGU6ZAhQ/D19WXatGmAYUBDVFSUcfvSpUscOHAAFxcXatWqBRiaR5csWcLvv/+Oq6srcXFxALi7u+Pk5MTp06dZsmQJ3bt3p0KFChw6dIgJEybw6KOP0qRJEyvcBUnciszR3lDjJtOBlCJ//HF7qo+PPoJBg6wbjxBCiCIbMGAAV65cYfLkycTFxdG0aVPWr19vHLAQExODWn27IfHy5cs0a9bM+Hz69OlMnz6d9u3bs3nzZgDmzZsHGCbZvVN4eDjDhg1Do9GwceNGY5Lo5+dHv379eOedd4r3zd6HJG5FJKNKS5ndu+GZZ0CvhxdegEmTrB2REEIICxkzZgxjxozJ97XcZCyXv78/iqLc93wPet3Pz48tW7YUKsbiJn3cisg4Aa8kbtZ37hz06mUYSdqlC8yda1jWSgghhCgjJHErIllkvpS4ccMwV1t8PDRpAr/8Ag4O1o5KCCGEsChJ3IrIODghR2rcrCYzE/r2hWPHwNcX1q6FAgwvF0IIIWyNJG5FpLWXPm5WpSiGvmybN4OrqyFpe8AcPEIIIYStksStiG5PByJNpVYxZQr8/LNhCavlyyEw0NoRCSGEEMVGErcikho3K1q4ED74wLA9f75hQIIQQghRhkniVkS5gxMyc/QPHFYsLGjDBnjxRcP2228bmkuFEEKIMk4StyLKbSoFmYS3xBw+DP36QU6OYXLdDz+0dkRCCCFEiSg1idsnn3yCSqVi/Pjx1g6lUHJr3ECaS0vEpUuGaT9SUgzLWC1cKHO1CSGEeGiUisRt9+7dLFiwwGrrfhWFg50aO7UhcZABCsUsJQV69ICLF6FuXVi5ErRaa0clhBBClBirJ26pqakMHjyYb7/9lvLly9+3bGZmJsnJycZHSkpKCUV5f472stB8scvJgf794eBBqFwZ/vwTPD2tHZUQQghRoqyeuI0ePZoePXoQGhr6wLLTpk3D3d3d+GjQoEEJRPhgxtUTZBLe4qEoMHo0rF8PTk6wejUEBFg7KiGEEKLEWTVxW7p0Kfv27WPatGkFKj9p0iSSkpKMj6ioqGKOsGBk2ati9umn8M03hr5sS5ZAUJC1IxJCCCGswt5aF75w4QLjxo1jw4YNODo6FugYrVaL9o4+TcnJycUVXqFoHaSptNgsXQqTJhm2Z82C3r2tGo4QQghhTVZL3Pbu3UtCQgLNmzc37tPpdGzdupWvv/6azMxM7Ozs7nOG0sNRJuEtHv/+C0OHGrbHjTM8hBBCiIeY1RK3Tp06cfjwYZN9w4cPp169erz11ls2k7SBLHtVLKKjDbVrWVmGf2fMsHZEQgghhMVcunQJX1/fQh9ntcTN1dWVRo0amewrV64cFSpUyLO/tLu9eoLUuFlEQoJhrrbr1w392RYvNqxFKoQQQti4uLg4PvroI77//nvS09MLfbzVR5WWBbcHJ0jiVmTp6fDEE3DmjGHk6OrV4Oxs7aiEEEKIArtx4wYDBw6kYsWK+Pj48OWXX6LX65k8eTI1atRg9+7dhIeHm3Vuq9W45Wfz5s3WDsEsuU2lsuRVEel08OyzsHMnlC8P69YZ5mwTQgghbMjEiRPZvn07w4YN46+//mLChAmsX78etVrNP//8Q+vWrc0+t9S4WYAMTrCQN94wrIag0cCqVVCvnrUjEkIIIQrtzz//JDw8nOnTp7N69WoURaFp06asWbOmSEkbSOJmEVqZx63ovvrKMN0HQHi4YR1SIYQQwgZdvnyZ+vXrA+Dv74+joyPPPvusRc4tiZsFOMo8bkXz+++3p/r46CMYNMi68QghhBBFoCgK9va3e6PZ2dnh5ORkkXOXqj5utkpWTiiC3bth4EDDslYvvHB7sl0hhBDCRimKQqdOnYzJ282bN+nVqxcajcak3L59+wp9bkncLECbu8i8TAdSODqdIWm7eRO6dIG5cw3LWgkhhBA2bMqUKSbPn3zySYudWxI3C5DpQMy0ciWcPg2envDLL+DgYO2IhBBCiCK7O3GzJOnjZgGOt2rcMqWptHByV0N4+WVwc7NuLEIIIUQJycjIYPr06WYdK4mbBUiNmxm2b4cdOwxTf4wZY+1ohBBCCIu6cuUKa9as4e+//0anM+QH2dnZfPHFF/j7+/PJJ5+YdV5pKrUAY+ImfdwKLre2bfBg8Pa2bixCCCGEBW3bto2ePXuSnJyMSqWiZcuWhIeH07t3b+zt7Zk6dSpDhw4169xS42YBssh8IZ0+bejfBhAWZt1YhBBCCAt755136N69O4cOHSIsLIzdu3fTp08fPv74Y6KionjppZfMnh5EEjcL0EpTaeHMnm2Y/qNrV2jUyNrRCCGEEBZ1+PBh3nnnHRo1asT777+PSqXis88+46mnniryuSVxswBZ8qoQrl+HhQsN26+9Zt1YhBBCiGJw48YNKlasCICTkxPOzs40slBFhfRxswBpKi2EBQsgPR2aNIFOnawdjRBCCFEsoqKiiIuLAwwT8kZHR5OWlmZSpkmTJoU+ryRuFpA7OCFTBifcX2amYU1SMNS2yWS7QgghyqhOnTqhKIrxec+ePQFQqVQoioJKpTKONi0MSdwsQJa8KqD//Q9iY8HHB555xtrRCCGEEMXi7NmzxXZuSdwsQBaZLwBFgZkzDdtjxxrmbxNCCCHKoOrVqxfbuWVwggXkDk7I0Svk6KTWLV8bNsDhw1CuHLz4orWjEUIIYYPmzJmDv78/jo6OBAcHs2vXrnuWPXr0KP369cPf3x+VSsXs2bPNOmdGRgajR4+mQoUKuLi40K9fP+Lj4+8bZ0xMTIEe5pDEzQJym0oBMnIkcctX7oS7zz8P5ctbNxYhhBA2Z9myZYSFhTFlyhT27dtHYGAgXbp0ISEhId/y6enp1KhRg08++QTve0z0XpBzTpgwgdWrV7N8+XK2bNnC5cuX6du3731jDQgIMD78/f3x9/fPsy8gIMCs+6BS7uw5Z2MuXryIn58fFy5coGrVqlaLQ69XqPH2OgD2vhNKBRet1WIplQ4fNowiVavh5EmoUcPaEQkhhLAic76/g4ODadWqFV9//TUAer0ePz8/xo4dy8SJE+97rL+/P+PHj2f8+PGFOmdSUhKVKlViyZIlxjnYjh8/Tv369YmMjKR169b5Xs/e3p6qVasybNgwevXqhb19/j3TAgMDC/Te7yQ1bhagVqvQ3FpoXmrc8pHbt61vX0nahBBCGKWkpJCcnGx8ZGZm5lsuKyuLvXv3EhoaatynVqsJDQ0lMjLSrGsX5Jx79+4lOzvbpEy9evWoVq3afa978eJFXn75ZZYuXUqPHj346aef0Gg0BAYGmjzMIYmbhTjaywCFfMXGwuLFhm2ZcFcIIcQdGjRogLu7u/Exbdq0fMtdvXoVnU6Hl5eXyX4vLy/jXGmFVZBzxsXFodFo8PDwKNR1vb29eeuttzh+/DgrVqzgxo0bBAcH07p1a7799lv0evMreSRxsxBHWfYqf19/DdnZ0KYN3KNKWQghxMMpKiqKpKQk42PSpEnWDsni2rVrx/fff8/JkydxdnbmpZdeIjEx0ezzSeJmITKXWz7S0mDePMO21LYJIYS4i6urK25ubsaHVpt/H/GKFStiZ2eXZzRnfHz8PQcePEhBzunt7U1WVlaeRKsw192+fTsvvPACderUITU1lTlz5uSpwSsMSdwsRHurqTRTatxuCw+HGzegZk148klrRyOEEMJGaTQaWrRoQUREhHGfXq8nIiKCkJCQYjtnixYtcHBwMCkTHR1NTEzMfa8bGxvLp59+Sr169ejTpw9ubm78999/7Nq1i5deegm12vz0SybgtRBjjZsse2Wg08GsWYbt8ePBzu6+xYUQQoj7CQsLY+jQobRs2ZKgoCBmz55NWloaw4cPB2DIkCH4+voa+8llZWURFRVl3L506RIHDhzAxcWFWrVqFeic7u7ujBgxgrCwMDw9PXFzc2Ps2LGEhITcc0QpQLVq1fD19WXo0KE88cQTODg4oNfrOXTokEk5WavUimSh+bv8/jucOWOYs+3WfwAhhBDCXAMGDODKlStMnjyZuLg4mjZtyvr1642DC2JiYkxqsi5fvkyzZs2Mz6dPn8706dNp3749mzdvLtA5AWbNmoVaraZfv35kZmbSpUsX5s6de99YdTodMTExfPDBB3z44YcA3D37mrlrlco8bhby3Pc7+ffkVWb2D6Rvc+vGUiq0bQvbt8OkSfDxx9aORgghRClSmr6/i8P58+cLVM6cpbHMqnG7cOECKpXKeLN37drFkiVLaNCgAaNGjTLnlDZPay+DE4x27DAkbQ4OhnVJhRBCiIdIqVurdNCgQWzatAkwzHHy+OOPs2vXLv7v//6P999/36IB2gpZaP4OuctbDR4MVapYNxYhhBCiDDErcTty5AhBQUEA/PLLLzRq1Ijt27ezePFiFi1aZMn4bIYMTrjl7Fn47TfDdliYdWMRQgghyhizErfs7GzjXCsbN27kiSeeAAzLQMTGxlouOhsigxNumT0b9Hro3BkaN7Z2NEIIIUSZYlbi1rBhQ+bPn8+///7Lhg0b6Nq1K2AYwVGhQgWLBmgrHG/1cXuo53G7cQO+/96wLRPuCiGEEBZnVuL26aefsmDBAjp06MDAgQONC6X+8ccfxibUh40seQUsWGBYLaFxY3j8cWtHI4QQQlhdTk4OGzduZMGCBaSkpACGiq7U1FSzzmfWqNIOHTpw9epVkpOTKV++vHH/qFGjcHZ2NisQW/fQN5VmZcFXXxm2w8JApbJuPEIIIYSVnT9/nq5duxITE0NmZiaPP/44rq6ufPrpp2RmZjJ//vxCn9OsGrebN2+SmZlpTNrOnz/P7NmziY6OpnLlyuac0uY99IMTli6Fy5fB2xsGDrR2NEIIIYTVjRs3jpYtW3Ljxg2cnJyM+/v06WOyjFZhmFXj9uSTT9K3b1/jCvfBwcE4ODhw9epVZs6cycsvv2xWMLZM+zA3lSrK7SlAxo6FeywSLIQQQjxM/v33X7Zv345GozHZ7+/vz6VLl8w6p1k1bvv27eORRx4BYMWKFXh5eXH+/Hl+/PFHvvzyS7MCsXWO9g9xU2lEBBw6BM7O8NJL1o5GCCGEKBX0en2+y1pdvHgRV1dXs85pVuKWnp5uvODff/9N3759UavVtG7dusDLPJQ1D/XghNzatuefB09P68YihBBClBKdO3dm9uzZxucqlYrU1FSmTJlC9+7dzTqnWYlbrVq1WLVqFRcuXOCvv/6ic+fOACQkJODm5mZWILYuN3HLzHnIatyOHoX16w2DEcaPt3Y0QgghRKkxY8YM/vvvPxo0aEBGRgaDBg0yNpN++umnZp3TrD5ukydPZtCgQUyYMIHHHnuMkJAQwFD71qxZM7MCsXUP7ZJXM2ca/u3TB2rWtG4sQgghRClStWpVDh48yNKlSzl06BCpqamMGDGCwYMHmwxWKAyzErennnqKdu3aERsba5zDDaBTp0706dPHrEBs3UNZ4xYXBz//bNiWCXeFEEKIPOzt7Xn22Wctdz5zD/T29sbb25uLFy8ChqzyYZ18F26vnPBQ1bh9/bVh/rbWraFNG2tHI4QQQljdH3/8UeCyuUuGFoZZiZter+fDDz9kxowZxpl/XV1dee211/i///s/1Gqzus7ZtIeuqTQtDebNM2xLbZsQQggBQO/evQtUTqVS5Tvi9EHMStz+7//+j++//55PPvmEtm3bArBt2zamTp1KRkYGH330kTmntWlaY43bQ9JU+sMPcP06BAQY+rcJIYQQAr2+ePMAsxK3H374ge+++86kiq9Jkyb4+vryyiuvPJSJm7HGLUeHoiioyvKSTzodzJpl2B4/HuzsrBqOEEII8bAwq03z+vXr1KtXL8/+evXqcf369SIHZYtyV05QFMjSlfFat9Wr4dQp8PAwzN0mhBBCiHxFRETQs2dPatasSc2aNenZsycbN240+3xmJW6BgYF8/fXXefZ//fXXNGnSxOxgbFlujRs8BM2luRPuvvQSuLhYNxYhhBCilJo7dy5du3bF1dWVcePGMW7cONzc3OjevTtz5swx65xmNZV+9tln9OjRg40bNxrncIuMjOTChQusW7fOrEBsncZOjUplqHHLzNaBk4O1Qyoeu3bBtm3g4GBYl1QIIYQQ+fr444+ZNWsWY8aMMe579dVXadu2LR9//DGjR48u9DnNqnFr3749J06coE+fPiQmJpKYmEjfvn05evQoP/30kzmntHkqleqOKUHKcI1bbm3bwIHg42PdWIQQQohSLDExka5du+bZ37lzZ5KSksw6p9nzuPn4+OQZhHDw4EG+//57vvnmG3NPa9McHdTczNaRkVNGpwQ5exZWrDBsh4VZNxYhhBCilHviiSdYuXIlb7zxhsn+33//nZ49e5p1TrMTN0uYN28e8+bN49y5cwA0bNiQyZMn061bN2uGZTbD6gnZZXcuty++AL0eQkPhjhUzhBBCCJFXgwYN+Oijj9i8ebOxa9mOHTv477//eO211/jyyy+NZV999dUCndOqiVvVqlX55JNPqF27Noqi8MMPP/Dkk0+yf/9+GjZsaM3QzJK77FWZbCpNTITvvzdsy4S7QgghxAN9//33lC9fnqioKKKiooz7PTw8+D73OxVDdyubSNx69epl8vyjjz5i3rx57NixI9/ELTMzk8zMTOPzlJSUYo+xMLT2ZXj1hG++gdRUaNgQunSxdjRCCCFEqXf27FmLn7NQiVvfvn3v+3piYqLZgeh0OpYvX05aWpqxOvFu06ZN47333jP7GsXtdo1bGUvcsrIgtzo3LAzK8uTCQgghRClWqMTN3d39ga8PGTKkUAEcPnyYkJAQMjIycHFxYeXKlTRo0CDfspMmTSLsjk7xly5dumdZayinNSRu6VllLHH75Re4dAm8vGDwYGtHI4QQQtgERVFYsWIFmzZtIiEhIc9yWL/99luhz1moxC08PLzQF3iQunXrcuDAAZKSklixYgVDhw5ly5Yt+SZkWq0WrVZrfJ6cnGzxeIqinMZwO1Mzc6wciQUpyu0pQMaOhTvuvxBCCCHubfz48SxYsICOHTvi5eVlkeUwrdrHDUCj0VCrVi0AWrRowe7du/niiy9YsGCBlSMrPBet4XamlaXEbdMmOHAAnJwMKyUIIYQQokB++uknfvvtN7p3726xc5o1AW9x0uv1JgMQbImLYxmsccutbRs+HCpUsG4sQgghhA1xd3enRo0aFj2nVRO3SZMmsXXrVs6dO8fhw4eZNGkSmzdvZrCN9qMqpy1jiVtUFKxbZxiMMGGCtaMRQgghbMrUqVN57733uHnzpsXOadWm0oSEBIYMGUJsbCzu7u40adKEv/76i8cff9yaYZmtzDWVzpxp+PfJJ+FWc7YQQgghCqZ///7873//o3Llyvj7++PgYLqO+b59+wp9TqsmbndOPlcWlNMYRpWmZZaBUaXx8ZC77qxMuCuEEEIU2tChQ9m7dy/PPvts2RmcUJaUqabSOXMM87cFBUHbttaORgghhLA5a9eu5a+//qJdu3YWO2epG5xgy8pMU2l6Osyda9h+/XWZcFcIIYQwg5+fH25ubhY9pyRuFlRmatx+/BGuXQN/f+jTx9rRCCGEEADMmTMHf39/HB0dCQ4OZteuXfctv3z5curVq4ejoyONGzdm3bp1Jq+rVKp8H59//rmxjL+/f57XP/nkkwLFO2PGDN58803OnTtX6Pd6L5K4WVCZSNz0epg1y7A9fjzYS2u6EEII61u2bBlhYWFMmTKFffv2ERgYSJcuXUhISMi3/Pbt2xk4cCAjRoxg//799O7dm969e3PkyBFjmdjYWJPHwoULUalU9OvXz+Rc77//vkm5sWPHFijmZ599lk2bNlGzZk1cXV3x9PQ0eZhDvpUtyNWxDDSVrlkDJ06Auzs8/7y1oxFCCCEAmDlzJiNHjmT48OEAzJ8/n7Vr17Jw4UImTpyYp/wXX3xB165deeONNwD44IMP2LBhA19//TXz588HwNvb2+SY33//nY4dO+aZe83V1TVP2YKYPXt2oY95EEncLKicsY+bDY8qzZ1w98UXwdXVurEIIYQo01JSUkyWr7x7actcWVlZ7N27l0mTJhn3qdVqQkNDiYyMzPfckZGRJuubA3Tp0oVVq1blWz4+Pp61a9fyww8/5Hntk08+4YMPPqBatWoMGjSICRMmYF+AFqmhQ4c+sExhSeJmQS631irN0unJytGjsbexlujdu2HrVkPzaAGrgYUQQghz3b0u+ZQpU5g6dWqeclevXkWn0+Hl5WWy38vLi+PHj+d77ri4uHzLx8XF5Vv+hx9+wNXVlb59+5rsf/XVV2nevDmenp5s376dSZMmERsby8zcuU4LKCMjg6ysLJN95gxckMTNgspp7YzbaZk5aOw1VozGDLm1bc88A1WrWjcWIYQQZV5UVBS+vr7G5/nVtpWUhQsXMnjwYBwdHU3231lr16RJEzQaDS+++CLTpk17YLxpaWm89dZb/PLLL1y7di3P6zpd4VvobKxKqHSzt1OjvVXLZnMDFM6fhxUrDNsy4a4QQogS4Orqipubm/Fxr0SoYsWK2NnZER8fb7I/Pj7+nn3PvL29C1z+33//JTo6mhdeeOGBMQcHB5OTk1OgkaJvvvkm//zzD/PmzUOr1fLdd9/x3nvv4ePjw48//vjA4/MjiZuFGedyy7KxxO2LL0Cng8ceg6ZNrR2NEEIIYaTRaGjRogURERHGfXq9noiICEJCQvI9JiQkxKQ8wIYNG/It//3339OiRQsCAwMfGMuBAwdQq9VUrlz5gWVXr17N3Llz6devH/b29jzyyCO88847fPzxxyxevPiBx+dHmkotrJzWnmtpWaRm2FDilpQE331n2H79devGIoQQQuQjLCyMoUOH0rJlS4KCgpg9ezZpaWnGUaZDhgzB19eXadOmATBu3Djat2/PjBkz6NGjB0uXLmXPnj188803JudNTk5m+fLlzMjtLnSHyMhIdu7cSceOHXF1dSUyMpIJEybw7LPPUr58+QfGfP36deMIVTc3N65fvw5Au3btePnll826D5K4WZiLLc7l9u23kJICDRpA167WjkYIIYTIY8CAAVy5coXJkycTFxdH06ZNWb9+vXEAQkxMDGr17YbENm3asGTJEt555x3efvttateuzapVq2jUqJHJeZcuXYqiKAwcODDPNbVaLUuXLmXq1KlkZmYSEBDAhAkT8oxWvZcaNWpw9uxZqlWrRr169fjll18ICgpi9erVeHh4mHUfVIqiKGYdWQpcvHgRPz8/Lly4QNVS0pm+//xIdp27zpxBzenRpIq1w3mw7GyoUQMuXjTUuo0YYe2IhBBClHGl8fu7OMyaNQs7OzteffVVNm7cSK9evVAUhezsbGbOnMm4ceMKfU6pcbOw3JGlNjMJ7/LlhqStcmUYPNja0QghhBBlxoQJE4zboaGhHDt2jH379lGrVi2aNGli1jklcbMwm1r2SlFuTwEyZgzcNQRaCCGEEJbj7++Pv79/kc4ho0otzDiq1BYSt82bYd8+cHICMztJCiGEEMJUZGQka9asMdn3448/EhAQQOXKlRk1ahSZmZlmnVsSNwsz1rjZwnQgubVtQ4dCxYrWjUUIIYQoI95//32OHj1qfH748GFGjBhBaGgoEydOZPXq1cbRr4UliZuFGRO30j4dyLFjsHYtqFRwRxu8EEIIIYrmwIEDdOrUyfh86dKlBAcH8+233xIWFsaXX37JL7/8Yta5JXGzMFdbaSqdNcvwb69eUKeOdWMRQgghypAbN26YrJO6ZcsWunXrZnzeqlUrLly4YNa5JXGzsNuDEwq//liJSUiA3KU2ZMJdIYQQwqK8vLw4e/YsAFlZWezbt4/WrVsbX09JScHBwcGsc0viZmE2MR3I3LmQmQmtWkG7dtaORgghhChTunfvzsSJE/n333+ZNGkSzs7OPPLII8bXDx06RM2aNc06t0wHYmGlfq3SmzdhzhzD9muvGfq4CSGEEMJiPvjgA/r27Uv79u1xcXHhhx9+QKPRGF9fuHAhnTt3NuvckrhZmEtpH5zw009w9SpUrw79+lk7GiGEEKLMqVixIlu3biUpKQkXFxfs7OxMXl++fDkuLi5mnVsSNwtzcTTc0pTS2FSq18PMmYbtcePAXn78QgghRHFxd3fPd7+np6fZ55Q+bhbmqjV0NiyVNW5r10J0NLi5yZqkQgghhA2SxM3CcmvcbmbryNHprRzNXXIn3B01ypC8CSGEEMKmSOJmYbl93KCUrVe6dy9s2WJoHn31VWtHI4QQQggzSOJmYRp7NVp7w21NKU3Npbm1bf37g5+fdWMRQgghhFkkcSsGro65k/CWksQtJgZyl9Z47TXrxiKEEEIIs0niVgyMU4KUlsTtyy9Bp4OOHaF5c2tHI4QQQggzSeJWDFwdS9HI0uRk+PZbw7bUtgkhhBA2TRK3YpBb45ackW3lSIDvvjMkb/XqwR0L3AohhBDC9kjiVgxcSksft+xsmD3bsB0WBmr5cQshhBC2TL7Ji4FraVn2asUKuHABKlWC556zbixCCCGEKDJJ3IpBqRhVqii3pwAZPRocHa0XixBCCCEsQhK3YmBcr9SaNW5btxom3XV0hFdesV4cQgghhLAYSdyKgcut9Uqtmrjl1rYNGWJoKhVCCCGEzZPErRjcHpxgpVGl0dGwerVhOyzMOjEIIYQQwuIkcSsGrtaegHfWLMO/vXpB3brWiUEIIYQQFieJWzFwtWYftytX4IcfDNsy4a4QQghRpkjiVgxcrDkdyLx5kJEBLVrAo4+W/PWFEEIIUWwkcSsGxlGlJd1UevMmfP21Yfu110ClKtnrCyGEEKJYSeJWDFy1Vlqr9OefDU2lfn7w1FMle20hhBBCFDtJ3IpBbh+3m9k6snX6krmoXg8zZxq2x40DB4eSua4QQgghSowkbsWg3K0+bgBpJdVc+uefcPw4uLrCCy+UzDWFEEIIUaIkcSsGGns1WnvDrS2xkaW5E+6OGgXu7iVzTSGEEEKUKEncikmJrle6fz9s2gR2dvDqq8V/PSGEEEJYhSRuxcTV8dYAhZJI3HJr2/r3h2rViv96QgghhLAKSdyKSe5cbikZxbzs1cWLsGyZYVsm3BVCCFGGzZkzB39/fxwdHQkODmbXrl33Lb98+XLq1auHo6MjjRs3Zt26dSavDxs2DJVKZfLo2rWrSZnr168zePBg3Nzc8PDwYMSIEaSmplr8vRWUJG7F5HbiVsw1bl9+CTk50L69YdJdIYQQogxatmwZYWFhTJkyhX379hEYGEiXLl1ISEjIt/z27dsZOHAgI0aMYP/+/fTu3ZvevXtz5MgRk3Jdu3YlNjbW+Pjf//5n8vrgwYM5evQoGzZsYM2aNWzdupVRo0YV2/t8EKsmbtOmTaNVq1a4urpSuXJlevfuTXR0tDVDshg3J0PillyciVtyMixYYNiW2jYhhBBl2MyZMxk5ciTDhw+nQYMGzJ8/H2dnZxYuXJhv+S+++IKuXbvyxhtvUL9+fT744AOaN2/O17kT1d+i1Wrx9vY2PsqXL2987dixY6xfv57vvvuO4OBg2rVrx1dffcXSpUu5fPlysb7fe7Fq4rZlyxZGjx7Njh072LBhA9nZ2XTu3Jm0tDRrhmURbrf6uCXfLMam0u+/NyRvdetCjx7Fdx0hhBCiGKSkpJCcnGx8ZGZm5lsuKyuLvXv3EhoaatynVqsJDQ0lMjIy32MiIyNNygN06dIlT/nNmzdTuXJl6taty8svv8y1a9dMzuHh4UHLli2N+0JDQ1Gr1ezcubPQ79cS7B9cpPisX7/e5PmiRYuoXLkye/fu5VEbX2fTzelW4lZcfdxycuCLLwzbEyaAWlq9hRBC2JYGDRqYPJ8yZQpTp07NU+7q1avodDq8vLxM9nt5eXH8+PF8zx0XF5dv+bi4OOPzrl270rdvXwICAjh9+jRvv/023bp1IzIyEjs7O+Li4qhcubLJOezt7fH09DQ5T0myauJ2t6SkJAA8PT3zfT0zM9MkG09JSSmRuMxxu8atmJpKf/0Vzp+HihVhyJDiuYYQQghRjKKiovD19TU+12q1JXr9Z555xrjduHFjmjRpQs2aNdm8eTOdOnUq0VgKqtRU0+j1esaPH0/btm1p1KhRvmWmTZuGu7u78XF3pl6a3O7jVgw1bopyewqQ0aPBycny1xBCCCGKmaurK25ubsbHvRK3ihUrYmdnR3x8vMn++Ph4vL298z3G29u7UOUBatSoQcWKFTl16pTxHHcPfsjJyeH69ev3PU9xKjWJ2+jRozly5AhLly69Z5lJkyaRlJRkfERFRZVghIVTrH3ctm2D3btBq4VXXrH8+YUQQohSRKPR0KJFCyIiIoz79Ho9ERERhISE5HtMSEiISXmADRs23LM8wMWLF7l27RpVqlQxniMxMZG9e/cay/zzzz/o9XqCg4OL8pbMViqaSseMGWMcYlu1atV7ltNqtSbZeHJyckmEZ5bbfdyKoak0t7ZtyBC4q+1dCCGEKIvCwsIYOnQoLVu2JCgoiNmzZ5OWlsbw4cMBGDJkCL6+vkybNg2AcePG0b59e2bMmEGPHj1YunQpe/bs4ZtvvgEgNTWV9957j379+uHt7c3p06d58803qVWrFl26dAGgfv36dO3alZEjRzJ//nyys7MZM2YMzzzzDD4+Pla5D1ZN3BRFYezYsaxcuZLNmzcTEBBgzXAsyu3Wklcplq5xO3kS/vjDsB0WZtlzCyGEEKXUgAEDuHLlCpMnTyYuLo6mTZuyfv164wCEmJgY1HcM1GvTpg1LlizhnXfe4e2336Z27dqsWrXK2B3Lzs6OQ4cO8cMPP5CYmIiPjw+dO3fmgw8+MKkkWrx4MWPGjKFTp06o1Wr69evHl19+WbJv/g4qRVEUa138lVdeYcmSJfz+++/UrVvXuN/d3R2nAvTbunjxIn5+fly4cOG+NXXWEHU5me5f/ktFFw173nnccid+5RWYN88w/ceaNZY7rxBCCFFCSvP3d2ln1T5u8+bNIykpiQ4dOlClShXjY1nuEk42rFgm4L16FcLDDdsy4a4QQgjx0LF6U2lZldvHLStHT0a2DkcHu6KfdN48yMiAZs2gQ4ein08IIYQQNqXUjCota1w09qhUhm2LTAmSkQG5y3S89hrGkwshhBDioSGJWzFRq1W43lpo3iKT8C5eDAkJULUq9O9f9PMJIYQQwuZI4laMLLbslaLAzJmG7XHjwMGhiJEJIYQQwhZJ4laMLDYJ7/r1EBUFrq4wcqQFIhNCCCGELZLErRhZbGRp7oS7L7wA7u5FjEoIIYQQtkoSt2LkaokatwMHICIC7OwMzaRCCCGEeGhJ4laMjE2lRenjltu37amnoHp1C0QlhBBCCFsliVsxMjaVmjuq9OJF+N//DNsy4a4QQgjx0JPErRjl1rilmFvj9tVXkJMDjzwCrVpZMDIhhBBC2CJJ3IrR7elAzKhxS0mBBQsM21LbJoQQQggkcStWbo65TaVm1LgtXAhJSVC7NvTqZeHIhBBCCGGLJHErRmZPwJuTA7NnG7bDwkAtPyYhhBBCSOJWrHL7uCUVtsZt5Uo4dw4qVIAhQywfmBBCCCFskiRuxah8OUPilpheiMRNUW5PuPvKK+DsXAyRCSGEEMIWSeJWjDydNQAkpmeh1ysFO2j7dti5E7RaGD26GKMTQgghhK2RxK0YedxK3PRKIfq55da2PfsseHkVU2RCCCGEsEWSuBUjjb0aF61hZOn1tKwHH3DyJKxaZdgOCyu+wIQQQghhkyRxK2a5/dxuFKSf2+zZhj5u3bpBgwbFG5gQQgghbI4kbsWs/K3m0hsPqnG7dg3Cww3bMuGuEEIIIfIhiVsxy03crqc/IHGbPx9u3oTAQHjssRKITAghhBC2RhK3YlbeOXdKkPskbpmZ8PXXhu3XXweVqgQiE0IIIYStkcStmJUvd6vGLe0+fdyWLIG4OPD1hQEDSigyIYQQQtgaSdyK2Z1zueVLUWDmTMP2q6+Cg0MJRSaEEEIIWyOJWzHzMNa43SNx+/tvOHIEXFxg1KgSjEwIIYQQtkYSt2KWW+N24141brkT7o4YAR4eJROUEEIIIWySJG7F7L7zuB08CBs2gFoN48aVcGRCCCGEsDWSuBWz+87jltu3rV8/CAgowaiEEEIIYYskcStmnrf6uCXezDZdaP7yZfjf/wzbMuGuEEIIIQpAErdi5nFrHjedXiElI+f2C199BdnZ0K4dBAdbKTohhBBC2BJJ3IqZ1t6Ocho74I4BCqmphpUSQGrbhBBCCFFgkriVAOMkvLmJW3g4JCZCrVrQq5f1AhNCCCGETZHErQTk9nO7kZYFOh3Mnm14YcIEsLOzXmBCCCGEsCmSuJWA3MTtamomrFoFZ86ApycMG2bVuIQQQghhWyRxKwFero4AJCRn3p5w9+WXwdnZilEJIYQQwtZI4lYCvNwNiZtm1w6IjASNBsaMsXJUQgghhG2ZM2cO/v7+ODo6EhwczK5du+5bfvny5dSrVw9HR0caN27MunXrjK9lZ2fz1ltv0bhxY8qVK4ePjw9Dhgzh8uXLJufw9/dHpVKZPD755JNieX8FIYlbCfBy0wLQ8tdww47Bg8Hb24oRCSGEELZl2bJlhIWFMWXKFPbt20dgYCBdunQhISEh3/Lbt29n4MCBjBgxgv3799O7d2969+7NkSNHAEhPT2ffvn28++677Nu3j99++43o6GieeOKJPOd6//33iY2NNT7Gjh1brO/1flSKoigPLlY6Xbx4ET8/Py5cuEDVqlWtHc49bYyK5/0vVrP521GoFQUOH4ZGjawdlhBCCGEVud/fUVFR+Pr6GvdrtVq0Wm2+xwQHB9OqVSu+/vprAPR6PX5+fowdO5aJEyfmKT9gwADS0tJYs2aNcV/r1q1p2rQp83On5LrL7t27CQoK4vz581SrVg0w1LiNHz+e8ePHm/t2LUpq3EqAl5sjz+/53ZC0de0qSZsQQggBNGjQAHd3d+Nj2rRp+ZbLyspi7969hIaGGvep1WpCQ0OJjIzM95jIyEiT8gBdunS5Z3mApKQkVCoVHh4eJvs/+eQTKlSoQLNmzfj888/JycnJ/wQlwN5qV36IeOvS6H94AwC68ROQCUCEEEII8q1xy8/Vq1fR6XR4eXmZ7Pfy8uL48eP5HhMXF5dv+bi4uHzLZ2Rk8NZbbzFw4EDc3NyM+1999VWaN2+Op6cn27dvZ9KkScTGxjIzd73xEiaJWwmosHgR6uxMjlXyx7P1I3g9+BAhhBCizHN1dTVJkqwlOzub/v37oygK8+bNM3ktLCzMuN2kSRM0Gg0vvvgi06ZNu2eiWZykqbS4ZWWhvtUe/21QH+JTMq0ckBBCCGFbKlasiJ2dHfHx8Sb74+Pj8b7HYD9vb+8Clc9N2s6fP8+GDRsemEgGBweTk5PDuXPnCv9GLEASt+L2v/9BbCzX3Cuyuv6jxCVlWDsiIYQQwqZoNBpatGhBRESEcZ9eryciIoKQkJB8jwkJCTEpD7BhwwaT8rlJ28mTJ9m4cSMVKlR4YCwHDhxArVZTuXJlM99N0UhTaXFSFOOEu1s6DyDbzkFq3IQQQggzhIWFMXToUFq2bElQUBCzZ88mLS2N4cOHAzBkyBB8fX2NAxzGjRtH+/btmTFjBj169GDp0qXs2bOHb775BjAkbU899RT79u1jzZo16HQ6Y/83T09PNBoNkZGR7Ny5k44dO+Lq6kpkZCQTJkzg2WefpXz58la5D5K4FacNGwxTf5Qrx7EnBsKRRBKSpcZNCCGEKKwBAwZw5coVJk+eTFxcHE2bNmX9+vXGAQgxMTGo1bcbEtu0acOSJUt45513ePvtt6lduzarVq2i0a2ZHS5dusQff/wBQNOmTU2utWnTJjp06IBWq2Xp0qVMnTqVzMxMAgICmDBhgkm/t5Im87gVpy5d4O+/YexYvu49lul/n6B/y6p89lSgtSMTQgghrKbUf3+XYtLHrbgcPmxI2tRqGD8eLzfDsldxydJUKoQQQgjzSOJWXHLnd+nbF2rUMCZu8TI4QQghhBBmksStOMTGwuLFhu3XXgOganknAC7cSMeGW6eFEEIIYUWSuBWHr7+G7Gxo0wZatwaganln7NQq0rN0JMjIUiGEEEKYQRI3S0tLg9xZl2/VtgFo7NX4ehhq3c5eTbNGZEIIIYSwcVZN3LZu3UqvXr3w8fFBpVKxatUqa4ZjGYsWwY0bULMmPPmkyUv+FcsBcE4SNyGEEEKYwaqJW1paGoGBgcyZM8eaYViOTnd7UML48WBnupx8QAVnAM5ek8RNCCGEEIVn1Ql4u3XrRrdu3awZgmX9/jucOQPly8OtmZzvlFvjdv5qeklHJoQQQogywKZWTsjMzCQz83bH/pSUFCtGk49by1vx0ktQrlyel41NpVLjJoQQQggz2NTghGnTpuHu7m58NGjQwNoh3bZjB2zfDg4OMGZMvkUCKtxO3PR6mRJECCGEEIVjU4nbpEmTSEpKMj6ioqKsHdJtubVtgweDj0++RaqWd8JerSIjW098ikzEK4QQQojCsanETavV4ubmZny4urpaOySDs2fht98M2/dZeNbeTo2f560BCjKyVAghhBCFZFOJW6k1ezbo9dC5MzRufN+iNSsZmksPX0wqgcCEEEIIUZZYNXFLTU3lwIEDHDhwAICzZ89y4MABYmJirBlW4dy4Ad9/b9i+Y8Lde2lbqyIAW05cKc6ohBBCCFEGWXVU6Z49e+jYsaPxeditZsahQ4eyaNEiK0VVSN98Y1gtoXFjePzxBxZvX6cSALvPXSc1MwcXrU0N7BVCCCGEFVk1a+jQoYNtL7ielQVffmnYDgsDleqBhwRULEc1T2dirqcTefoajzfwKuYghRBCCFFWSB+3oli6FC5fBm9vGDiwQIeoVCo61DXUum2OTijO6IQQQghRxkjiZi5FuT0FyNixoNUW+NDcxG3V/kscuJBYDMEJIYQQoiySxM1cERFw6BA4OxtWSiiER2tXIqRGBdKydAz5ficn4kvZChBCCCGEKJUkcTNXbm3b88+Dp2ehDrW3U/Pd0Ja0rF6e5IwcRv64h6T07GIIUgghhBBliQxpNMfRo7B+vWEwwvjxZp2inNaeb4a0pNdX2zh/LZ3HZmymZiUXtA5qOtStzPA2/qjVDx7sIIQQQoiHh9S4mWPmTMO/ffpAzZpmn8aznIZvhrTAw9mBa2lZ7Dp3nX9PXuWDNVG8sngfKRnZnEpI4acd58nM0VkoeCGEEAD7Y24Q/t9Z257dQDx0pMatsOLi4OefDdsFmHD3QRr6uLPtrcc4EZ/C5cSbxFxPZ/aGk6w/GseBC4lcT88iK0fPpRs3mditXpGvJ4QQD6vLiTep4KJBa29HSkY2zy/azY30bPzKOxNaQlMzpWfl4GCnxsFO6k2EeeSTU1hz5hjmb2vdGtq0scgpXbT2NK9Wnp5NfHilQy3+N6o1fp5OxCVnkJWjB+CnyHMkpmdZ5HpCiLIpW6fnf7ti2Hv+utViUBSFxTvPM2fTKWKupZu8ptMrJVq7dSI+hQ6fb+LbrWfYHJ1Au0//4c0VhwBYuO0cN271Lb7fSjazN54gdOaWPO8lV9LNbHJ0+gLFE5t0k3afbmLQtzuM90GnVzgRn2L8XW9NG6LiWbY7BkVR+DHyHGG/HGDl/ovcSJPvntJEatwKIy0N5s41bFugtu1eWlQvz/pxj/Ltv2fw8XBi4bazHI9LYdRPe6nsquXZ1tVpXaNCsV1fCGE9qZk5/BR5nna1KtK4qvsDy+fo9Hzz7xkUBXacuca/J69ir1bxQe9GeLlpqV/FjSruTnmO23byKj/tOMfkXg3ZffY68zaf5qM+jfBwduCPg7H0aeZLQMVy9722Xq+gVxTs7dTGROTrf04xY8MJAD7/K5qAiuVoUMUNVLAl+gqVXbWsG/cIjg52+Z7zpx3nOXc1jWdbV2fZ7gvsj7mBXlGIS86gkouW8OFB/LbvIjHX0/m/7vWxv0/N1Udrj3HuWjqf/xVN1fJO6BX44+BlRrQL4Lt/z9y+F6eumhx3LTWT6LgUPF00fBlxEr1iSOBeeKQG209fpX8rP9wcHVh98DKvLT+Il5uWaX2a0K62YUlDRVFQ5TMh+8JtZ7melsX1tCz2xSTS2NedF3/aw6boKzg6qAmpUYE+zavSq0mVfI/PlZ6Vg7PG9Ov7wvV0/jwSi5PGHhWQka3jqRZV8XDWAIYE8cCFG0RdTqZXoA8ezhrOX0tDUaCKhyOxiRm89PNedHqFHL3ClD+Ooijw275LtKxenhUvW6aiQhSdSrHhxv2LFy/i5+fHhQsXqFq1avFfcO5cGD0aAgLg5Emwy/8Xj6WtOXSZMUv2m+x7ukVVhrbx59DFJFIzs6la3pnQ+l5o7KUSVZQ+KRnZnL+WTiPfBycixSUhJYPvt50lPVNHI183nm7hR3JGNmlZOnw98iY2+VEUhctJGcQlZdDI1w2tveF3wMUb6VxOzMDV0Z563q73/dIF2H7qKkcuJ/F82wCTxOPs1TRG/biHkwmp1PVy5a8Jjz4wph+2n2PKH0eNz1UqwzSTuapXcCYirL3JdRRFodOMLZy5msbjDbzYH3ODq6lZVHTRoNMr3EjPxsFOhV95Zy4m3qSapzN9mvkyumMt4zlSM3Po8eW/ONrb8f2wloz8cS/HYpONrwdWdefwpST0+XzDfDmwGU8E+pjEo9MrxFxP57EZW+77fhv7Gs4L8N2QloTUrEB6lo5KrlqycvSkZeZQvpyG3eeu8/T8yHzPUU5jR1qWjlqVXTh7NQ2dXuHfNzvi5+lMYnoWPb/axsUbN3HR2pOamQOAnVqFk4MdqZk5+Ho40bSaB+sOx5rc68/6NSEqNpk1h2KZNSCQR2pX4nLiTRbvPE8lFy0z/j5Byq3z9WtelfSsHP48Epcnvje61KW8s4ZP/jxGS39P9IrCxRs3GRxcjcOXkli1/xJTejWkdmUXZm44gaujPdtPXyPzrlq7gUHVmNa3MRnZOgYsiOTgRcN961i3Eo/UrsT7a6IAqOiipXZlFyLPXANuf4ZqVXbBXq2iV6CPyc/eEkr8+7sMkcStoHQ6qFcPTp2CL76AV18t3uvdQa9X+CLiJEk3s0nPyuGXPRfzLdesmgefPxVI9QrOxv4T9/rLT4iCOnMllXFLD9C+TiVe61yn0J+nzdEJvLniEAkpmXzarzGujg4s3nmez58KxOceCdOWE1f47t8ztK5RgScCffDzdDa+pigKK/ZeZOOxeG6kZfNB70bU9XbNc470rBzUKpWxZuetFYdYtueC8fUW1ctz+FISWTl6Gvu6M/uZptSs5JJvPBeupzP59yPsPX+D5AzDF29DHzeGhFRnwdYznLmSZiz7RKAPXzzTNM99upqayYXr6dipVTw1P5KsHD3v9KjPC4/UAOBUQirPfLODq6mZxmP+m/hYnqTyZpaOqFhDQlTZVUvfudu5lpZF82oe2NupebdHA/44eImV+y+RnJFDVo6erwY2o9cdidKOM9d45psd+b5XAHcnB5Ju5p2iaNtbHala3vCzmLv5FJ+tjwZuJ0IAahWM61SHcaG1SbqZzd7z1zl/LZ30LB2nE1L5bf8l2tepxA/PB6HTK6w5dJnP1kejUkEjH3fWH41DY6cmS6enmqczozvWxEXrQGaOjteWHzRJlDo38OL8tXTOXUtjzqDmfLL+ODHX0/n8qSZ8s/UMRy8nE1KjgjEhaVG9PHvP3wBAY6/mt5fb8N7qo+w+d4N3etQnKMCT6X+fYOsdTacOdioaVHEzJj32ahU5d2Sjg4OrkaNTTD5bAG6O9nRp6M2qA5fI1t0u7+poT8qtzxCAxk7Nt0Nb4uWmZdnuC4T/dw4nBzv0ipInEbuTg50Krb2dMbEEaFm9POXLaUjPyuG/U9dw0dqz+/9CmR1xggVbzlBOY0dmjp4cvWJ8Hxp7tUkzrZ1ahe7W+1s6qjWta1RAr1csPsuBJG7mk8StoFatMowi9fCACxfAJf9f8CVhX8wNPl8fzY6z1wis6kH1Cs5sOp5g/EJRq6BmJReydHqup2bxfLsAxnWqLdOL2JC0zBw2R1+hvLMDbWpVNOscRfllm5iexawNJ6jr7caSXec5cslQkzK1VwOGtQ3IU15RFH4/cBlHBzWP1qlkbMbZdDyB53/Ybfyy9bz1pZKRrWfUozV4u3v9POdKSMng8ZlbTRKHZtU8eCLQhx5NqrD+SByTf79dw9S/ZVU+eyrQ5BynrxiSoIwsHWM71WJgUDVCpv1DamYOfZv7svrgZZMvU4DH6lVm4bBWxudxSRmsPniZxxt48fryg+y59YVvr1bhYKfmZvbtkd52ahV+5Z24cOMmOr3CW13rUc3TmZMJKXg4OdCjiQ+95/zHpcSbqFUYa6FctPb0bFKFfTE3iE3MICUzh/pV3AA4FpvMR30aMSiomjEJ1OsVBn67g51nTfuw1ahYjr8mPJqnw/sXG08ya+MJGvu6M/3pQHzLO+GitWfc0v38fuCyyZf0i4/WYP3ROLxcHflmSAvOXE0jJSOHap7OvHHr/b/euQ7BNSpwIy2Lib8d5vodfZ809mp+ej6Iet5uuDs75Pm5Apy7mkaH6ZtRq+DF9jX548BlLiXezFPux+eDcHG0p0EVN5Mm1Y/XHeObrWeM6z0/iLuTA+vHP8KKPRfZff4GXwxoytMLIjmVkMonfRvzTFA14z26k9ZezWdPNWH1wVg6N/CirrcrT83fTu3Kriwc1orVBy+To1do6udB6xqGeTxfXXqA1QcvA+Dn6cSF67ffV8vq5Tl3LY2rqVnM7B/IlxEnOXctHa29mnnPNuexeoaBEYqi0HfedvbHJALQuoYnj9SuhL1ahQLM/PsEWns1db1djZ/HVv7leSLQh6qeznSoUwmVSoVer9B++iYuXL/JsDb+/LTjPDq9wndDWrLjzDW+23YWgDY1K7DguRaM+GEPu85ep2tDb5y1dvy27xJNqrrz++i2xfaHvyRu5pPEraAeeQS2bYOJE2HatOK9VgHd+cV8/loabyw/xP4LN/J8IYHhF3vNyi681bUetSpbL+ksyxTF0NTjV965SEny5ugEXlm8j/QsHXZqFVvf7PjApjydXuG7f89w4UY63RtXYfaGk+w6dx2NvZpalVzo2sib0R1rYXdXXIqikJiejbuT4Yv2j4OXcXOy56t/Thm/PABjDYidWsUfY9rSoIobOXrFmCgs2x3DW78eBsDRQU37OpVoXaMCX0ac5EZ6Nr2b+nDwYhJnr96umfL1cGLbWx0B+HnHeVCp6FCnElP/OErE8QRqVXbBy01L5OlrxkQnN3y9Ymju2RR9hUquWna93QmVSsXqg5c5FpvM73clBDUqluPM1TT8PJ3Y8npH9sXcYOF/Z+neuAoBFcvR48ttONip2PN/j4MKftx+jnlbTpOepcPBTkW2TqGcxo4fRwTRyNed2MQMhizcRVxyBmM61mJ4W39cHR1YsOU00/48nufn46q1NzaRAfhXcMbdycFYi5OrnrcrS0a2ZvGO88zYcIJ63q4kpmfTuKo7n/Zrwh8HLjF1dRQaezVeblpjcvDNcy3o3NA7z3Wvp2URMi3CWHNTx8uF8OFBdPx8M1k6PZ/2a8zbK49Q0UXDljc6orFT5/vZXbH3Iq8vP4iHswOJd0wWXr2CMy+0C+CLiJP8X4/69Gn24N/DT83bbkw6wFAzNSTEn6W7L3A1NZO6Xq6sH/9IvgmDTq+w8Vg8rWtUoN+87ZxKSAUwxuXkYEegnzs7zlzHs5yGn0YE0dDHtHk+LimDCzfSaeVvSLjOXk3jya+3kZyRQ3lnBxr5uvPiozWN/dXuPK58OQdj8/jdMrJ1zN10ivpV3GhevTyvLN6Hu5MDL3eoSSt/T9Iyc7h44yZ1vV1ZfySWb/89y1td6xEUYDqB+76YG/Sdux0nBzv+nvCoSW1zQnKG8f/cwG93oLVXs2h4EOXLafLEM3vjCWZvPGl83rNJFb4e1Jykm9l0mbWVtMwc1r76CNUqOJORreO/U1dpW6siqZk5fBlxkkHB1ajn7Zbve7UESdzMJ4lbQezaBcHB4OAA586Bj88DD7EWvV4hISWTY3HJOKjVXE68ybu/HzH+4m5bqwKLX2ht5SjLnqSb2Yxbup/N0VfwctMy9rHaPNu6+gOPy8zRMXnVUbacuEKOXs+g4Oos2Xmeq6lZxn4muTUD93IjLYtXFu8zNgfdy4ynA+nXwvD/ZOetv7r/O3WV9CwdTwT60MDHjU/uSDrcHO1RqVQkZ2Qzb3Bzft13iQ1R8fRvWRVFgbWHY1k2KoRqns50nLGZ62lZeb7YwdCk+OvLbdgcfYWXft6Li9YeRVFIy9Lx2yttSEzP4vlFe0yOsVer+H1MWxr6uJOQnMGaQ7H8cfCycW3fJwJ9+PzpJjR7fwPpWTrWjG1HckY2g77daTyHfwVnhrXx58O1x4xNW+M61WbC43Xy3JvOs7ZwIj6VPs182RgVb0yy7mwynNyzAc+3u13bmJmjIzNHj5vj7dolvV5h7P/2s+3UVWpUKkdAhXKsPxpnTAB/eD6IG2nZtAooz/W0LEb+uIealVx4Nrg6bk4ONPXzQGOv5silJHp+tc0kRudbzVw6vcIHvRvxXOvqXE3NJDE9+75/jM34O5qv/jll/Dx5uWmJT86keTUPfnulLcdik3F3crhnszUY+rO1+nCjsZbRs5yGG+lZzB3UnG6NqxSqS8am4wmMXrKPpn4eDGjlR5eG3jg62HHoYiKfrj/O6A61ClTLPGfTKT7/K5p63q58N7QlczefplcTH5pV82DtoViCAjxNkp77ya11vPsPG2vZdfY6Llp7GvjcO3HS6xVUKu553y9cT+eRzzYBEFrfi9nPNMVFa6gJT0zPIlunUMm14GtsW5okbuaTxK0gBgyAX36BIUPghx+K7zrFJCE5g30xNxj7v/1k6xRjv4WHXVJ6Nh+sjaJWZRdefLSGWU0CGdk6Vuy9yLzNp/M0+eR2ds51KfEmOp1CtQqGfVk5eiYsO8Daw7F5zlu7sguhDbyYt/k0PZpUYc6g5sZj3l11hEuJN5nU3VB7+tx3u9h17jrOGjsCq3oQeeYaLaqX59N+jXGwU/PD9vMs/O8sNSqWY0NYe+ZtPsX0v0/kuWZus1mFchp0isLCYa2oVdmFa6lZBFQsZ+zsnVsDBYamnOqe5Vi25wK1Kruw7tVHOJmQwt9H4zlyKYnUzBw+e6oJ1SuUQ1EU/joaR9Xyznz77xl+P2AY3XciPoV/T17FWWNHepaOxr7ujHmsFl3yqUGKuZZOVGwyj9WrjMZezQs/7GHjsXhefawWaw7HcuZKGq1reNLUrzxD21SnirsT/9sVw6TfDLWBW9/oaLz/d7q7uayOlwujO9aiW6MqfPvvGdIyc3itc12zvtgPXkhk+t/RPNWiKk829S3QMXq9QtDHEVxNzaShjxsZ2TpO3+pH165WRX58PqhQtbpZOXp+23eRibfug1oFf4xpV6jBIq8vP8iKvRfpULcS3w1pCXDfEZ3FLSNbx0+R5+nayLvACdrDZuX+i6Rk5PBscPVS11VGEjfzSeL2IOfOGVZH0OvhwAEIDHzQEaXWO6sO8/OOGJwc7HDW2PFKx1qMaBdAVo6eI5eTOBabzKUbN/G41VwQUqNCnmRGURRikzLwdnMsFb8Idpy5xhsrDtKjsU+BJyjOytETcz2d15Yf5OCtGpyBQdXo2aQKDX3cjMPn86PXK5xISGF/TCKnElJZtf8S12718/Fxd+SrQc359M/j7Dp3nbe61uPlDoaVNQ5eSOSZb3ZwM1tHh7qV0Cuw7/wNUjNzcLBTMbN/U66lZvLB2mMA/PpyG3J0ep6aH0l5Zwf2vvM4GTk63lxxiDWHDImevVpFJVctsUkZuGrt+eWlEOpXcSP+1rQJuT+f1Mwc2n36D4np2bTyL8/uc4Zmqv4tDSOTN0df4fO/DJ3MgwI8WTaqdb5JrKIodJ39L9HxKXleU6ng5xHBtC1gf7y/j8Yx6qe9ODqoycjWo1bB5tc74lHOwaQG60EW7zzP/608Yuw3VtFFS8Rr7Y1Nv7lW7r+IvVpt0kH/TqcSUgiduRUwNMF+M6Sl1SdI/ePgZTZGxfNOz/qUd9ZwKiEVBzu1yeCjwtDpFXp9tY2o2GRGtAvg3Z4NCnV8Uno2m08kGGvIhCgKSdzMJ4nbg0yYALNnQ2gobNhQPNcoIXFJGTw2YzPpWbc7VTeo4sbpK6n5jl6q5+1K1fJO1PN2Y2ynWpyIS+X9NYYRWGGP1+HVTrWLFM+F6+l4uzsW+kvowq2kK1un58ilJLJ1Ck4Oduyf/PgDv1AOXUzk+UV7jCP3XLX2pGblGDvP+1dwZv34R/M9z55z13lt+UHO3zURZ9XyTrzQLoD+rfxw1tgba3jqeLlQv4obsUkZnE5INSZ4d6roouWjPo2MtUsn41PI0ulp6ONOtk5Ps/c3kJqZQ4e6lYi8NdzfwU5F6xoV+PekYe4pO7WK74e2pEPdyvd8319GnGTmhts1Sm90qWsc3q/XK4z8cQ+7z13n15fbUNsr7wjNXD9FnuPd34/iqrXn8YZe/LbvEgBTejVgeD6DFu4lR6fn+R/2GEfvdWnoxYLnWhb4+FyXE2/y6GebyNEraO3VzBnU3OwZ8N9bfZSElEw+f6pJnjmyyorLiTfZHH2Ffi1879lXS4iSIImb+SRxu5/ERPDzg9RU+PNP6NrV8tcoYWevphGbdJN952+YNJeVd3agSVUPqnk6cz09i03HE0wSvFqVXThzJdXYSTy3Y3lhmhfTs3LYceYaHs4aft17kcU7YxjQ0o9Pn2rywGMPX0zipx3n8CynZf2RWM7lM4t5+LBWdKxnmrz8GHmONQdjebRORTycNUz/O9rYibmutysf9WnE+WvpLNx2lui4FFIyc0z6QeXo9Gw9eYVV+y+z5tBl9Ao4OdjRvLoHtSu70tK/PF0beps0GSWmZ9Hqo415BonUr+LGx30asf30NSqU09DAx41GPu73rbl84YfdbDyWYHzu5+nElJ4NCW3gxekrqcQnZVDJVXvfZAsM/bF+3H4egIa+brSpaVozdudEqveTlaPny4iTtK5Rgca+7ry2/CDBAZ6MfLTGfY/LT45Oz4wNJ9h0PIEvnmmW75QeBbH99FWupWbRvm6lQtXWCSGsRxI380nidj+ffQZvvQUNG8Lhw4b2oDJky4krxCdn0KJ6eWpULGeShCWmZxFxLIEbt6aFyJ2jqWeTKkQcS+BmtqFDeCNfd1IysrmZraOyq6Px+NyOswkpmfyw/Rwn4lPZeeaaycg6MNR47Zv8eL61btk6PXvO3eDnHedZd8R0osuq5Z14s2s9XB3t+ftoPP/bFcOzravxYe/Gxut/9lc087ecznPeZtU8+GlEsLGjbq51h2N5ZfE+NPZq3upaj9jEm6w6cNlkXq3eTX34oHcjXB+QIIxYtJuI4wm4Otrz2uN1SMnI4ZmgaoXuDJwbUyNfN957ohHNq3nIvHxCCJsniZv5ymZ7gCVkZcGXXxq2w8LKXNIG0L5OpXu+5uGsMY5ADKlZgW+3nqF74yp0bujNiz/t4a+j8fwdFY+7kwP9F0QSl5xB14bePN7Ai73nb7B8z0Uqu2m5kZZlTPrAUFOXka3DSWNH0s1sUjJy2H3uukkNkKIoTP87mkX/nTM5tlegD5nZOq6mZjKjf1PjcjyKovC/XTFEHEugc4MrKMDSXTHGGcmfa12d2KSb6BWo4+XKyx1q5knaALo18ubROpXYeuIKH9yaURygQjkNvQJ96N3Ml6Z+HgW6t290rYuroz0jH62RZzqCwujeuAq7/y8Uz3KaUjPiTQghrGXOnDl8/vnnxMXFERgYyFdffUVQUNA9yy9fvpx3332Xc+fOUbt2bT799FO6d+9ufF1RFKZMmcK3335LYmIibdu2Zd68edSufbsr0PXr1xk7diyrV69GrVbTr18/vvjiC1ysNJ+r1Ljdy88/w3PPgZcXnD8PWusNmy5tft17kdeWH8TXwwl7O1WePl93a1bNgz7NfKnn7UbL6uWNQ9hf++Ugv+67yAvtAnjhkRok3swiLTOHX3ZfNM5C7u7kQLdG3gxt42+cmPRuGdk6mr7/NxnZpv30HOxUfNynMU+39Cvwe0vPymHJzhg2RSfg4aShdzNfOtStZPWO6kIIUZaY8/29bNkyhgwZwvz58wkODmb27NksX76c6OhoKlfO28d3+/btPProo0ybNo2ePXuyZMkSPv30U/bt20ejRo0A+PTTT5k2bRo//PADAQEBvPvuuxw+fJioqCgcHQ2tSN26dSM2NpYFCxaQnZ3N8OHDadWqFUuWLLHcDSkESdzyoyjQvLlhFOmHH8L//Z/lzl0G3EjLouVHG41zH1Ut78Rn/ZoQcTyBgxcScdLY8VL7mmTp9KhVKh6pVTHffly5zYBODnYms9CDoYLzk76NebqFX4FGr0789RBLd1/Az9OJchp7nDR2vNOjPi2qez7wWCGEECXLnO/v4OBgWrVqxddffw2AXq/Hz8+PsWPHMnHixDzlBwwYQFpaGmvWrDHua926NU2bNmX+/PkoioKPjw+vvfYar7/+OgBJSUl4eXmxaNEinnnmGY4dO0aDBg3YvXs3LVsaBlCtX7+e7t27c/HiRXysMK+rNJXmZ9MmQ9Lm5AQvvWTtaEqd8uU0TOvbmB2nr+Hn6cyg4Gp4uTkWemmmR2pXxF6tMiZtFV00aO3tqObpzLC2/vnO43UvH/dpzMRu9e47lYcQQojSJSUlheTkZONzrVaLNp8WrqysLPbu3cukSZOM+9RqNaGhoURGRuZ77sjISMLCwkz2denShVWrVgFw9uxZ4uLiCA0NNb7u7u5OcHAwkZGRPPPMM0RGRuLh4WFM2gBCQ0NRq9Xs3LmTPn36mPW+i0ISt/xcumRYk3TQIKggE9Xmp39LP/oXogkyP66ODgwJ8WfziQSm9mrIo/fpc/cgarVKkjYhhLAxDRqYzic4ZcoUpk6dmqfc1atX0el0eHmZTvfj5eXF8eN5l5kDiIuLy7d8XFyc8fXcffcrc3czrL29PZ6ensYyJU0St/w895xhQfmMDGtHUuZN7tWAyRRuIlAhhBBlQ1RUFL6+t1cUya+2TZiSHtf34uICFQvX9CeEEEKIgnN1dcXNzc34uFfiVrFiRezs7IiPjzfZHx8fj7d3/t1qvL2971s+998HlUlISDB5PScnh+vXr9/zusVNEjchhBBClGoajYYWLVoQERFh3KfX64mIiCAkJCTfY0JCQkzKA2zYsMFYPiAgAG9vb5MyycnJ7Ny501gmJCSExMRE9u7dayzzzz//oNfrCQ4Ottj7KwxpKhVCCCFEqRcWFsbQoUNp2bIlQUFBzJ49m7S0NIYPHw7AkCFD8PX1Zdq0aQCMGzeO9u3bM2PGDHr06MHSpUvZs2cP33zzDWCYlmr8+PF8+OGH1K5d2zgdiI+PD7179wagfv36dO3alZEjRzJ//nyys7MZM2YMzzzzjFVGlIIkbkIIIYSwAQMGDODKlStMnjyZuLg4mjZtyvr1642DC2JiYlCrbzcktmnThiVLlvDOO+/w9ttvU7t2bVatWmWcww3gzTffJC0tjVGjRpGYmEi7du1Yv369cQ43gMWLFzNmzBg6depknID3y9wJ+q1A5nETQgghRImS72/zSR83IYQQQggbIYmbEEIIIYSNkMRNCCGEEMJGSOImhBBCCGEjJHETQgghhLARkrgJIYQQQtgISdyEEEIIIWyEJG5CCCGEEDZCEjchhBBCCBth00te6fV6AGJjY60ciRBCCCEKKvd7O/d7XBScTSdu8fHxAAQFBVk5EiGEEEIUVnx8PNWqVbN2GDbFptcqzcnJYf/+/Xh5eZksLFsUKSkpNGjQgKioKFxdXS1yTlsk90HuQS65D3IPQO5BLrkPlrkHer2e+Ph4mjVrhr29TdchlTibTtyKQ3JyMu7u7iQlJeHm5mbtcKxG7oPcg1xyH+QegNyDXHIf5B5YmwxOEEIIIYSwEZK4CSGEEELYCEnc7qLVapkyZQpardbaoViV3Ae5B7nkPsg9ALkHueQ+yD2wNunjJoQQQghhI6TGTQghhBDCRkjiJoQQQghhIyRxE0IIIYSwEZK4CSGEEELYiIcycZszZw7+/v44OjoSHBzMrl277lt++fLl1KtXD0dHRxo3bsy6detKKNLiVZj7sGjRIlQqlcnD0dGxBKO1vK1bt9KrVy98fHxQqVSsWrXqgcds3ryZ5s2bo9VqqVWrFosWLSr2OItTYe/B5s2b83wOVCoVcXFxJRNwMZg2bRqtWrXC1dWVypUr07t3b6Kjox94XFn7vWDOfShrvxfmzZtHkyZNcHNzw83NjZCQEP7888/7HlPWPgeFvQdl7TNgCx66xG3ZsmWEhYUxZcoU9u3bR2BgIF26dCEhISHf8tu3b2fgwIGMGDGC/fv307t3b3r37s2RI0dKOHLLKux9AHBzcyM2Ntb4OH/+fAlGbHlpaWkEBgYyZ86cApU/e/YsPXr0oGPHjhw4cIDx48fzwgsv8NdffxVzpMWnsPcgV3R0tMlnoXLlysUUYfHbsmULo0ePZseOHWzYsIHs7Gw6d+5MWlraPY8pi78XzLkPULZ+L1StWpVPPvmEvXv3smfPHh577DGefPJJjh49mm/5svg5KOw9gLL1GbAJykMmKChIGT16tPG5TqdTfHx8lGnTpuVbvn///kqPHj1M9gUHBysvvvhiscZZ3Ap7H8LDwxV3d/cSiq7kAcrKlSvvW+bNN99UGjZsaLJvwIABSpcuXYoxspJTkHuwadMmBVBu3LhRIjFZQ0JCggIoW7ZsuWeZsvp74U4FuQ9l/feCoihK+fLlle+++y7f1x6Gz4Gi3P8ePAyfgdLmoapxy8rKYu/evYSGhhr3qdVqQkNDiYyMzPeYyMhIk/IAXbp0uWd5W2DOfQBITU2levXq+Pn5PfAvsLKoLH4WzNW0aVOqVKnC448/zn///WftcCwqKSkJAE9Pz3uWeRg+CwW5D1B2fy/odDqWLl1KWloaISEh+ZYp65+DgtwDKLufgdLqoUrcrl69ik6nw8vLy2S/l5fXPfvoxMXFFaq8LTDnPtStW5eFCxfy+++/8/PPP6PX62nTpg0XL14siZBLhXt9FpKTk7l586aVoipZVapUYf78+fz666/8+uuv+Pn50aFDB/bt22ft0CxCr9czfvx42rZtS6NGje5Zriz+XrhTQe9DWfy9cPjwYVxcXNBqtbz00kusXLmSBg0a5Fu2rH4OCnMPyuJnoLSzt3YAwjaEhISY/MXVpk0b6tevz4IFC/jggw+sGJkoSXXr1qVu3brG523atOH06dPMmjWLn376yYqRWcbo0aM5cuQI27Zts3YoVlXQ+1AWfy/UrVuXAwcOkJSUxIoVKxg6dChbtmy5Z+JSFhXmHpTFz0Bp91AlbhUrVsTOzo74+HiT/fHx8Xh7e+d7jLe3d6HK2wJz7sPdHBwcaNasGadOnSqOEEule30W3NzccHJyslJU1hcUFFQmEp0xY8awZs0atm7dStWqVe9btiz+XshVmPtwt7Lwe0Gj0VCrVi0AWrRowe7du/niiy9YsGBBnrJl9XNQmHtwt7LwGSjtHqqmUo1GQ4sWLYiIiDDu0+v1RERE3LP9PiQkxKQ8wIYNG+7b3l/amXMf7qbT6Th8+DBVqlQprjBLnbL4WbCEAwcO2PTnQFEUxowZw8qVK/nnn38ICAh44DFl8bNgzn24W1n8vaDX68nMzMz3tbL4OcjP/e7B3criZ6DUsfboiJK2dOlSRavVKosWLVKioqKUUaNGKR4eHkpcXJyiKIry3HPPKRMnTjSW/++//xR7e3tl+vTpyrFjx5QpU6YoDg4OyuHDh631FiyisPfhvffeU/766y/l9OnTyt69e5VnnnlGcXR0VI4ePWqtt1BkKSkpyv79+5X9+/crgDJz5kxl//79yvnz5xVFUZSJEycqzz33nLH8mTNnFGdnZ+WNN95Qjh07psyZM0exs7NT1q9fb623UGSFvQezZs1SVq1apZw8eVI5fPiwMm7cOEWtVisbN2601lsospdffllxd3dXNm/erMTGxhof6enpxjIPw+8Fc+5DWfu9MHHiRGXLli3K2bNnlUOHDikTJ05UVCqV8vfffyuK8nB8Dgp7D8raZ8AWPHSJm6IoyldffaVUq1ZN0Wg0SlBQkLJjxw7ja+3bt1eGDh1qUv6XX35R6tSpo2g0GqVhw4bK2rVrSzji4lGY+zB+/HhjWS8vL6V79+7Kvn37rBC15eRObXH3I/d9Dx06VGnfvn2eY5o2bapoNBqlRo0aSnh4eInHbUmFvQeffvqpUrNmTcXR0VHx9PRUOnTooPzzzz/WCd5C8nv/gMnP9mH4vWDOfShrvxeef/55pXr16opGo1EqVaqkdOrUyZiwKMrD8Tko7D0oa58BW6BSFEUpufo9IYQQQghhroeqj5sQQgghhC2TxE0IIYQQwkZI4iaEEEIIYSMkcRNCCCGEsBGSuAkhhBBC2AhJ3IQQQgghbIQkbkIIIYQQNkISNyGEEELksXXrVnr16oWPjw8qlYpVq1YV6vipU6eiUqnyPMqVK1c8AT8kJHETQhTK5s2bUalUJCYm3recv78/s2fPLpGYCmLYsGH07t27UMeUtvcgRElKS0sjMDCQOXPmmHX866+/TmxsrMmjQYMGPP300xaO9OEiiZsQZdCwYcOMf91qNBpq1arF+++/T05OTpHP3aZNG2JjY3F3dwdg0aJFeHh45Cm3e/duRo0aVeTr3U9hEqsvvviCRYsWFWs8QpQl3bp148MPP6RPnz75vp6Zmcnrr7+Or68v5cqVIzg4mM2bNxtfd3Fxwdvb2/iIj48nKiqKESNGlNA7KJvsrR2AEKJ4dO3alfDwcDIzM1m3bh2jR4/GwcGBSZMmFem8Go0Gb2/vB5arVKlSka5jKTqdDpVKZUw0hRCWMWbMGKKioli6dCk+Pj6sXLmSrl27cvjwYWrXrp2n/HfffUedOnV45JFHrBBt2SE1bkKUUVqtFm9vb6pXr87LL79MaGgof/zxBwA3btxgyJAhlC9fHmdnZ7p168bJkyeNx54/f55evXpRvnx5ypUrR8OGDVm3bh1g2lS6efNmhg8fTlJSkrGGb+rUqYBpbdigQYMYMGCASXzZ2dlUrFiRH3/8EQC9Xs+0adMICAjAycmJwMBAVqxYcc/316FDB86fP8+ECROM14bbNYB//PEHDRo0QKvVEhMTk6eptEOHDowZM4YxY8bg7u5OxYoVeffdd7nf8s2JiYm88MILVKpUCTc3Nx577DEOHjxofP3gwYN07NgRV1dX3NzcaNGiBXv27HnAT0oI2xMTE0N4eDjLly/nkUceoWbNmrz++uu0a9eO8PDwPOUzMjJYvHix1LZZgNS4CfGQcHJy4tq1a4ChKfXkyZP88ccfuLm58dZbb9G9e3eioqJwcHBg9OjRZGVlsXXrVsqVK0dUVBQuLi55ztmmTRtmz57N5MmTiY6OBsi33ODBg3n66adJTU01vv7XX3+Rnp5ubIaZNm0aP//8M/Pnz6d27dps3bqVZ599lkqVKtG+ffs85/ztt98IDAxk1KhRjBw50uS19PR0Pv30U7777jsqVKhA5cqV870nP/zwAyNGjGDXrl3s2bOHUaNGUa1atTzny/X000/j5OTEn3/+ibu7OwsWLKBTp06cOHECT09PBg8eTLNmzZg3bx52dnYcOHAABweHe/1IhLBZhw8fRqfTUadOHZP9mZmZVKhQIU/5lStXkpKSwtChQ0sqxDJLEjchyjhFUYiIiOCvv/5i7NixxoTtv//+o02bNgAsXrwYPz8/Vq1axdNPP01MTAz9+vWjcePGANSoUSPfc2s0Gtzd3VGpVPdtPu3SpQvlypVj5cqVPPfccwAsWbKEJ554AldXVzIzM/n444/ZuHEjISEhxmtu27aNBQsW5Ju4eXp6Ymdnh6ura55rZ2dnM3fuXAIDA+97b/z8/Jg1axYqlYq6dety+PBhZs2alW/itm3bNnbt2kVCQgJarRaA6dOns2rVKlasWMGoUaOIiYnhjTfeoF69egD5NhcJURakpqZiZ2fH3r17sbOzM3ktvz/evvvuO3r27ImXl1dJhVhmSeImRBm1Zs0aXFxcyM7ORq/XM2jQIKZOnUpERAT29vYEBwcby1aoUIG6dety7NgxAF599VVefvll/v77b0JDQ+nXrx9NmjQxOxZ7e3v69+/P4sWLee6550hLS+P3339n6dKlAJw6dYr09HQef/xxk+OysrJo1qxZoa+n0WgKFG/r1q2NTawAISEhzJgxA51Ol+fL6ODBg6SmpuapTbh58yanT58GICwsjBdeeIGffvqJ0NBQnn76aWrWrFno+IUo7Zo1a4ZOpyMhIeGBfdbOnj3Lpk2bjF01RNFI4iZEGdWxY0fmzZuHRqPBx8cHe/uC/3d/4YUX6NKlC2vXruXvv/9m2rRpzJgxg7Fjx5odz+DBg2nfvj0JCQls2LABJycnunbtChj+egdYu3Ytvr6+Jsfl1m4VhpOTk0lCZgmpqalUqVLFZNRcrtxRtVOnTmXQoEGsXbuWP//8kylTprB06dJ7jsoTojRLTU3l1KlTxudnz57lwIEDeHp6UqdOHQYPHsyQIUOYMWMGzZo148qVK0RERNCkSRN69OhhPG7hwoVUqVKFbt26WeNtlDmSuAlRRpUrV45atWrl2V+/fn1ycnLYuXOnsan02rVrREdH06BBA2M5Pz8/XnrpJV566SUmTZrEt99+m2/iptFo0Ol0D4ynTZs2+Pn5sWzZMv7880+efvppY/+vOwcR5Ncsei8Fvfa97Ny50+T5jh07qF27dp7aNoDmzZsTFxeHvb09/v7+9zxnnTp1qFOnDhMmTGDgwIGEh4dL4iZs0p49e+jYsaPxeVhYGABDhw5l0aJFhIeH8+GHH/Laa69x6dIlKlasSOvWrenZs6fxGL1ez6JFixg2bFi+/69E4UniJsRDpnbt2jz55JOMHDmSBQsW4OrqysSJE/H19eXJJ58EYPz48XTr1o06depw48YNNm3aRP369fM9n7+/P6mpqURERBAYGIizszPOzs75lh00aBDz58/nxIkTbNq0ybjf1dWV119/nQkTJqDX62nXrh1JSUn8999/uLm53bNDs7+/P1u3buWZZ55Bq9VSsWLFQt2LmJgYwsLCePHFF9m3bx9fffUVM2bMyLdsaGgoISEh9O7dm88++4w6depw+fJl1q5dS58+fWjYsCFvvPEGTz31FAEBAVy8eJHdu3fTr1+/QsUkRGnRoUOH+46ydnBw4L333uO99967Zxm1Ws2FCxeKI7yHlkwHIsRDKDw8nBYtWtCzZ09CQkJQFIV169YZa8B0Oh2jR4+mfv36dO3alTp16jB37tx8z9WmTRteeuklBgwYQKVKlfjss8/ued3BgwcTFRWFr68vbdu2NXntgw8+4N1332XatGnG665du5aAgIB7nu/999/n3Llz1KxZ06x544YMGcLNmzcJCgpi9OjRjBs37p6TBqtUKtatW8ejjz7K8OHDqVOnDs888wznz5/Hy8sLOzs7rl27xpAhQ6hTpw79+/enW7du9/1SE0KIwlIp90unhRCijOrQoQNNmzaVJa2EEDZFatyEEEIIIWyEJG5CCCGEEDZCmkqFEEIIIWyE1LgJIYQQQtgISdyEEEIIIWyEJG5CCCGEEDZCEjchhBBCCBshiZsQQgghhI2QxE0IIYQQwkZI4iaEEEIIYSMkcRNCCCGEsBH/D0FlV3H8BkxMAAAAAElFTkSuQmCC",
      "text/plain": [
       "<Figure size 640x480 with 2 Axes>"
      ]
     },
     "metadata": {},
     "output_type": "display_data"
    }
   ],
   "source": [
    "# Train on IPU with interleaved validation on CPU\n",
    "\n",
    "n_epochs = 25\n",
    "val_ep_interval = 5\n",
    "\n",
    "cumulative_triples = 0\n",
    "training_loss = []\n",
    "val_mrr = []\n",
    "for ep in range(n_epochs):\n",
    "    ep_start_time = time.time()\n",
    "    ep_log = []\n",
    "    for batch in train_dl:\n",
    "        step_start_time = time.time()\n",
    "        triple_mask = batch.pop(\"triple_mask\")\n",
    "        cumulative_triples += triple_mask.numel()\n",
    "        res = poptorch_model(**{k: v.flatten(end_dim=1) for k, v in batch.items()})\n",
    "        ep_log.append(dict(loss=float(torch.sum(res[\"loss\"])) / triple_mask[-1].numel(), step_time=(time.time()-step_start_time)))\n",
    "    ep_loss = [v['loss'] for v in ep_log]\n",
    "    training_loss.extend([v['loss'] for v in ep_log])\n",
    "    print(f\"Epoch {ep+1} loss: {np.mean(ep_loss):.6f} --- positive triples processed: {cumulative_triples:.2e}\")\n",
    "    print(f\"Epoch duration (sec): {(time.time() - ep_start_time):.5f} (average step time: {np.mean([v['step_time'] for v in ep_log]):.5f})\")\n",
    "    if ep % val_ep_interval == 0:\n",
    "        ep_mrr = evaluate_mrr_cpu(val_triple_subset, evaluation)[\"mrr\"]\n",
    "        val_mrr.append(ep_mrr)\n",
    "        print(f\"Epoch {ep+1} sample MRR: {ep_mrr:.4f}\")\n",
    "ep_mrr = evaluate_mrr_cpu(val_triple_subset, evaluation)[\"mrr\"]\n",
    "val_mrr.append(ep_mrr)\n",
    "print(f\"Final sample MRR: {ep_mrr:.4f}\")\n",
    "\n",
    "# Plot loss and sample MRR as a function of the number of positive triples processed\n",
    "total_triples = np.cumsum(n_epochs * len(train_dl) * [triple_mask.numel()])\n",
    "ax0, ax1 = plt.gca(), plt.twinx()\n",
    "line0, = ax0.plot(total_triples, training_loss)\n",
    "line1, = ax1.plot(np.concatenate([total_triples[::val_ep_interval * len(train_dl)], total_triples[-1:]]),\n",
    "                  val_mrr, color=\"r\")\n",
    "ax0.set_xlabel(\"Positive triples\")\n",
    "ax0.set_ylabel(\"Loss\")\n",
    "ax1.set_ylabel(\"Sample MRR\")\n",
    "plt.legend([line0, line1], [\"Loss\", \"MRR\"])\n",
    "\n",
    "poptorch_model.detachFromDevice()\n",
    "del train_dl"
   ]
  },
  {
   "attachments": {},
   "cell_type": "markdown",
   "metadata": {},
   "source": [
    "The fact that we are seeing lower metric values compared to the [KGE Training and Inference on OGBL-BioKG](1_biokg_training_inference.ipynb) case study is not surprising, as we are now making predictions choosing from all 123k+ entities in the knowledge graph, while for OGB-BioKG we only had to rank the ground truth against a small set of 500 candidate heads/tails."
   ]
  },
  {
   "attachments": {},
   "cell_type": "markdown",
   "metadata": {},
   "source": [
    "## Top-k inference on IPU\n",
    "\n",
    "On the IPU we use the BESS `TopKQueryBessKGE` distribution scheme to predict, for each validation query, the top-k most likely tails among all the entities in the knowledge graph. Since there are no specific tail candidates to sample, our dataloader does not need to pass negative indices to the IPUs. We therefore use the `PlaceholderNegativeSampler` class.\n",
    "\n",
    "When using `TopKQueryBessKGE` we partition triples based just on the shard of the head entity (or the tail entity, if we wanted to predict heads), specifying `partition_mode='h_shard'` when constructing the `PartitionedTripleSet`.\n",
    "\n",
    "Since we want to inspect the predictions made by the model, we ask the dataloader to return the indices (with respect to the ordered list `validation_triples.triples`) of the triples in the batches, by setting the flag `return_triple_idx=True` when creating the `RigidShardedBatchSampler` batch sampler."
   ]
  },
  {
   "cell_type": "code",
   "execution_count": 32,
   "metadata": {},
   "outputs": [
    {
     "name": "stdout",
     "output_type": "stream",
     "text": [
      "Number of triples per h_shard:\n",
      "[1254 1226 1248 1272]\n"
     ]
    }
   ],
   "source": [
    "device_iterations = 1\n",
    "shard_bs = 1440\n",
    "\n",
    "validation_triples = PartitionedTripleSet.create_from_dataset(yago, \"validation\", sharding, partition_mode=\"h_shard\")\n",
    "candidate_sampler = PlaceholderNegativeSampler(corruption_scheme=\"t\", seed=seed)\n",
    "bs_valid = RigidShardedBatchSampler(partitioned_triple_set=validation_triples, negative_sampler=candidate_sampler, shard_bs=shard_bs, batches_per_step=device_iterations,\n",
    "                                    seed=seed, duplicate_batch=False, return_triple_idx=True)\n",
    "\n",
    "print(\"Number of triples per h_shard:\")\n",
    "print(validation_triples.triple_counts)"
   ]
  },
  {
   "cell_type": "code",
   "execution_count": 33,
   "metadata": {},
   "outputs": [
    {
     "name": "stdout",
     "output_type": "stream",
     "text": [
      "head         torch.Size([1, 4, 1440])      \n",
      "relation     torch.Size([1, 4, 1440])      \n",
      "tail         torch.Size([1, 4, 1440])      \n",
      "triple_mask  torch.Size([1, 4, 1440])      \n",
      "triple_idx   torch.Size([1, 4, 1440])      \n"
     ]
    }
   ],
   "source": [
    "val_options = poptorch.Options()\n",
    "val_options.replication_factor = sharding.n_shard\n",
    "val_options.deviceIterations(bs_valid.batches_per_step)\n",
    "val_options.outputMode(poptorch.OutputMode.All)\n",
    "\n",
    "valid_dl = bs_valid.get_dataloader(options=val_options, shuffle=False, num_workers=5, persistent_workers=True)\n",
    "\n",
    "# Example batch\n",
    "batch = next(iter(valid_dl))\n",
    "for k,v in batch.items():\n",
    "    print(f\"{k:<12} {str(v.shape):<30}\")"
   ]
  },
  {
   "attachments": {},
   "cell_type": "markdown",
   "metadata": {},
   "source": [
    "As explained above, `triple_idx` contains the indices of the triple in the batch.  \n",
    "\n",
    "Notice that, when constructing the partitioned triple set with `partition_mode='h_shard'`, the tensor `head` will contain the **local** entity IDs in the corresponding shard, while `tail` contains the **global** IDs of the ground truth tails:"
   ]
  },
  {
   "cell_type": "code",
   "execution_count": 34,
   "metadata": {},
   "outputs": [
    {
     "data": {
      "text/plain": [
       "True"
      ]
     },
     "execution_count": 34,
     "metadata": {},
     "output_type": "execute_result"
    }
   ],
   "source": [
    "# Put original validation triple in the same order as validation_triples.triples\n",
    "triple_sorted = yago.triples[\"validation\"][validation_triples.triple_sort_idx]\n",
    "# Pass from global IDs to local IDs just for the heads\n",
    "triple_sorted[:,0] = sharding.entity_to_idx[triple_sorted[:,0]]\n",
    "# Compare with validation_triples.triples\n",
    "np.all(triple_sorted == validation_triples.triples)"
   ]
  },
  {
   "attachments": {},
   "cell_type": "markdown",
   "metadata": {},
   "source": [
    "Let us now compile the `TopKQueryBessKGE` inference model. The parameter `window_size` represents the size of the **sliding window** used to score the queries in the batch against all candidate tails stored on the processing IPU. An **on-device loop** scores the queries in the batch against `window_size` entities in the knowledge graph at each iteration, and the results are used to update the list of the $k$ highest-scoring tails seen until that moment. As the `window_size` parameter determines the number of loop iterations, it should be tweaked together with the micro-batch size to optimize memory utilization."
   ]
  },
  {
   "cell_type": "code",
   "execution_count": 35,
   "metadata": {},
   "outputs": [
    {
     "name": "stderr",
     "output_type": "stream",
     "text": [
      "[15:51:40.049] [poptorch:cpp] [warning] [DISPATCHER] Type coerced from Long to Int for tensor id 851\n",
      "[15:51:40.086] [poptorch:cpp] [warning] [DISPATCHER] Type coerced from Long to Int for tensor id 908\n",
      "[15:51:40.090] [poptorch:cpp] [warning] [DISPATCHER] Type coerced from Long to Int for tensor id 931\n",
      "Graph compilation: 100%|██████████| 100/100 [00:56<00:00]\n",
      "WARNING: The compile time engine option debug.branchRecordTile is set to \"5887\" when creating the Engine. (At compile-tile it was set to 1471)\n"
     ]
    }
   ],
   "source": [
    "evaluation = Evaluation([\"mrr\", \"hits@3\", \"hits@10\"], worst_rank_infty=True, reduction=\"sum\")\n",
    "inf_model = TopKQueryBessKGE(k=10, candidate_sampler=candidate_sampler, score_fn=complex_score_fn, evaluation=evaluation, window_size=500)\n",
    "\n",
    "poptorch_inf_model = poptorch.inferenceModel(inf_model, options=val_options)\n",
    "\n",
    "poptorch_inf_model.entity_embedding.replicaGrouping(\n",
    "            poptorch.CommGroupType.NoGrouping,\n",
    "            0,\n",
    "            poptorch.VariableRetrievalMode.OnePerGroup,\n",
    "        )\n",
    "\n",
    "_ = batch.pop(\"triple_idx\")\n",
    "res = poptorch_inf_model(**{k: v.flatten(end_dim=1) for k, v in batch.items()})"
   ]
  },
  {
   "attachments": {},
   "cell_type": "markdown",
   "metadata": {},
   "source": [
    "Iterate over the validation set to compute the predictions and the corresponding metrics."
   ]
  },
  {
   "cell_type": "code",
   "execution_count": 36,
   "metadata": {},
   "outputs": [
    {
     "name": "stdout",
     "output_type": "stream",
     "text": [
      "Validation time (sec): 0.02239\n",
      "\n",
      "hits@3 : 0.209200\n",
      "hits@10 : 0.574800\n",
      "mrr : 0.207833\n"
     ]
    }
   ],
   "source": [
    "val_log = []\n",
    "start_time = time.time()\n",
    "n_val_queries = 0\n",
    "for batch_val in valid_dl:\n",
    "    triple_idx = batch_val.pop(\"triple_idx\")\n",
    "    step_start_time = time.time()\n",
    "    # triple_mask is now passed to the model to filter out the metrics of padding triples\n",
    "    res = poptorch_inf_model(**{k: v.flatten(end_dim=1) for k, v in batch_val.items()})\n",
    "    n_val_queries += batch_val[\"triple_mask\"].sum()\n",
    "    val_log.append({k: v.sum() for k, v in zip(\n",
    "                        evaluation.metrics.keys(),\n",
    "                        res[\"metrics\"].T,\n",
    "                    )})\n",
    "\n",
    "print(f\"Validation time (sec): {(time.time() - start_time):.5f}\\n\")\n",
    "\n",
    "for metric in val_log[0].keys():\n",
    "    reduced_metric = sum([l[metric] for l in val_log]) / n_val_queries\n",
    "    print(\"%s : %f\" % (metric, reduced_metric))\n",
    "\n",
    "poptorch_inf_model.detachFromDevice()\n",
    "del valid_dl"
   ]
  },
  {
   "attachments": {},
   "cell_type": "markdown",
   "metadata": {},
   "source": [
    "Let us check the results (and compare the validation time) against the CPU function defined earlier:"
   ]
  },
  {
   "cell_type": "code",
   "execution_count": 37,
   "metadata": {},
   "outputs": [
    {
     "name": "stdout",
     "output_type": "stream",
     "text": [
      "CPU Validation time (sec): 0.74267\n",
      "\n",
      "CPU validation MRR: 0.207833\n"
     ]
    }
   ],
   "source": [
    "start_time = time.time()\n",
    "cpu_res = evaluate_mrr_cpu(yago.triples[\"validation\"], evaluation)\n",
    "\n",
    "print(f\"CPU Validation time (sec): {(time.time() - start_time):.5f}\\n\")\n",
    "print(f\"CPU validation MRR: {cpu_res['mrr']:.6f}\")"
   ]
  },
  {
   "attachments": {},
   "cell_type": "markdown",
   "metadata": {},
   "source": [
    "Now, we can have a look at some of the predictions made by the model:"
   ]
  },
  {
   "cell_type": "code",
   "execution_count": 38,
   "metadata": {},
   "outputs": [
    {
     "name": "stdout",
     "output_type": "stream",
     "text": [
      "Example query: (Yermy_Hernández, playsFor, ?)\n",
      "\n",
      "Correct tail: Comayagua_F.C.\n",
      "\n",
      "10 most likely predicted tails:\n",
      "1) Heredia_Jaguares_de_Peten\n",
      "2) Platense_F.C.\n",
      "3) C.D._Victoria\n",
      "4) Real_C.D._España\n",
      "5) Honduras_national_football_team\n",
      "6) Comayagua_F.C.   <-----\n",
      "7) C.D._Motagua\n",
      "8) Club_Deportivo_Necaxa\n",
      "9) Honduras_national_under-17_football_team\n",
      "10) C.D._Marathón\n",
      "\n",
      "\n",
      "Example query: (Éric_Woerth, isAffiliatedTo, ?)\n",
      "\n",
      "Correct tail: Union_for_a_Popular_Movement\n",
      "\n",
      "10 most likely predicted tails:\n",
      "1) Rally_for_the_Republic\n",
      "2) Union_for_a_Popular_Movement   <-----\n",
      "3) Republican_Party_(United_States)\n",
      "4) AEK_Larnaca_F.C.\n",
      "5) Willem_II_(football_club)\n",
      "6) F.C._Shakhtar_Donetsk\n",
      "7) Denmark_national_football_team\n",
      "8) Sparta_Rotterdam\n",
      "9) Feyenoord\n",
      "10) Los_Angeles_Kings\n",
      "\n",
      "\n"
     ]
    }
   ],
   "source": [
    "def check_prediction(val_triple_id):\n",
    "    # Recover the non-padding triples seen in the last batch using triple_idx and triple_mask\n",
    "    triples = yago.triples[\"validation\"][validation_triples.triple_sort_idx][triple_idx[batch_val[\"triple_mask\"]]]\n",
    "    h,r,t = triples[val_triple_id]\n",
    "    # res[\"topk_global_id\"] contains the top-10 tails predicted by the KGE model\n",
    "    top10_t = res[\"topk_global_id\"][batch_val[\"triple_mask\"].flatten()][val_triple_id]\n",
    "    \n",
    "    print(f'Example query: ({yago.entity_dict[h]}, {yago.relation_dict[r]}, ?)\\n')\n",
    "    print(f\"Correct tail: {yago.entity_dict[t]}\\n\")\n",
    "    print(f\"10 most likely predicted tails:\")\n",
    "    for i, pt in enumerate(top10_t):\n",
    "        print(f\"{i+1}) {yago.entity_dict[pt]}\" + (\"   <-----\" if pt == t else \"\"))\n",
    "    print(\"\\n\")\n",
    "\n",
    "check_prediction(2000)\n",
    "check_prediction(3000)"
   ]
  },
  {
   "attachments": {},
   "cell_type": "markdown",
   "metadata": {},
   "source": [
    "## Scaling analysis\n",
    "\n",
    "What speed-up did we achieve for top-k inference by using 4 IPUs, compared to running on a single chip? To measure that, we first change the number of shards of the model we trained as follows:"
   ]
  },
  {
   "cell_type": "code",
   "execution_count": 44,
   "metadata": {},
   "outputs": [
    {
     "name": "stdout",
     "output_type": "stream",
     "text": [
      "Current embedding table (4 shards): torch.Size([4, 30796, 256])\n",
      "Refactored embedding table (1 shard): torch.Size([1, 123182, 256])\n"
     ]
    }
   ],
   "source": [
    "# complex_score_fn.entity_embedding has shape [n_shard, max_entity_per_shard, embedding_size]\n",
    "\n",
    "print(f\"Current embedding table ({sharding.n_shard} shards): {complex_score_fn.entity_embedding.shape}\")\n",
    "\n",
    "# New entity sharding with a single shard - to use on 1 IPU\n",
    "new_val_sharding = Sharding.create(yago.n_entity, n_shard=1, seed=seed)\n",
    "\n",
    "# Update sharding of embedding tables, stored in the scoring function\n",
    "complex_score_fn.update_sharding(new_sharding=new_val_sharding)\n",
    "\n",
    "print(f\"Refactored embedding table (1 shard): {complex_score_fn.entity_embedding.shape}\")"
   ]
  },
  {
   "attachments": {},
   "cell_type": "markdown",
   "metadata": {},
   "source": [
    "Then we re-instantiate the dataloader and PopTorch model exactly as before:"
   ]
  },
  {
   "cell_type": "code",
   "execution_count": 40,
   "metadata": {},
   "outputs": [
    {
     "name": "stdout",
     "output_type": "stream",
     "text": [
      "Number of triples per h_shard:\n",
      "[5000]\n",
      "Example batch:\n",
      "head         torch.Size([4, 1, 1440])      \n",
      "relation     torch.Size([4, 1, 1440])      \n",
      "tail         torch.Size([4, 1, 1440])      \n",
      "triple_mask  torch.Size([4, 1, 1440])      \n",
      "triple_idx   torch.Size([4, 1, 1440])      \n"
     ]
    }
   ],
   "source": [
    "# Multiply device_iterations by 4 and keep same shard batch size as before\n",
    "device_iterations = 4\n",
    "shard_bs = 1440\n",
    "\n",
    "validation_triples = PartitionedTripleSet.create_from_dataset(yago, \"validation\", new_val_sharding, partition_mode=\"h_shard\")\n",
    "bs_valid = RigidShardedBatchSampler(partitioned_triple_set=validation_triples, negative_sampler=candidate_sampler, shard_bs=shard_bs, batches_per_step=device_iterations,\n",
    "                                    seed=seed, duplicate_batch=False, return_triple_idx=True)\n",
    "\n",
    "print(\"Number of triples per h_shard:\")\n",
    "print(validation_triples.triple_counts)\n",
    "\n",
    "val_options = poptorch.Options()\n",
    "val_options.replication_factor = new_val_sharding.n_shard\n",
    "val_options.deviceIterations(bs_valid.batches_per_step)\n",
    "val_options.outputMode(poptorch.OutputMode.All)\n",
    "\n",
    "valid_dl = bs_valid.get_dataloader(options=val_options, shuffle=False, num_workers=5, persistent_workers=True)\n",
    "\n",
    "print(\"Example batch:\")\n",
    "batch = next(iter(valid_dl))\n",
    "for k,v in batch.items():\n",
    "    print(f\"{k:<12} {str(v.shape):<30}\")"
   ]
  },
  {
   "cell_type": "code",
   "execution_count": 41,
   "metadata": {},
   "outputs": [
    {
     "name": "stderr",
     "output_type": "stream",
     "text": [
      "[15:52:54.458] [poptorch:cpp] [warning] [DISPATCHER] Type coerced from Long to Int for tensor id 1062\n",
      "[15:52:54.482] [poptorch:cpp] [warning] [DISPATCHER] Type coerced from Long to Int for tensor id 1119\n",
      "[15:52:54.485] [poptorch:cpp] [warning] [DISPATCHER] Type coerced from Long to Int for tensor id 1142\n",
      "Graph compilation: 100%|██████████| 100/100 [01:33<00:00]\n"
     ]
    },
    {
     "name": "stdout",
     "output_type": "stream",
     "text": [
      "Validation time (sec): 0.12186\n",
      "\n",
      "hits@3 : 0.209200\n",
      "hits@10 : 0.574800\n",
      "mrr : 0.207833\n"
     ]
    }
   ],
   "source": [
    "inf_model = TopKQueryBessKGE(k=10, candidate_sampler=candidate_sampler, score_fn=complex_score_fn, evaluation=evaluation, window_size=500)\n",
    "\n",
    "poptorch_inf_model = poptorch.inferenceModel(inf_model, options=val_options)\n",
    "\n",
    "poptorch_inf_model.entity_embedding.replicaGrouping(\n",
    "            poptorch.CommGroupType.NoGrouping,\n",
    "            0,\n",
    "            poptorch.VariableRetrievalMode.OnePerGroup,\n",
    "        )\n",
    "\n",
    "# Compile model\n",
    "_ = batch.pop(\"triple_idx\")\n",
    "res = poptorch_inf_model(**{k: v.flatten(end_dim=1) for k, v in batch.items()})\n",
    "\n",
    "# Run inference\n",
    "val_log = []\n",
    "start_time = time.time()\n",
    "n_val_queries = 0\n",
    "for batch_val in valid_dl:\n",
    "    triple_idx = batch_val.pop(\"triple_idx\")\n",
    "    step_start_time = time.time()\n",
    "    res = poptorch_inf_model(**{k: v.flatten(end_dim=1) for k, v in batch_val.items()})\n",
    "    \n",
    "    n_val_queries += batch_val[\"triple_mask\"].sum()\n",
    "    val_log.append({k: v.sum() for k, v in zip(\n",
    "                        evaluation.metrics.keys(),\n",
    "                        res[\"metrics\"].T,\n",
    "                    )})\n",
    "\n",
    "print(f\"Validation time (sec): {(time.time() - start_time):.5f}\\n\")\n",
    "\n",
    "for metric in val_log[0].keys():\n",
    "    reduced_metric = sum([l[metric] for l in val_log]) / n_val_queries\n",
    "    print(\"%s : %f\" % (metric, reduced_metric))\n",
    "\n",
    "poptorch_inf_model.detachFromDevice()\n",
    "del valid_dl"
   ]
  },
  {
   "attachments": {},
   "cell_type": "markdown",
   "metadata": {},
   "source": [
    "By comparing the validation time, we see that **by moving from 1 IPU to 4 IPUs we speed up inference by a factor of >5X**. This more than linear speed-up is explained by the fact that, on top of the usual advantages offered by data parallelism, when using multiple IPUs each of them needs to score queries only against the set of entities stored in its memory, which is a smaller and smaller fraction of the total number of entities the more IPUs are used."
   ]
  }
 ],
 "metadata": {
  "kernelspec": {
   "display_name": ".venv",
   "language": "python",
   "name": "python3"
  },
  "language_info": {
   "codemirror_mode": {
    "name": "ipython",
    "version": 3
   },
   "file_extension": ".py",
   "mimetype": "text/x-python",
   "name": "python",
   "nbconvert_exporter": "python",
   "pygments_lexer": "ipython3",
   "version": "3.8.10"
  },
  "orig_nbformat": 4
 },
 "nbformat": 4,
 "nbformat_minor": 2
}<|MERGE_RESOLUTION|>--- conflicted
+++ resolved
@@ -1,1034 +1,1026 @@
 {
- "cells": [
-  {
-   "attachments": {},
-   "cell_type": "markdown",
-   "metadata": {},
-   "source": [
-    "# Knowledge Graph Completion on YAGO3-10\n",
-    "\n",
-    "<em>Copyright (c) 2023 Graphcore Ltd. All rights reserved.</em>\n",
-    "\n",
-    "BESS-KGE (`besskge`) is a PyTorch library for knowledge graph embedding (KGE) models on IPUs implementing the distribution framework [BESS](https://arxiv.org/abs/2211.12281), with embedding tables stored in the IPU SRAM.\n",
-    "\n",
-    "In this notebook we will show how to use the BESS-KGE package to perform knowledge graph completion on the YAGO3-10 dataset, a subset of [YAGO3](https://yago-knowledge.org/downloads/yago-3) (Yet Another Great Ontology 3) containing only entities with at least ten relations associated to them.\n",
-    "\n",
-    "In particular, we will learn how to use the `TopKQueryBessKGE` BESS distribution scheme to efficiently score queries against all entities in the knowledge graph and retrieve the most likely triple completions. \n",
-    "\n",
-    "If you have not already done so, we suggest running the [KGE Training and Inference on OGBL-BioKG](1_biokg_training_inference.ipynb) notebook to get familiar with the basic functionalities of the BESS-KGE library."
-   ]
-  },
-  {
-   "cell_type": "markdown",
-   "metadata": {},
-   "source": [
-    "## Environment setup"
-   ]
-  },
-  {
-   "cell_type": "markdown",
-   "metadata": {},
-   "source": [
-    "The best way to run this demo is on Paperspace Gradient's cloud IPUs because everything is already set up for you.\n",
-    "\n",
-    "<!-- [![Run on Gradient](../../gradient-badge.svg)](https://console.paperspace.com/github/<runtime-repo>?machine=Free-IPU-POD4&container=<dockerhub-image>&file=<path-to-file-in-repo>)   -->\n",
-    "\n",
-    "To run the demo using other IPU hardware, you need to have the Poplar SDK enabled {and a PopTorch/TensorFlow wheel installed}. Refer to the [Getting Started guide](https://docs.graphcore.ai/en/latest/getting-started.html#getting-started) for your system for details on how to do this. Also refer to the [Jupyter Quick Start guide](https://docs.graphcore.ai/projects/jupyter-notebook-quick-start/en/latest/index.html) for how to set up Jupyter to be able to run this notebook on a remote IPU machine."
-   ]
-  },
-  {
-   "attachments": {},
-   "cell_type": "markdown",
-   "metadata": {},
-   "source": [
-    "## Dependencies"
-   ]
-  },
-  {
-   "cell_type": "markdown",
-   "metadata": {},
-   "source": [
-    "We recommend that you install `besskge` directly from the GitHub sources:"
-   ]
-  },
-  {
-   "attachments": {},
-   "cell_type": "markdown",
-   "metadata": {},
-   "source": [
-    "### Environment setup\n",
-    "\n",
-    "The best way to run this demo is on Paperspace Gradient's cloud IPUs because everything is already set up for you.\n",
-    "\n",
-    "[![Run on Gradient](https://assets.paperspace.io/img/gradient-badge.svg)](https://console.paperspace.com/github/graphcore-research/bess-kge?container=graphcore%2Fpytorch-jupyter%3A3.2.0-ubuntu-20.04&machine=Free-IPU-POD4&file=%2Fnotebooks%2F2_yago_topk_prediction.ipynb)\n",
-    "\n",
-    "To run the demo using other IPU hardware, you need to have the Poplar SDK enabled and a PopTorch wheel installed. Refer to the [Getting Started guide](https://docs.graphcore.ai/en/latest/getting-started.html#getting-started) for your system for details on how to do this. Also refer to the [Jupyter Quick Start guide](https://docs.graphcore.ai/projects/jupyter-notebook-quick-start/en/latest/index.html) for how to set up Jupyter to be able to run this notebook on a remote IPU machine."
-   ]
-  },
-  {
-   "attachments": {},
-   "cell_type": "markdown",
-   "metadata": {},
-   "source": [
-    "### Dependencies and configuration\n",
-    "\n",
-    "Install the dependencies the notebook needs."
-   ]
-  },
-  {
-   "cell_type": "code",
-   "execution_count": 4,
-   "metadata": {},
-   "outputs": [
-    {
-     "name": "stdout",
-     "output_type": "stream",
-     "text": [
-      "Found existing installation: besskge 0.1\n",
-      "Uninstalling besskge-0.1:\n",
-      "  Successfully uninstalled besskge-0.1\n"
-     ]
-    }
+   "cells": [
+      {
+         "attachments": {},
+         "cell_type": "markdown",
+         "metadata": {},
+         "source": [
+            "# Knowledge Graph Completion on YAGO3-10\n",
+            "\n",
+            "<em>Copyright (c) 2023 Graphcore Ltd. All rights reserved.</em>\n",
+            "\n",
+            "BESS-KGE (`besskge`) is a PyTorch library for knowledge graph embedding (KGE) models on IPUs implementing the distribution framework [BESS](https://arxiv.org/abs/2211.12281), with embedding tables stored in the IPU SRAM.\n",
+            "\n",
+            "In this notebook we will show how to use the BESS-KGE package to perform knowledge graph completion on the YAGO3-10 dataset, a subset of [YAGO3](https://yago-knowledge.org/downloads/yago-3) (Yet Another Great Ontology 3) containing only entities with at least ten relations associated to them.\n",
+            "\n",
+            "In particular, we will learn how to use the `TopKQueryBessKGE` BESS distribution scheme to efficiently score queries against all entities in the knowledge graph and retrieve the most likely triple completions. \n",
+            "\n",
+            "If you have not already done so, we suggest running the [KGE Training and Inference on OGBL-BioKG](1_biokg_training_inference.ipynb) notebook to get familiar with the basic functionalities of the BESS-KGE library."
+         ]
+      },
+      {
+         "cell_type": "markdown",
+         "metadata": {},
+         "source": [
+            "## Environment setup"
+         ]
+      },
+      {
+         "cell_type": "markdown",
+         "metadata": {},
+         "source": [
+            "The best way to run this demo is on Paperspace Gradient's cloud IPUs because everything is already set up for you.\n",
+            "\n",
+            "<!-- [![Run on Gradient](../../gradient-badge.svg)](https://console.paperspace.com/github/<runtime-repo>?machine=Free-IPU-POD4&container=<dockerhub-image>&file=<path-to-file-in-repo>)   -->\n",
+            "\n",
+            "To run the demo using other IPU hardware, you need to have the Poplar SDK enabled {and a PopTorch/TensorFlow wheel installed}. Refer to the [Getting Started guide](https://docs.graphcore.ai/en/latest/getting-started.html#getting-started) for your system for details on how to do this. Also refer to the [Jupyter Quick Start guide](https://docs.graphcore.ai/projects/jupyter-notebook-quick-start/en/latest/index.html) for how to set up Jupyter to be able to run this notebook on a remote IPU machine."
+         ]
+      },
+      {
+         "attachments": {},
+         "cell_type": "markdown",
+         "metadata": {},
+         "source": [
+            "## Dependencies"
+         ]
+      },
+      {
+         "cell_type": "markdown",
+         "metadata": {},
+         "source": [
+            "We recommend that you install `besskge` directly from the GitHub sources:"
+         ]
+      },
+      {
+         "attachments": {},
+         "cell_type": "markdown",
+         "metadata": {},
+         "source": [
+            "### Environment setup\n",
+            "\n",
+            "The best way to run this demo is on Paperspace Gradient's cloud IPUs because everything is already set up for you.\n",
+            "\n",
+            "[![Run on Gradient](https://assets.paperspace.io/img/gradient-badge.svg)](https://console.paperspace.com/github/graphcore-research/bess-kge?container=graphcore%2Fpytorch-jupyter%3A3.2.0-ubuntu-20.04&machine=Free-IPU-POD4&file=%2Fnotebooks%2F2_yago_topk_prediction.ipynb)\n",
+            "\n",
+            "To run the demo using other IPU hardware, you need to have the Poplar SDK enabled and a PopTorch wheel installed. Refer to the [Getting Started guide](https://docs.graphcore.ai/en/latest/getting-started.html#getting-started) for your system for details on how to do this. Also refer to the [Jupyter Quick Start guide](https://docs.graphcore.ai/projects/jupyter-notebook-quick-start/en/latest/index.html) for how to set up Jupyter to be able to run this notebook on a remote IPU machine."
+         ]
+      },
+      {
+         "attachments": {},
+         "cell_type": "markdown",
+         "metadata": {},
+         "source": [
+            "### Dependencies and configuration\n",
+            "\n",
+            "Install the dependencies the notebook needs."
+         ]
+      },
+      {
+         "cell_type": "code",
+         "execution_count": 4,
+         "metadata": {},
+         "outputs": [
+            {
+               "name": "stdout",
+               "output_type": "stream",
+               "text": [
+                  "Found existing installation: besskge 0.1\n",
+                  "Uninstalling besskge-0.1:\n",
+                  "  Successfully uninstalled besskge-0.1\n"
+               ]
+            }
+         ],
+         "source": [
+            "# Install BESS-KGE from Github releases\n",
+            "import sys\n",
+            "!{sys.executable} -m pip uninstall -y besskge\n",
+            "!pip install -q git+ssh://git@github.com/graphcore-research/bess-kge.git\n",
+            "\n",
+            "!pip install -q matplotlib"
+         ]
+      },
+      {
+         "cell_type": "markdown",
+         "metadata": {},
+         "source": [
+            "Next, import the necessary dependencies. "
+         ]
+      },
+      {
+         "cell_type": "code",
+         "execution_count": 2,
+         "metadata": {},
+         "outputs": [],
+         "source": [
+            "import os\n",
+            "import pathlib\n",
+            "import time\n",
+            "\n",
+            "import matplotlib.pyplot as plt\n",
+            "import numpy as np\n",
+            "import poptorch\n",
+            "import torch\n",
+            "\n",
+            "from besskge.batch_sampler import RigidShardedBatchSampler\n",
+            "from besskge.bess import EmbeddingMovingBessKGE, TopKQueryBessKGE\n",
+            "from besskge.dataset import KGDataset\n",
+            "from besskge.embedding import UniformInitializer\n",
+            "from besskge.loss import LogSigmoidLoss\n",
+            "from besskge.metric import Evaluation\n",
+            "from besskge.negative_sampler import (\n",
+            "    PlaceholderNegativeSampler,\n",
+            "    RandomShardedNegativeSampler,\n",
+            ")\n",
+            "from besskge.scoring import ComplEx\n",
+            "from besskge.sharding import PartitionedTripleSet, Sharding\n",
+            "\n",
+            "dataset_directory = os.getenv(\"DATASETS_DIR\", \"../datasets/\") + \"/yago310/\""
+         ]
+      },
+      {
+         "attachments": {},
+         "cell_type": "markdown",
+         "metadata": {},
+         "source": [
+            "## Entity sharding and triple partitioning\n",
+            "\n",
+            "Download and preprocess the dataset with the built-in method of `KGDataset`, `build_yago310`.\n",
+            "\n",
+            "You can use the `entity_dict` and `relation_dict` attributes of the `KGDataset` object to go from entity/relation IDs to labels."
+         ]
+      },
+      {
+         "cell_type": "code",
+         "execution_count": 3,
+         "metadata": {},
+         "outputs": [
+            {
+               "name": "stdout",
+               "output_type": "stream",
+               "text": [
+                  "Number of entities: 123,182\n",
+                  "\n",
+                  "Number of relation types: 37\n",
+                  "\n",
+                  "Number of triples: \n",
+                  " training: 1,079,040 \n",
+                  " validation/test: 5,000\n",
+                  "\n",
+                  "Example triple: ('Charles_VIII_of_France', 'isMarriedTo', 'Anne_of_Brittany')\n"
+               ]
+            }
+         ],
+         "source": [
+            "yago = KGDataset.build_yago310(root=pathlib.Path(dataset_directory))\n",
+            "\n",
+            "print(f\"Number of entities: {yago.n_entity:,}\\n\")\n",
+            "print(f\"Number of relation types: {yago.n_relation_type}\\n\")\n",
+            "print(f\"Number of triples: \\n training: {yago.triples['train'].shape[0]:,} \\n validation/test: {yago.triples['validation'].shape[0]:,}\\n\")\n",
+            "\n",
+            "# Print example triple retrieving labels from yago.entity_dict and yago.relation_dict\n",
+            "ex_triple_id = 2500\n",
+            "ex_triple = yago.triples[\"train\"][ex_triple_id]\n",
+            "print(f'Example triple: {yago.entity_dict[ex_triple[0]], yago.relation_dict[ex_triple[1]], yago.entity_dict[ex_triple[2]]}')"
+         ]
+      },
+      {
+         "attachments": {},
+         "cell_type": "markdown",
+         "metadata": {},
+         "source": [
+            "We want to train on 4 IPUs, so we construct a sharding of the entity table in 4 parts. The entity sharding induces a sharding of the triples into 4*4=16 shard-pairs, based on the shard of head and tail entities."
+         ]
+      },
+      {
+         "cell_type": "code",
+         "execution_count": 25,
+         "metadata": {},
+         "outputs": [
+            {
+               "name": "stdout",
+               "output_type": "stream",
+               "text": [
+                  "Global entity IDs on 4 shards:\n",
+                  "[[     1      8     10 ... 123164 123168 123180]\n",
+                  " [     2      3     12 ... 123176 123177 123182]\n",
+                  " [     0      5      6 ... 123178 123181 123183]\n",
+                  " [     4      7      9 ... 123170 123173 123179]]\n",
+                  "\n",
+                  "Reconstructed global entity IDs:\n",
+                  "[     0      1      2 ... 123179 123180 123181]\n",
+                  "\n",
+                  "Number of triples per (h,t) shardpair:\n",
+                  "[[63932 78665 63006 63365]\n",
+                  " [64759 78965 62160 63102]\n",
+                  " [64888 79640 63551 63680]\n",
+                  " [64074 78649 63297 63307]]\n"
+               ]
+            }
+         ],
+         "source": [
+            "seed = 12345\n",
+            "n_shard = 4\n",
+            "\n",
+            "sharding = Sharding.create(yago.n_entity, n_shard=n_shard, seed=seed)\n",
+            "print(f\"Global entity IDs on {n_shard} shards:\")\n",
+            "print(sharding.shard_and_idx_to_entity)\n",
+            "\n",
+            "# The global entity IDs can be recovered, as a function of the shard ID and the local ID on the shard, by\n",
+            "print(\"\\nReconstructed global entity IDs:\")\n",
+            "print(sharding.shard_and_idx_to_entity[sharding.entity_to_shard, sharding.entity_to_idx])\n",
+            "\n",
+            "train_triples = PartitionedTripleSet.create_from_dataset(yago, \"train\", sharding)\n",
+            "\n",
+            "print(\"\\nNumber of triples per (h,t) shard-pair:\")\n",
+            "print(train_triples.triple_counts)"
+         ]
+      },
+      {
+         "attachments": {},
+         "cell_type": "markdown",
+         "metadata": {},
+         "source": [
+            "To iterate over the sharded set of triples we use a batch sampler.\n",
+            "At each step, `RigidShardedBatchSampler` consumes the same number of triples from all 16 shard-pairs\n",
+            "(resampling from the shorter ones, until the longest one is completed).\n",
+            "\n",
+            "To sample negatives during training we use a negative sampler. \n",
+            "`RandomShardedNegativeSampler` constructs, for each triple, negative samples by sampling random corrupted entities.\n",
+            "\n",
+            "See the [KGE Training and Inference on OGBL-BioKG](1_biokg_training_inference.ipynb) notebook for more details on the options for these class."
+         ]
+      },
+      {
+         "cell_type": "code",
+         "execution_count": 26,
+         "metadata": {},
+         "outputs": [],
+         "source": [
+            "device_iterations = 20\n",
+            "accum_factor = 2\n",
+            "shard_bs = 720\n",
+            "neg_sampler = RandomShardedNegativeSampler(n_negative=1, sharding=sharding, seed=seed, corruption_scheme=\"ht\",\n",
+            "                                           local_sampling=False, flat_negative_format=False)\n",
+            "bs = RigidShardedBatchSampler(partitioned_triple_set=train_triples, negative_sampler=neg_sampler, shard_bs=shard_bs,\n",
+            "                              batches_per_step=device_iterations*accum_factor, seed=seed)"
+         ]
+      },
+      {
+         "cell_type": "code",
+         "execution_count": 27,
+         "metadata": {},
+         "outputs": [
+            {
+               "name": "stdout",
+               "output_type": "stream",
+               "text": [
+                  "head         torch.Size([40, 4, 4, 180])   \n",
+                  "relation     torch.Size([40, 4, 4, 180])   \n",
+                  "tail         torch.Size([40, 4, 4, 180])   \n",
+                  "triple_mask  torch.Size([40, 4, 4, 180])   \n",
+                  "negative     torch.Size([40, 4, 4, 720, 1])\n"
+               ]
+            }
+         ],
+         "source": [
+            "options = poptorch.Options()\n",
+            "options.replication_factor = sharding.n_shard\n",
+            "options.deviceIterations(device_iterations)\n",
+            "options.Training.gradientAccumulation(accum_factor)\n",
+            "options._popart.setPatterns(dict(RemoveAllReducePattern=True))\n",
+            "\n",
+            "# Construct the dataloader with the dedicated utility function\n",
+            "train_dl = bs.get_dataloader(options=options, shuffle=True, num_workers=5, persistent_workers=True)\n",
+            "\n",
+            "# Example batch\n",
+            "batch = next(iter(train_dl))\n",
+            "for k,v in batch.items():\n",
+            "    print(f\"{k:<12} {str(v.shape):<30}\")"
+         ]
+      },
+      {
+         "attachments": {},
+         "cell_type": "markdown",
+         "metadata": {},
+         "source": [
+            "## Training\n",
+            "\n",
+            "Let's train the **ComplEx** KGE model with a real embedding size of 256 and the **logsigmoid** loss function, using the `EmbeddingMovingBessKGE` distribution scheme."
+         ]
+      },
+      {
+         "cell_type": "code",
+         "execution_count": 28,
+         "metadata": {},
+         "outputs": [
+            {
+               "name": "stdout",
+               "output_type": "stream",
+               "text": [
+                  "# model parameters: 31,544,576\n"
+               ]
+            }
+         ],
+         "source": [
+            "loss_fn = LogSigmoidLoss(margin=12.0, negative_adversarial_sampling=True)\n",
+            "emb_initializer = UniformInitializer(range_scale=loss_fn.margin)\n",
+            "complex_score_fn = ComplEx(negative_sample_sharing=True, sharding=sharding, n_relation_type=yago.n_relation_type, embedding_size=256,\n",
+            "                           entity_initializer=emb_initializer, relation_initializer=emb_initializer)\n",
+            "model = EmbeddingMovingBessKGE(negative_sampler=neg_sampler, score_fn=complex_score_fn,\n",
+            "                               loss_fn=loss_fn)\n",
+            "\n",
+            "print(f\"# model parameters: {model.n_embedding_parameters:,}\")"
+         ]
+      },
+      {
+         "attachments": {},
+         "cell_type": "markdown",
+         "metadata": {},
+         "source": [
+            "To follow training evolution, let us compute at regular intervals the MRR for tail prediction on a small random subset of 500 validation queries. Since no candidate tails are provided in this dataset, we score each query against all entities in the knowledge graph and select the top-10 candidate tails with largest scores. We then rank the ground truth tail among the ordered predictions. By setting `worst_rank_infty=True` in the `Evaluation` module, we assign a reciprocal rank of 0 (or a rank of infinity) if the ground truth is not among the top-10 predictions made by the model.\n",
+            "\n",
+            "As the number of entities in the knowledge graph is not so large, we can afford to score the queries on the CPU. To see how to speed up this task on IPUs (which is necessary on graphs with more entities, or when scoring a large number of queries), see the [Top-k inference on IPU](#top-k-inference-on-ipu) section."
+         ]
+      },
+      {
+         "cell_type": "code",
+         "execution_count": 29,
+         "metadata": {},
+         "outputs": [],
+         "source": [
+            "def evaluate_mrr_cpu(triples, evaluation):\n",
+            "    # Unshard entity embedding table\n",
+            "    ent_table = complex_score_fn.entity_embedding.detach()[sharding.entity_to_shard, sharding.entity_to_idx]\n",
+            "\n",
+            "    # Score query (h,r,?) against all entities in the KG and select top-10 scores\n",
+            "    scores = complex_score_fn.score_tails(ent_table[triples[:,0]], torch.from_numpy(triples[:,1]), ent_table.unsqueeze(0))\n",
+            "    top_k = torch.topk(scores, dim=-1, k=10)\n",
+            "\n",
+            "    # Use evaluation.ranks_from_indices to rank the ground truth, if present, among the predictions\n",
+            "    ranks = evaluation.ranks_from_indices(torch.from_numpy(triples[:,2]), top_k.indices.squeeze())\n",
+            "    return {k: v / triples.shape[0] for k, v in evaluation.dict_metrics_from_ranks(ranks).items()}\n",
+            "\n",
+            "# Sample validation queries\n",
+            "n_val_triples = 500\n",
+            "val_triple_subset = yago.triples[\"validation\"][np.random.RandomState(seed=1000).choice(yago.triples[\"validation\"].shape[0], n_val_triples)]\n",
+            "evaluation = Evaluation([\"mrr\"], worst_rank_infty=True, reduction=\"sum\")"
+         ]
+      },
+      {
+         "cell_type": "code",
+         "execution_count": 30,
+         "metadata": {},
+         "outputs": [
+            {
+               "name": "stderr",
+               "output_type": "stream",
+               "text": [
+                  "Graph compilation: 100%|██████████| 100/100 [00:50<00:00]\n",
+                  "WARNING: The compile time engine option debug.branchRecordTile is set to \"5887\" when creating the Engine. (At compile-tile it was set to 1471)\n"
+               ]
+            }
+         ],
+         "source": [
+            "opt = poptorch.optim.AdamW(\n",
+            "        model.parameters(),\n",
+            "        lr=0.0016,\n",
+            "    )\n",
+            "\n",
+            "poptorch_model = poptorch.trainingModel(model, options=options, optimizer=opt)\n",
+            "\n",
+            "# The variable entity_embedding needs to hold different values on each replica,\n",
+            "# corresponding to the shards of the entity embedding table\n",
+            "poptorch_model.entity_embedding.replicaGrouping(\n",
+            "            poptorch.CommGroupType.NoGrouping,\n",
+            "            0,\n",
+            "            poptorch.VariableRetrievalMode.OnePerGroup,\n",
+            "        )\n",
+            "\n",
+            "# Graph compilation\n",
+            "_ = batch.pop(\"triple_mask\")\n",
+            "res = poptorch_model(**{k: v.flatten(end_dim=1) for k, v in batch.items()})"
+         ]
+      },
+      {
+         "cell_type": "code",
+         "execution_count": 31,
+         "metadata": {},
+         "outputs": [
+            {
+               "name": "stdout",
+               "output_type": "stream",
+               "text": [
+                  "Epoch 1 loss: 4.622566 --- positive triples processed: 1.38e+06\n",
+                  "Epoch duration (sec): 0.56459 (average step time: 0.03960)\n",
+                  "Epoch 1 sample MRR: 0.0000\n",
+                  "Epoch 2 loss: 0.956011 --- positive triples processed: 2.76e+06\n",
+                  "Epoch duration (sec): 0.47981 (average step time: 0.03980)\n",
+                  "Epoch 3 loss: 0.696935 --- positive triples processed: 4.15e+06\n",
+                  "Epoch duration (sec): 0.47952 (average step time: 0.03972)\n",
+                  "Epoch 4 loss: 0.603859 --- positive triples processed: 5.53e+06\n",
+                  "Epoch duration (sec): 0.47865 (average step time: 0.03976)\n",
+                  "Epoch 5 loss: 0.557159 --- positive triples processed: 6.91e+06\n",
+                  "Epoch duration (sec): 0.47351 (average step time: 0.03934)\n",
+                  "Epoch 6 loss: 0.562111 --- positive triples processed: 8.29e+06\n",
+                  "Epoch duration (sec): 0.47635 (average step time: 0.03956)\n",
+                  "Epoch 6 sample MRR: 0.1083\n",
+                  "Epoch 7 loss: 0.582361 --- positive triples processed: 9.68e+06\n",
+                  "Epoch duration (sec): 0.48487 (average step time: 0.04021)\n",
+                  "Epoch 8 loss: 0.604191 --- positive triples processed: 1.11e+07\n",
+                  "Epoch duration (sec): 0.47278 (average step time: 0.03923)\n",
+                  "Epoch 9 loss: 0.627821 --- positive triples processed: 1.24e+07\n",
+                  "Epoch duration (sec): 0.47780 (average step time: 0.03967)\n",
+                  "Epoch 10 loss: 0.635807 --- positive triples processed: 1.38e+07\n",
+                  "Epoch duration (sec): 0.47951 (average step time: 0.03978)\n",
+                  "Epoch 11 loss: 0.652396 --- positive triples processed: 1.52e+07\n",
+                  "Epoch duration (sec): 0.47608 (average step time: 0.03953)\n",
+                  "Epoch 11 sample MRR: 0.1642\n",
+                  "Epoch 12 loss: 0.661149 --- positive triples processed: 1.66e+07\n",
+                  "Epoch duration (sec): 0.48124 (average step time: 0.03996)\n",
+                  "Epoch 13 loss: 0.667539 --- positive triples processed: 1.80e+07\n",
+                  "Epoch duration (sec): 0.47767 (average step time: 0.03965)\n",
+                  "Epoch 14 loss: 0.673588 --- positive triples processed: 1.94e+07\n",
+                  "Epoch duration (sec): 0.48100 (average step time: 0.03978)\n",
+                  "Epoch 15 loss: 0.681469 --- positive triples processed: 2.07e+07\n",
+                  "Epoch duration (sec): 0.47823 (average step time: 0.03967)\n",
+                  "Epoch 16 loss: 0.686364 --- positive triples processed: 2.21e+07\n",
+                  "Epoch duration (sec): 0.48413 (average step time: 0.04023)\n",
+                  "Epoch 16 sample MRR: 0.1750\n",
+                  "Epoch 17 loss: 0.692850 --- positive triples processed: 2.35e+07\n",
+                  "Epoch duration (sec): 0.47894 (average step time: 0.03981)\n",
+                  "Epoch 18 loss: 0.697018 --- positive triples processed: 2.49e+07\n",
+                  "Epoch duration (sec): 0.47116 (average step time: 0.03915)\n",
+                  "Epoch 19 loss: 0.709093 --- positive triples processed: 2.63e+07\n",
+                  "Epoch duration (sec): 0.47546 (average step time: 0.03951)\n",
+                  "Epoch 20 loss: 0.706840 --- positive triples processed: 2.76e+07\n",
+                  "Epoch duration (sec): 0.47236 (average step time: 0.03924)\n",
+                  "Epoch 21 loss: 0.711967 --- positive triples processed: 2.90e+07\n",
+                  "Epoch duration (sec): 0.47617 (average step time: 0.03956)\n",
+                  "Epoch 21 sample MRR: 0.1753\n",
+                  "Epoch 22 loss: 0.713204 --- positive triples processed: 3.04e+07\n",
+                  "Epoch duration (sec): 0.47657 (average step time: 0.03960)\n",
+                  "Epoch 23 loss: 0.713271 --- positive triples processed: 3.18e+07\n",
+                  "Epoch duration (sec): 0.47421 (average step time: 0.03939)\n",
+                  "Epoch 24 loss: 0.711353 --- positive triples processed: 3.32e+07\n",
+                  "Epoch duration (sec): 0.47535 (average step time: 0.03950)\n",
+                  "Epoch 25 loss: 0.710900 --- positive triples processed: 3.46e+07\n",
+                  "Epoch duration (sec): 0.47128 (average step time: 0.03914)\n",
+                  "Final sample MRR: 0.1808\n"
+               ]
+            },
+            {
+               "data": {
+                  "image/png": "iVBORw0KGgoAAAANSUhEUgAAAm4AAAGwCAYAAAAQdOnRAAAAOXRFWHRTb2Z0d2FyZQBNYXRwbG90bGliIHZlcnNpb24zLjcuMSwgaHR0cHM6Ly9tYXRwbG90bGliLm9yZy/bCgiHAAAACXBIWXMAAA9hAAAPYQGoP6dpAACEw0lEQVR4nO3dd1hT59vA8W8CJIAscYAgCu6NE0Rt1Urdto5Wq7aOWu1Qq9KlfVu10w5Xh6tD7NCfVlttHbVV6qgV9xbFLQ6Giy0rOe8fkWgEFUIgBO/PdeXy5OQ559w5RHLzTJWiKApCCCGEEKLUU1s7ACGEEEIIUTCSuAkhhBBC2AhJ3IQQQgghbIQkbkIIIYQQNkISNyGEEEIIGyGJmxBCCCGEjZDETQghhBDCRthbO4CiyMnJYf/+/Xh5eaFWSw4qhBBC2AK9Xk98fDzNmjXD3t6mU5ESZ9N3a//+/QQFBVk7DCGEEEKYYdeuXbRq1craYdgUm07cvLy8AMMPvkqVKlaORgghhBAFERsbS1BQkPF7XBScTSduuc2jVapUoWrVqlaORgghhBCFId2cCk/umBBCCCGEjZDETQghhBDCRkjiJoQQQghhI2y6j1tB6XQ6srOzrR2GzdFoNNL/QAghhChFynTipigKcXFxJCYmWjsUm6RWqwkICECj0Vg7FCGEEEJQxhO33KStcuXKODs7o1KprB2SzdDr9Vy+fJnY2FiqVasm904IIYQoBcps4qbT6YxJW4UKFawdjk2qVKkSly9fJicnBwcHB2uHI4QQQjz0ymwHptw+bc7OzlaOxHblNpHqdDorRyKEEEIIKMOJWy5p4jOf3DshhBCidCnziZsQQgghRFlh9cTt0qVLPPvss1SoUAEnJycaN27Mnj17rB2WEEIIIUSpY9XBCTdu3KBt27Z07NiRP//8k0qVKnHy5EnKly9vzbCEEEIIIUolqyZun376KX5+foSHhxv3BQQEWDGi21IysnHR2luln9ewYcNITExk1apVJX5tIYQQAoCcHLh8GdRqqFrV2tGIW6yauP3xxx906dKFp59+mi1btuDr68srr7zCyJEj8y2fmZlJZmam8XlKSkqxxJWakc3Zq2k4Otjh7eaIm5NMhSGEEKIMURS4ehUuXICYGNN/c7cvXwa9Hl54Ab791toRi1usmridOXOGefPmERYWxttvv83u3bt59dVX0Wg0DB06NE/5adOm8d5775l9PUVRuJn94KktkjNyyNbpycjWkZieRfUKzrg6mp+8OTnYWazmbsuWLbzxxhscPHgQT09Phg4dyocffoi9veFHuWLFCt577z1OnTqFs7MzzZo14/fff6dcuXJs3ryZN998k6NHj+Lg4EDDhg1ZsmQJ1atXt0hsQgghSonU1PsnZRcuQEbGg8/j4AB3VJgI67Nq4qbX62nZsiUff/wxAM2aNePIkSPMnz8/38Rt0qRJhIWFGZ9funSJBg0aFPh6N7N1NJj8V9EDL6So97vgrCn6rb506RLdu3dn2LBh/Pjjjxw/fpyRI0fi6OjI1KlTiY2NZeDAgXz22Wf06dOHlJQU/v33XxRFIScnh969ezNy5Ej+97//kZWVxa5du2TKDyGEsDXZ2XDp0v2Tshs3CnYub2/w84Nq1Qz/3rldrRp4eRmaSkWpYdXErUqVKnkSr/r16/Prr7/mW16r1aLVao3Pk5OTizW+0mbu3Ln4+fnx9ddfo1KpqFevHpcvX+att95i8uTJxMbGkpOTQ9++fY21aI0bNwbg+vXrJCUl0bNnT2rWrAkY7rUQQohSRK+HK1fyJmV3JmexsYamzgdxd8+biN2ZnPn6wh3fqcI2WDVxa9u2LdHR0Sb7Tpw4UWxNd04OdkS936VQx1xPzeJy0k20DnbUruxi9nUt4dixY4SEhJjUkrVt25bU1FQuXrxIYGAgnTp1onHjxnTp0oXOnTvz1FNPUb58eTw9PRk2bBhdunTh8ccfJzQ0lP79+1OlShWLxCaEEKIAkpPvnZTFxMDFi5CV9eDzaLWGAQN3J2V3JmdubsX/fkSJs2riNmHCBNq0acPHH39M//792bVrF9988w3ffPNNsVxPpVIVuslS467merrhP5HGTo29XemtMrazs2PDhg1s376dv//+m6+++or/+7//Y+fOnQQEBBAeHs6rr77K+vXrWbZsGe+88w4bNmygdevW1g5dCCFsX2amIfG6V1J24YIhcXsQlQp8fPJvusz9t1IlQznx0LFq4taqVStWrlzJpEmTeP/99wkICGD27NkMHjzYmmGZsLdT4+hgR0a2jrTMHNydNVaLJbcZWVEUY63bf//9h6urK1VvDdVWqVS0bduWtm3bMnnyZKpXr87KlSuNfQObNWtGs2bNmDRpEiEhISxZskQSNyGEeBC9HuLi7p+UxccX7FyenvfvV+bjYxgUIEQ+rJq4AfTs2ZOePXtaO4z7Kqe1NyRuWTrcS2jN+qSkJA4cOGCyb9SoUcyePZuxY8cyZswYoqOjmTJlCmFhYajVanbu3ElERASdO3emcuXK7Ny5kytXrlC/fn3Onj3LN998wxNPPIGPjw/R0dGcPHmSIUOGlMwbEkKI0kpRIDEx/07+uf9evGiY1+xBnJzu36/Mzw/KlSv2tyTKLqsnbrbARWPHNSA1swD/aS1k8+bNNGvWzGTfiBEjWLduHW+88QaBgYF4enoyYsQI3nnnHQDc3NzYunUrs2fPJjk5merVqzNjxgy6detGfHw8x48f54cffuDatWtUqVKF0aNH8+KLL5bYexJCCKu4efN2QnavGrO0tAefx87OUBt2v6SsQgVpwixGc+bM4fPPPycuLo7AwEC++uorgoKC8i179OhRJk+ezN69ezl//jyzZs1i/PjxJmX8/f05f/58nmNfeeUV5syZA0CHDh3YsmWLyesvvvgi8+fPt8ybKiRJ3ArAWWu4TRnZOnJ0+mLv57Zo0SIWLVp0z9d37dqV7/769euzfv36fF/z8vJi5cqVlghPCCFKj5wcwyjL+yVlV68W7FwVK96/s3+VKmAvX5vWsmzZMsLCwpg/fz7BwcHMnj2bLl26EB0dTeXKlfOUT09Pp0aNGjz99NNMmDAh33Pu3r0bne72/K5Hjhzh8ccf5+mnnzYpN3LkSN5//33jc2fnEmp+y4d8AgvAwU6N1t6OzBwd6dk63ErxAAUhhBXpdHDkiCFZ0OsND0WR7fttF+X4nBxISDDc9wcpV+7eSVm1aoYRmk5Oxf8ZEWabOXMmI0eOZPjw4QDMnz+ftWvXsnDhQiZOnJinfKtWrWjVqhVAvq8DVKpUyeT5J598Qs2aNWnfvr3JfmdnZ7y9vS3xNopMErcC0tqryczRkZWjt3YoQojSIiEBdu6EyEjYsQN27SpYk5uwLHt706kx8kvOPDykCbMUSklJMZmT9e75WnNlZWWxd+9eJk2aZNynVqsJDQ0lMjLSIrFkZWXx888/ExYWlmdy+sWLF/Pzzz/j7e1Nr169ePfdd61W6yaJWwFp7Q21bJK4CfGQys6GgwcNCdqOHYZk7cyZvOVcXaFuXUMyoVYbHipV8W6XxDVK47adnWFmfy8vw7awOXdPwj9lyhSmTp2ap9zVq1fR6XR4eXmZ7Pfy8uL48eMWiWXVqlUkJiYybNgwk/2DBg2ievXq+Pj4cOjQId566y2io6P57bffLHLdwpLErYA0krgJ8XC5fPl2TdqOHbBnT/5rOzZoAK1bQ0iI4d/69SWJEKKAoqKi8PX1NT7Pr7atpHz//fd069YNHx8fk/2jRo0ybjdu3JgqVarQqVMnTp8+bVyJqCRJ4lZAkrgJUYZlZMD+/bdr0nbsMHRsv1v58obkLPcRFGRoghNCmMXV1RW3AqzwULFiRezs7Ii/a668+Ph4i/Q9O3/+PBs3bixQLVpwcDAAp06dksStNDMmbjq9yQS4QggboyiGwQN31qbt3593mSG1Gho3Nq1Nq11bFtwWwgo0Gg0tWrQgIiKC3r17A6DX64mIiGDMmDFFPn94eDiVK1emR48eDyybO8eqtZaMlMStgBzs1KhQoVcUcnQKDvaSuAlhE9LSYO9e00QtLi5vuUqVbidorVtDq1bgYt76xEIIywsLC2Po0KG0bNmSoKAgZs+eTVpamnGU6ZAhQ/D19WXatGmAYbBBVFSUcfvSpUscOHAAFxcXatWqZTyvXq8nPDycoUOHYn/XdC+nT59myZIldO/enQoVKnDo0CEmTJjAo48+SpMmTUronZuSxK2A1CoVDvYqsnIUMnV6HOzlr24hSh1FgVOnTAcQHDqUd7oIe3to2tQ0UQsIkFGHQpRiAwYM4MqVK0yePJm4uDiaNm3K+vXrjQMWYmJiUN9RI3758mWTieynT5/O9OnTad++PZs3bzbu37hxIzExMTz//PN5rqnRaNi4caMxSfTz86Nfv37Gie+tQaUoimK1qxfRxYsX8fPz48KFC8a1OnNlZGRw9uxZAgICcHR0tMj1zlxJJTUzh6rlnfEsZ701S0tKcdxDISwqORl27zatTbt2LW85H5/bSVpICDRvLnN2CWFF9/v+Fvcn1UaFUFJTggwbNgyVSsVLL72U57XRo0ejUqmMw5Vzy6pUKhwcHAgICODNN98k467Rb7llVCoVbm5utGrVit9//71Y34cQFqXXQ1QULFwIo0YZ+p95eEBoKLz7Lqxda0jaNBpDchYWBr/8YujPdukSrFgBr78ObdtK0iaEsFnSVFoIJTmy1M/Pj6VLlzJr1iycbn3JZGRksGTJEqpVq2ZStmvXroSHh5Odnc3evXsZOnQoKpWKTz/91KRceHg4Xbt2JTk5mblz5/LUU0+xb98+GjduXOzvR4hCu37dMKFtbm3azp2QlJS3nL+/6QCCwECw4pQCQghRnCRxK4Q7R5YWt+bNm3P69Gl+++03Bg8eDMBvv/1GtWrVCAgIMCmr1WqNw6H9/PwIDQ1lw4YNeRI3Dw8PvL298fb25oMPPuCLL75g06ZNkrgJ68vJgaNHTfumRUfnLefkZBg0cGfftFKyDI0QQpSEhytxUxRITzf7cPvMHFTpaeiy1FCuEJ2YnZ3N6vT8/PPPEx4ebkzcFi5cyPDhw006Vd7tyJEjbN++nerVq9+zTE5ODt9//z1g6HgpRIlLSLidpN1vqajatU1r0xo3lkW+hRAPtYfrN2B6epGG95cDzKqbSk01LHBcSM8++yyTJk3i/PnzAPz3338sXbo0T+K2Zs0aXFxcyMnJITMzE7Vazddff53nfAMHDsTOzo6bN2+i1+vx9/enf//+5rwjIQruzqWicps977VUVHDw7Zq04GCoWLHk4xVCiFLs4UrcbEylSpXo0aMHixYtQlEUevToQcV8vsg6duzIvHnzSEtLY9asWdjb29OvX7885WbNmkVoaChnzpxhwoQJfPnll3h6epbEWxEPE1kqSgghis3Dlbg5Oxtqv8ykKApHY5NRFIW6Xq5o7Av4JePsbPY1n3/+eeOs0HPmzMm3TLly5YyTCS5cuJDAwEC+//57RowYYVLO29ubWrVqUatWLcLDw+nevTtRUVFUrlzZ7PjEQ06WihJCiBL1cCVuKpVZTZbGwwE7Fz3ZOj05Ts5oNMV/+7p27UpWVhYqlYouXbo8sLxarebtt98mLCyMQYMGGUek3i0oKIgWLVrw0Ucf8cUXX1g6bFEW3b1UVGSkIWnLzjYtJ0tFCSFEsXm4EjcLsFeryNZBjq5k5i22s7Pj2LFjxu2CePrpp3njjTeYM2cOr7/++j3LjR8/nj59+vDmm2/i6+trkXhFGSJLRQkhRKkjiVsh2dupIVtHjr7kFpxwc3MrVHl7e3vGjBnDZ599xssvv0y5e9Qydu3alYCAAD766CPmzp1riVCFrZKlooQQwibIkleFdOF6OjfSs/B2d6Sya9leBkqWvCrDZKkoIYQVyZJX5pMat0KytzPULJRUU6kQFqHTGZZ/2rTJkKwdPWqoZbuTRgMtWpjWpvn5WSdeIYQQ+ZLErZDs1YbETVeCTaVCFImiwNixMG+e6X5ZKkoIIWyOJG6FZHdrZFx2CSx7JYRFTJ9uSNpUKhg3Dtq3l6WihBDCRkniVki5TaVS4yZswvLl8Oabhu2ZM2H8eKuGI4QQomjK/MRKlh57kdtUWpKjSq3FhsetCID//oPnnjNsv/qqJG1CCFEGlNnEzcHBAYD0Iiwqnx/7W02lOXqlzCc2WVlZQMHnjxOlyMmT8OSTkJlp+HfmTGtHJIQQwgLKbFOpnZ0dHh4eJCQkAODs7IzKAnNN6fUKSk4WCpB286YxkStr9Ho9V65cwdnZGXv7MvsxKZuuXIFu3QzTe7RqBYsXyxqgQghRRpTpb2TvW52vc5M3S7maeBO9AupUrWFC3jJKrVZTrVo1iyS8ooTcvGmoYTt92jBqdPXqIi3zJoQQonQp04mbSqWiSpUqVK5cmey711Msginf7+RS4k1mDWhKk6oeFjtvaaPRaFCX0RrFMkmvN/Rpi4w0LOC+bh14eVk7KiGEEBZUphO3XHZ2dhbtp5WFPZdSdCRmIisKiNLjrbfg11/BwQFWrYL69a0dkRBCCAuT6hQzuDoa8t2UjBwrRyLELXPnGuZrAwgPN8zVJoQQosyRxM0Mbk6GEavJGZZrfhXCbGvWGFZGAPjwQxg82LrxCCGEKDaSuJnBTWrcRGmxdy8MGGDo3zZiBLz9trUjEkIIUYwkcTODq6Ohxi1FatyENZ0/Dz17Qno6dO58e1krIYQQZZYkbmbIrXFLvik1bsJKEhOhe3eIi4PGjQ1LW92adFoIIUTZJYmbGYw1bplS4yasICsL+vaFqCjw8TFM++HmZu2ohBBClABJ3Mwgo0qF1SgKvPACbNoELi6wdi1UrWrtqIQQQpQQSdzM4Harxi35ptS4iRL23nvw00+GJayWL4emTa0dkRBCiBIkiZsZpMZNWMWiRYbEDQwDEbp2tWo4QgghSp4kbmbI7eOWLImbKCkbN8LIkYbtSZNubwshhHioSOJmBjenW6NKZToQURKOHIF+/SAnBwYONEyyK4QQ4qEkiZsZcmvcsnL0ZOborByNKNMuXzZM+5GcDI88YljOSi3/bYUQ4mEl3wBmcNHaG7eln5soNqmphgl2L1yAunUNC8drtdaOSgghhBVJ4mYGO7UKV60MUBDFKCfHsJTV/v1QqZJhrjZPT2tHJYQQwsokcTOTq3H1BOnnJixMUQyLxq9bB05OsHo11Khh7aiEEEKUApK4mcnNKXe9UqlxExY2fTrMn29Yd3TxYggOtnZEQghRKsyZMwd/f38cHR0JDg5m165d9yx79OhR+vXrh7+/PyqVitmzZ+cpM3XqVFQqlcmjXr16JmUyMjIYPXo0FSpUwMXFhX79+hEfH2/pt1ZgkriZ6fZcblLjJizol1/gzTcN2zNnQp8+1o1HCCFKiWXLlhEWFsaUKVPYt28fgYGBdOnShYSEhHzLp6enU6NGDT755BO8vb3ved6GDRsSGxtrfGzbts3k9QkTJrB69WqWL1/Oli1buHz5Mn379rXoeysM+wcXEfm5PZebJG7CQv77D4YMMWy/+iqMH2/VcIQQorilpKSQnJxsfK7VatHeYxDWzJkzGTlyJMOHDwdg/vz5rF27loULFzJx4sQ85Vu1akWrVq0A8n09l729/T0Tu6SkJL7//nuWLFnCY489BkB4eDj169dnx44dtG7dumBv1IKsWuNWkCrK0spNVk8QlnTyJDzxBGRmwpNPGmrbhBCijGvQoAHu7u7Gx7Rp0/Itl5WVxd69ewkNDTXuU6vVhIaGEhkZWaQYTp48iY+PDzVq1GDw4MHExMQYX9u7dy/Z2dkm161Xrx7VqlUr8nXNZfUat4YNG7Jx40bjc3t7q4dUILJ6grCYK1egWze4fh1atYIlSwxrkQohRBkXFRWFr6+v8fm9atuuXr2KTqfDy8vLZL+XlxfHjx83+/rBwcEsWrSIunXrEhsby3vvvccjjzzCkSNHcHV1JS4uDo1Gg4eHR57rxsXFmX3dorB6lnS/KsrSTEaVCou4edNQ03b6NPj7G0aQOjtbOyohhCgRrq6uuLm5We363bp1M243adKE4OBgqlevzi+//MKIESOsFtf9WH1wwv2qKO+WmZlJcnKy8ZGSklKCkZqSUaWiyPR6eO452LEDPDwM03/c9dekEEIIqFixInZ2dnlGc8bHx1u08sfDw4M6depw6tQpALy9vcnKyiIxMbFYr1sYVk3ccqso169fz7x58zh79iyPPPLIPROyadOmmbSFN2jQoIQjvk1GlYoie/NN+PVX0GgMqyLUr2/tiIQQolTSaDS0aNGCiIgI4z69Xk9ERAQhISEWu05qaiqnT5+mSpUqALRo0QIHBweT60ZHRxMTE2PR6xaGVZtKC1tFOWnSJMLCwozPL126ZLXkTUaViiKZMwdmzDBsh4dD+/bWjUcIIUq5sLAwhg4dSsuWLQkKCmL27NmkpaUZR5kOGTIEX19f4wCHrKwsoqKijNuXLl3iwIEDuLi4UKtWLQBef/11evXqRfXq1bl8+TJTpkzBzs6OgQMHAuDu7s6IESMICwvD09MTNzc3xo4dS0hIiFVGlEIp6ON2p7urKO929zDhO4cQl7TcGrfUTGkqFYW0erVhug+ADz+EQYOsG48QQtiAAQMGcOXKFSZPnkxcXBxNmzZl/fr1xgELMTExqNW3GxIvX75Ms2bNjM+nT5/O9OnTad++PZs3bwbg4sWLDBw4kGvXrlGpUiXatWvHjh07qFSpkvG4WbNmoVar6devH5mZmXTp0oW5c+eWzJvOh0pRFMVqV79Lamoq1apVY+rUqbya+8V2HxcvXsTPz48LFy5QtWrVEojwtp1nrjHgmx3UqFSOf17rUKLXFjZszx5D7Vp6OrzwAnzzjWGFBCGEeIhY8/vb1lm1j9vrr7/Oli1bOHfuHNu3b6dPnz4mVZSlmbPGUON2M0tn5UiEzTh/Hnr2NCRtnTvD3LmStAkhhCgUqzaVFqSKsrRy1hrm2UqTplJREImJ0L07xMdDkyawfDk4OFg7KiGEEDbGqonb0qVLrXn5InHWGBK3m9lS4yYeICsL+vaFqCjw8YG1a8GK8xYJIYSwXVafx81WOTsYct5snUJWjt7K0YhSS1EMfdk2bQIXF0PSJv05hBBCmEkSNzM5aW4vSST93MQ9TZ0KP/1kWMJqxQpo2tTaEQkhhLBhkriZSWOvxsHO0LE8PVv6uYl8hIfD++8btufNgy5drBuPEEIImyeJWxE4ORhq3dKlxk3cbeNGGDXKsD1pEowcad14hBBClAmSuBWBTAki8nX4MPTrBzk5MHCgYZJdIYQQwgIkcSsCmRJE5HH5MvToAcnJ8MgjhuZStfw3E0IIYRnyjVIEuVOCpMuUIAIgJcWQtF24AHXrGhaOv2OJNiGEEKKoJHErgtwpQaSpVJCTA888AwcOQKVKsG4deHpaOyohhBBljCRuRZA7JYg0lT7kFAXGjjUka05OhkXka9SwdlRCCCHKIEnciqCcVlZPEMDnn8P8+YZ1R5csgeBga0ckhBCijJLErQicbjWVynQgD7Fly+Cttwzbs2ZB795WDUcIIUTZJolbERgHJ0hT6cNp2zYYOtSw/eqrMG6cdeMRQghR5kniVgS504FIjdtD6MQJePJJyMw01LLNnGntiIQQQjwEJHErgtxRpTIdyEPmyhXo1g2uX4dWrWDxYsNapEIIIUQxk8StCKSp9CF08yY88QScOQMBAYYRpM7O1o5KCCHEQ0IStyKQptKHjF4Pzz0HO3aAh4dh+g8vL2tHJYQQ4iEiiVsR5Na4yXQgD4k33oBffwWNxrAqQr161o5ICCHEQ0YStyLInQ5EJuB9CHz99e0BCOHh0L69deMRQgjxUJLErQiMfdykqbRsW7369lQfH30EgwZZNx4hhBAPLUncikBWTngI7NljWINUr4cXXoBJk6wdkRBCiIeYJG5FICsnlHHnzkHPnpCeDl26wNy5hmWthBBCCCuRxK0IZDqQMuzGDejeHeLjoUkT+OUXcHCwdlRCCCEecpK4FYFxOpBsHYqiWDkaYTFZWdC3Lxw7Br6+sHYtuLlZOyohhBBCEreicNYYmkoVBTJz9FaORliEohj6sm3eDC4uhqStalVrRyWEEEIAkrgViZPD7WWOZEqQMmLKFPjpJ8MSVitWQGCgtSMSQgghjCRxKwI7tQqtveEWygCFMiA8HD74wLA9f75hQIIQQghRikjiVkTltIbmUpkSxMZt3AijRhm2337b0FwqhBBClDKSuBVRbnOpNJXasMOHoV8/yMmBgQNv17oJIYQQpYwkbkVkXK9Umkpt0+XLhmk/kpPh0UcNzaVq+W8hhBCidJJvqCKSZa9sWEoK9OgBFy9C3bqwciVotdaOSgghhLgnSdyKSHurqTQjRxI3m5KTA/37w4EDUKkSrFsHnp7WjkoIIYS4L0ncisgxN3HLlnncbIaiwOjRsH49ODnBmjVQo4a1oxJCCCEeSBK3InK8NR1IhowqtR2ffQbffGNYd3TJEggKsnZEQgghCmDOnDn4+/vj6OhIcHAwu3btumfZo0eP0q9fP/z9/VGpVMyePTtPmWnTptGqVStcXV2pXLkyvXv3Jjo62qRMhw4dUKlUJo+XXnrJ0m+twCRxK6LbNW6SuNmEZctg4kTD9qxZ0Lu3VcMRQghRMMuWLSMsLIwpU6awb98+AgMD6dKlCwkJCfmWT09Pp0aNGnzyySd4e3vnW2bLli2MHj2aHTt2sGHDBrKzs+ncuTNpaWkm5UaOHElsbKzx8dlnn1n8/RWUvdWuXEY4OhhyX1nyygZs2wZDhhi2x40zPIQQQtiEmTNnMnLkSIYPHw7A/PnzWbt2LQsXLmRi7h/kd2jVqhWtWrUCyPd1gPXr15s8X7RoEZUrV2bv3r08+uijxv3Ozs73TP5KmtS4FZHUuNmI6Gh48knDAvK9e8OMGdaOSAghHnopKSkkJycbH5mZmfmWy8rKYu/evYSGhhr3qdVqQkNDiYyMtFg8SUlJAHjeNVht8eLFVKxYkUaNGjFp0iTS09Mtds3Ckhq3IpLEzQZcuWKYq+36dUN/tsWLDWuRCiGEsKoGDRqYPJ8yZQpTp07NU+7q1avodDq8vLxM9nt5eXH8+HGLxKLX6xk/fjxt27alUaNGxv2DBg2ievXq+Pj4cOjQId566y2io6P57bffLHLdwpLErYhuD06QptJS6eZNeOIJOHMGAgLgjz/A2dnaUQkhhACioqLw9fU1PtdacS7N0aNHc+TIEbZt22ayf1TucohA48aNqVKlCp06deL06dPUrFmzpMOUxK2otFLjVnrpdPDss7BjB5Qvb5ir7a6/1oQQQliPq6srbm5uDyxXsWJF7OzsiI+PN9kfHx9vkb5nY8aMYc2aNWzdupWqVavet2xwcDAAp06dskriJn3cisjYVCqDE0qfN9+E334DjQZWrYJ69awdkRBCCDNoNBpatGhBRESEcZ9eryciIoKQkBCzz6soCmPGjGHlypX8888/BAQEPPCYAwcOAFClShWzr1sUUuNWRLmjSqXGrZT5+muYOdOwHR5uWIdUCCGEzQoLC2Po0KG0bNmSoKAgZs+eTVpamnGU6ZAhQ/D19WXatGmAYUBDVFSUcfvSpUscOHAAFxcXatWqBRiaR5csWcLvv/+Oq6srcXFxALi7u+Pk5MTp06dZsmQJ3bt3p0KFChw6dIgJEybw6KOP0qRJEyvcBUnciszR3lDjJtOBlCJ//HF7qo+PPoJBg6wbjxBCiCIbMGAAV65cYfLkycTFxdG0aVPWr19vHLAQExODWn27IfHy5cs0a9bM+Hz69OlMnz6d9u3bs3nzZgDmzZsHGCbZvVN4eDjDhg1Do9GwceNGY5Lo5+dHv379eOedd4r3zd6HJG5FJKNKS5ndu+GZZ0CvhxdegEmTrB2REEIICxkzZgxjxozJ97XcZCyXv78/iqLc93wPet3Pz48tW7YUKsbiJn3cisg4Aa8kbtZ37hz06mUYSdqlC8yda1jWSgghhCgjJHErIllkvpS4ccMwV1t8PDRpAr/8Ag4O1o5KCCGEsChJ3IrIODghR2rcrCYzE/r2hWPHwNcX1q6FAgwvF0IIIWyNJG5FpLWXPm5WpSiGvmybN4OrqyFpe8AcPEIIIYStksStiG5PByJNpVYxZQr8/LNhCavlyyEw0NoRCSGEEMVGErcikho3K1q4ED74wLA9f75hQIIQQghRhkniVkS5gxMyc/QPHFYsLGjDBnjxRcP2228bmkuFEEKIMk4StyLKbSoFmYS3xBw+DP36QU6OYXLdDz+0dkRCCCFEiSg1idsnn3yCSqVi/Pjx1g6lUHJr3ECaS0vEpUuGaT9SUgzLWC1cKHO1CSGEeGiUisRt9+7dLFiwwGrrfhWFg50aO7UhcZABCsUsJQV69ICLF6FuXVi5ErRaa0clhBBClBirJ26pqakMHjyYb7/9lvLly9+3bGZmJsnJycZHSkpKCUV5f472stB8scvJgf794eBBqFwZ/vwTPD2tHZUQQghRoqyeuI0ePZoePXoQGhr6wLLTpk3D3d3d+GjQoEEJRPhgxtUTZBLe4qEoMHo0rF8PTk6wejUEBFg7KiGEEKLEWTVxW7p0Kfv27WPatGkFKj9p0iSSkpKMj6ioqGKOsGBk2ati9umn8M03hr5sS5ZAUJC1IxJCCCGswt5aF75w4QLjxo1jw4YNODo6FugYrVaL9o4+TcnJycUVXqFoHaSptNgsXQqTJhm2Z82C3r2tGo4QQghhTVZL3Pbu3UtCQgLNmzc37tPpdGzdupWvv/6azMxM7Ozs7nOG0sNRJuEtHv/+C0OHGrbHjTM8hBBCiIeY1RK3Tp06cfjwYZN9w4cPp169erz11ls2k7SBLHtVLKKjDbVrWVmGf2fMsHZEQgghhMVcunQJX1/fQh9ntcTN1dWVRo0amewrV64cFSpUyLO/tLu9eoLUuFlEQoJhrrbr1w392RYvNqxFKoQQQti4uLg4PvroI77//nvS09MLfbzVR5WWBbcHJ0jiVmTp6fDEE3DmjGHk6OrV4Oxs7aiEEEKIArtx4wYDBw6kYsWK+Pj48OWXX6LX65k8eTI1atRg9+7dhIeHm3Vuq9W45Wfz5s3WDsEsuU2lsuRVEel08OyzsHMnlC8P69YZ5mwTQgghbMjEiRPZvn07w4YN46+//mLChAmsX78etVrNP//8Q+vWrc0+t9S4WYAMTrCQN94wrIag0cCqVVCvnrUjEkIIIQrtzz//JDw8nOnTp7N69WoURaFp06asWbOmSEkbSOJmEVqZx63ovvrKMN0HQHi4YR1SIYQQwgZdvnyZ+vXrA+Dv74+joyPPPvusRc4tiZsFOMo8bkXz+++3p/r46CMYNMi68QghhBBFoCgK9va3e6PZ2dnh5ORkkXOXqj5utkpWTiiC3bth4EDDslYvvHB7sl0hhBDCRimKQqdOnYzJ282bN+nVqxcajcak3L59+wp9bkncLECbu8i8TAdSODqdIWm7eRO6dIG5cw3LWgkhhBA2bMqUKSbPn3zySYudWxI3C5DpQMy0ciWcPg2envDLL+DgYO2IhBBCiCK7O3GzJOnjZgGOt2rcMqWptHByV0N4+WVwc7NuLEIIIUQJycjIYPr06WYdK4mbBUiNmxm2b4cdOwxTf4wZY+1ohBBCCIu6cuUKa9as4e+//0anM+QH2dnZfPHFF/j7+/PJJ5+YdV5pKrUAY+ImfdwKLre2bfBg8Pa2bixCCCGEBW3bto2ePXuSnJyMSqWiZcuWhIeH07t3b+zt7Zk6dSpDhw4169xS42YBssh8IZ0+bejfBhAWZt1YhBBCCAt755136N69O4cOHSIsLIzdu3fTp08fPv74Y6KionjppZfMnh5EEjcL0EpTaeHMnm2Y/qNrV2jUyNrRCCGEEBZ1+PBh3nnnHRo1asT777+PSqXis88+46mnniryuSVxswBZ8qoQrl+HhQsN26+9Zt1YhBBCiGJw48YNKlasCICTkxPOzs40slBFhfRxswBpKi2EBQsgPR2aNIFOnawdjRBCCFEsoqKiiIuLAwwT8kZHR5OWlmZSpkmTJoU+ryRuFpA7OCFTBifcX2amYU1SMNS2yWS7QgghyqhOnTqhKIrxec+ePQFQqVQoioJKpTKONi0MSdwsQJa8KqD//Q9iY8HHB555xtrRCCGEEMXi7NmzxXZuSdwsQBaZLwBFgZkzDdtjxxrmbxNCCCHKoOrVqxfbuWVwggXkDk7I0Svk6KTWLV8bNsDhw1CuHLz4orWjEUIIYYPmzJmDv78/jo6OBAcHs2vXrnuWPXr0KP369cPf3x+VSsXs2bPNOmdGRgajR4+mQoUKuLi40K9fP+Lj4+8bZ0xMTIEe5pDEzQJym0oBMnIkcctX7oS7zz8P5ctbNxYhhBA2Z9myZYSFhTFlyhT27dtHYGAgXbp0ISEhId/y6enp1KhRg08++QTve0z0XpBzTpgwgdWrV7N8+XK2bNnC5cuX6du3731jDQgIMD78/f3x9/fPsy8gIMCs+6BS7uw5Z2MuXryIn58fFy5coGrVqlaLQ69XqPH2OgD2vhNKBRet1WIplQ4fNowiVavh5EmoUcPaEQkhhLAic76/g4ODadWqFV9//TUAer0ePz8/xo4dy8SJE+97rL+/P+PHj2f8+PGFOmdSUhKVKlViyZIlxjnYjh8/Tv369YmMjKR169b5Xs/e3p6qVasybNgwevXqhb19/j3TAgMDC/Te7yQ1bhagVqvQ3FpoXmrc8pHbt61vX0nahBBCGKWkpJCcnGx8ZGZm5lsuKyuLvXv3EhoaatynVqsJDQ0lMjLSrGsX5Jx79+4lOzvbpEy9evWoVq3afa978eJFXn75ZZYuXUqPHj346aef0Gg0BAYGmjzMIYmbhTjaywCFfMXGwuLFhm2ZcFcIIcQdGjRogLu7u/Exbdq0fMtdvXoVnU6Hl5eXyX4vLy/jXGmFVZBzxsXFodFo8PDwKNR1vb29eeuttzh+/DgrVqzgxo0bBAcH07p1a7799lv0evMreSRxsxBHWfYqf19/DdnZ0KYN3KNKWQghxMMpKiqKpKQk42PSpEnWDsni2rVrx/fff8/JkydxdnbmpZdeIjEx0ezzSeJmITKXWz7S0mDePMO21LYJIYS4i6urK25ubsaHVpt/H/GKFStiZ2eXZzRnfHz8PQcePEhBzunt7U1WVlaeRKsw192+fTsvvPACderUITU1lTlz5uSpwSsMSdwsRHurqTRTatxuCw+HGzegZk148klrRyOEEMJGaTQaWrRoQUREhHGfXq8nIiKCkJCQYjtnixYtcHBwMCkTHR1NTEzMfa8bGxvLp59+Sr169ejTpw9ubm78999/7Nq1i5deegm12vz0SybgtRBjjZsse2Wg08GsWYbt8ePBzu6+xYUQQoj7CQsLY+jQobRs2ZKgoCBmz55NWloaw4cPB2DIkCH4+voa+8llZWURFRVl3L506RIHDhzAxcWFWrVqFeic7u7ujBgxgrCwMDw9PXFzc2Ps2LGEhITcc0QpQLVq1fD19WXo0KE88cQTODg4oNfrOXTokEk5WavUimSh+bv8/jucOWOYs+3WfwAhhBDCXAMGDODKlStMnjyZuLg4mjZtyvr1642DC2JiYkxqsi5fvkyzZs2Mz6dPn8706dNp3749mzdvLtA5AWbNmoVaraZfv35kZmbSpUsX5s6de99YdTodMTExfPDBB3z44YcA3D37mrlrlco8bhby3Pc7+ffkVWb2D6Rvc+vGUiq0bQvbt8OkSfDxx9aORgghRClSmr6/i8P58+cLVM6cpbHMqnG7cOECKpXKeLN37drFkiVLaNCgAaNGjTLnlDZPay+DE4x27DAkbQ4OhnVJhRBCiIdIqVurdNCgQWzatAkwzHHy+OOPs2vXLv7v//6P999/36IB2gpZaP4OuctbDR4MVapYNxYhhBCiDDErcTty5AhBQUEA/PLLLzRq1Ijt27ezePFiFi1aZMn4bIYMTrjl7Fn47TfDdliYdWMRQgghyhizErfs7GzjXCsbN27kiSeeAAzLQMTGxlouOhsigxNumT0b9Hro3BkaN7Z2NEIIIUSZYlbi1rBhQ+bPn8+///7Lhg0b6Nq1K2AYwVGhQgWLBmgrHG/1cXuo53G7cQO+/96wLRPuCiGEEBZnVuL26aefsmDBAjp06MDAgQONC6X+8ccfxibUh40seQUsWGBYLaFxY3j8cWtHI4QQQlhdTk4OGzduZMGCBaSkpACGiq7U1FSzzmfWqNIOHTpw9epVkpOTKV++vHH/qFGjcHZ2NisQW/fQN5VmZcFXXxm2w8JApbJuPEIIIYSVnT9/nq5duxITE0NmZiaPP/44rq6ufPrpp2RmZjJ//vxCn9OsGrebN2+SmZlpTNrOnz/P7NmziY6OpnLlyuac0uY99IMTli6Fy5fB2xsGDrR2NEIIIYTVjRs3jpYtW3Ljxg2cnJyM+/v06WOyjFZhmFXj9uSTT9K3b1/jCvfBwcE4ODhw9epVZs6cycsvv2xWMLZM+zA3lSrK7SlAxo6FeywSLIQQQjxM/v33X7Zv345GozHZ7+/vz6VLl8w6p1k1bvv27eORRx4BYMWKFXh5eXH+/Hl+/PFHvvzyS7MCsXWO9g9xU2lEBBw6BM7O8NJL1o5GCCGEKBX0en2+y1pdvHgRV1dXs85pVuKWnp5uvODff/9N3759UavVtG7dusDLPJQ1D/XghNzatuefB09P68YihBBClBKdO3dm9uzZxucqlYrU1FSmTJlC9+7dzTqnWYlbrVq1WLVqFRcuXOCvv/6ic+fOACQkJODm5mZWILYuN3HLzHnIatyOHoX16w2DEcaPt3Y0QgghRKkxY8YM/vvvPxo0aEBGRgaDBg0yNpN++umnZp3TrD5ukydPZtCgQUyYMIHHHnuMkJAQwFD71qxZM7MCsXUP7ZJXM2ca/u3TB2rWtG4sQgghRClStWpVDh48yNKlSzl06BCpqamMGDGCwYMHmwxWKAyzErennnqKdu3aERsba5zDDaBTp0706dPHrEBs3UNZ4xYXBz//bNiWCXeFEEKIPOzt7Xn22Wctdz5zD/T29sbb25uLFy8ChqzyYZ18F26vnPBQ1bh9/bVh/rbWraFNG2tHI4QQQljdH3/8UeCyuUuGFoZZiZter+fDDz9kxowZxpl/XV1dee211/i///s/1Gqzus7ZtIeuqTQtDebNM2xLbZsQQggBQO/evQtUTqVS5Tvi9EHMStz+7//+j++//55PPvmEtm3bArBt2zamTp1KRkYGH330kTmntWlaY43bQ9JU+sMPcP06BAQY+rcJIYQQAr2+ePMAsxK3H374ge+++86kiq9Jkyb4+vryyiuvPJSJm7HGLUeHoiioyvKSTzodzJpl2B4/HuzsrBqOEEII8bAwq03z+vXr1KtXL8/+evXqcf369SIHZYtyV05QFMjSlfFat9Wr4dQp8PAwzN0mhBBCiHxFRETQs2dPatasSc2aNenZsycbN240+3xmJW6BgYF8/fXXefZ//fXXNGnSxOxgbFlujRs8BM2luRPuvvQSuLhYNxYhhBCilJo7dy5du3bF1dWVcePGMW7cONzc3OjevTtz5swx65xmNZV+9tln9OjRg40bNxrncIuMjOTChQusW7fOrEBsncZOjUplqHHLzNaBk4O1Qyoeu3bBtm3g4GBYl1QIIYQQ+fr444+ZNWsWY8aMMe579dVXadu2LR9//DGjR48u9DnNqnFr3749J06coE+fPiQmJpKYmEjfvn05evQoP/30kzmntHkqleqOKUHKcI1bbm3bwIHg42PdWIQQQohSLDExka5du+bZ37lzZ5KSksw6p9nzuPn4+OQZhHDw4EG+//57vvnmG3NPa9McHdTczNaRkVNGpwQ5exZWrDBsh4VZNxYhhBCilHviiSdYuXIlb7zxhsn+33//nZ49e5p1TrMTN0uYN28e8+bN49y5cwA0bNiQyZMn061bN2uGZTbD6gnZZXcuty++AL0eQkPhjhUzhBBCCJFXgwYN+Oijj9i8ebOxa9mOHTv477//eO211/jyyy+NZV999dUCndOqiVvVqlX55JNPqF27Noqi8MMPP/Dkk0+yf/9+GjZsaM3QzJK77FWZbCpNTITvvzdsy4S7QgghxAN9//33lC9fnqioKKKiooz7PTw8+D73OxVDdyubSNx69epl8vyjjz5i3rx57NixI9/ELTMzk8zMTOPzlJSUYo+xMLT2ZXj1hG++gdRUaNgQunSxdjRCCCFEqXf27FmLn7NQiVvfvn3v+3piYqLZgeh0OpYvX05aWpqxOvFu06ZN47333jP7GsXtdo1bGUvcsrIgtzo3LAzK8uTCQgghRClWqMTN3d39ga8PGTKkUAEcPnyYkJAQMjIycHFxYeXKlTRo0CDfspMmTSLsjk7xly5dumdZayinNSRu6VllLHH75Re4dAm8vGDwYGtHI4QQQtgERVFYsWIFmzZtIiEhIc9yWL/99luhz1moxC08PLzQF3iQunXrcuDAAZKSklixYgVDhw5ly5Yt+SZkWq0WrVZrfJ6cnGzxeIqinMZwO1Mzc6wciQUpyu0pQMaOhTvuvxBCCCHubfz48SxYsICOHTvi5eVlkeUwrdrHDUCj0VCrVi0AWrRowe7du/niiy9YsGCBlSMrPBet4XamlaXEbdMmOHAAnJwMKyUIIYQQokB++uknfvvtN7p3726xc5o1AW9x0uv1JgMQbImLYxmsccutbRs+HCpUsG4sQgghhA1xd3enRo0aFj2nVRO3SZMmsXXrVs6dO8fhw4eZNGkSmzdvZrCN9qMqpy1jiVtUFKxbZxiMMGGCtaMRQgghbMrUqVN57733uHnzpsXOadWm0oSEBIYMGUJsbCzu7u40adKEv/76i8cff9yaYZmtzDWVzpxp+PfJJ+FWc7YQQgghCqZ///7873//o3Llyvj7++PgYLqO+b59+wp9TqsmbndOPlcWlNMYRpWmZZaBUaXx8ZC77qxMuCuEEEIU2tChQ9m7dy/PPvts2RmcUJaUqabSOXMM87cFBUHbttaORgghhLA5a9eu5a+//qJdu3YWO2epG5xgy8pMU2l6Osyda9h+/XWZcFcIIYQwg5+fH25ubhY9pyRuFlRmatx+/BGuXQN/f+jTx9rRCCGEEADMmTMHf39/HB0dCQ4OZteuXfctv3z5curVq4ejoyONGzdm3bp1Jq+rVKp8H59//rmxjL+/f57XP/nkkwLFO2PGDN58803OnTtX6Pd6L5K4WVCZSNz0epg1y7A9fjzYS2u6EEII61u2bBlhYWFMmTKFffv2ERgYSJcuXUhISMi3/Pbt2xk4cCAjRoxg//799O7dm969e3PkyBFjmdjYWJPHwoULUalU9OvXz+Rc77//vkm5sWPHFijmZ599lk2bNlGzZk1cXV3x9PQ0eZhDvpUtyNWxDDSVrlkDJ06Auzs8/7y1oxFCCCEAmDlzJiNHjmT48OEAzJ8/n7Vr17Jw4UImTpyYp/wXX3xB165deeONNwD44IMP2LBhA19//TXz588HwNvb2+SY33//nY4dO+aZe83V1TVP2YKYPXt2oY95EEncLKicsY+bDY8qzZ1w98UXwdXVurEIIYQo01JSUkyWr7x7actcWVlZ7N27l0mTJhn3qdVqQkNDiYyMzPfckZGRJuubA3Tp0oVVq1blWz4+Pp61a9fyww8/5Hntk08+4YMPPqBatWoMGjSICRMmYF+AFqmhQ4c+sExhSeJmQS631irN0unJytGjsbexlujdu2HrVkPzaAGrgYUQQghz3b0u+ZQpU5g6dWqeclevXkWn0+Hl5WWy38vLi+PHj+d77ri4uHzLx8XF5Vv+hx9+wNXVlb59+5rsf/XVV2nevDmenp5s376dSZMmERsby8zcuU4LKCMjg6ysLJN95gxckMTNgspp7YzbaZk5aOw1VozGDLm1bc88A1WrWjcWIYQQZV5UVBS+vr7G5/nVtpWUhQsXMnjwYBwdHU3231lr16RJEzQaDS+++CLTpk17YLxpaWm89dZb/PLLL1y7di3P6zpd4VvobKxKqHSzt1OjvVXLZnMDFM6fhxUrDNsy4a4QQogS4Orqipubm/Fxr0SoYsWK2NnZER8fb7I/Pj7+nn3PvL29C1z+33//JTo6mhdeeOGBMQcHB5OTk1OgkaJvvvkm//zzD/PmzUOr1fLdd9/x3nvv4ePjw48//vjA4/MjiZuFGedyy7KxxO2LL0Cng8ceg6ZNrR2NEEIIYaTRaGjRogURERHGfXq9noiICEJCQvI9JiQkxKQ8wIYNG/It//3339OiRQsCAwMfGMuBAwdQq9VUrlz5gWVXr17N3Llz6devH/b29jzyyCO88847fPzxxyxevPiBx+dHmkotrJzWnmtpWaRm2FDilpQE331n2H79devGIoQQQuQjLCyMoUOH0rJlS4KCgpg9ezZpaWnGUaZDhgzB19eXadOmATBu3Djat2/PjBkz6NGjB0uXLmXPnj188803JudNTk5m+fLlzMjtLnSHyMhIdu7cSceOHXF1dSUyMpIJEybw7LPPUr58+QfGfP36deMIVTc3N65fvw5Au3btePnll826D5K4WZiLLc7l9u23kJICDRpA167WjkYIIYTIY8CAAVy5coXJkycTFxdH06ZNWb9+vXEAQkxMDGr17YbENm3asGTJEt555x3efvttateuzapVq2jUqJHJeZcuXYqiKAwcODDPNbVaLUuXLmXq1KlkZmYSEBDAhAkT8oxWvZcaNWpw9uxZqlWrRr169fjll18ICgpi9erVeHh4mHUfVIqiKGYdWQpcvHgRPz8/Lly4QNVS0pm+//xIdp27zpxBzenRpIq1w3mw7GyoUQMuXjTUuo0YYe2IhBBClHGl8fu7OMyaNQs7OzteffVVNm7cSK9evVAUhezsbGbOnMm4ceMKfU6pcbOw3JGlNjMJ7/LlhqStcmUYPNja0QghhBBlxoQJE4zboaGhHDt2jH379lGrVi2aNGli1jklcbMwm1r2SlFuTwEyZgzcNQRaCCGEEJbj7++Pv79/kc4ho0otzDiq1BYSt82bYd8+cHICMztJCiGEEMJUZGQka9asMdn3448/EhAQQOXKlRk1ahSZmZlmnVsSNwsz1rjZwnQgubVtQ4dCxYrWjUUIIYQoI95//32OHj1qfH748GFGjBhBaGgoEydOZPXq1cbRr4UliZuFGRO30j4dyLFjsHYtqFRwRxu8EEIIIYrmwIEDdOrUyfh86dKlBAcH8+233xIWFsaXX37JL7/8Yta5JXGzMFdbaSqdNcvwb69eUKeOdWMRQgghypAbN26YrJO6ZcsWunXrZnzeqlUrLly4YNa5JXGzsNuDEwq//liJSUiA3KU2ZMJdIYQQwqK8vLw4e/YsAFlZWezbt4/WrVsbX09JScHBwcGsc0viZmE2MR3I3LmQmQmtWkG7dtaORgghhChTunfvzsSJE/n333+ZNGkSzs7OPPLII8bXDx06RM2aNc06t0wHYmGlfq3SmzdhzhzD9muvGfq4CSGEEMJiPvjgA/r27Uv79u1xcXHhhx9+QKPRGF9fuHAhnTt3NuvckrhZmEtpH5zw009w9SpUrw79+lk7GiGEEKLMqVixIlu3biUpKQkXFxfs7OxMXl++fDkuLi5mnVsSNwtzcTTc0pTS2FSq18PMmYbtcePAXn78QgghRHFxd3fPd7+np6fZ55Q+bhbmqjV0NiyVNW5r10J0NLi5yZqkQgghhA2SxM3CcmvcbmbryNHprRzNXXIn3B01ypC8CSGEEMKmSOJmYbl93KCUrVe6dy9s2WJoHn31VWtHI4QQQggzSOJmYRp7NVp7w21NKU3Npbm1bf37g5+fdWMRQgghhFkkcSsGro65k/CWksQtJgZyl9Z47TXrxiKEEEIIs0niVgyMU4KUlsTtyy9Bp4OOHaF5c2tHI4QQQggzSeJWDFwdS9HI0uRk+PZbw7bUtgkhhBA2TRK3YpBb45ackW3lSIDvvjMkb/XqwR0L3AohhBDC9kjiVgxcSksft+xsmD3bsB0WBmr5cQshhBC2TL7Ji4FraVn2asUKuHABKlWC556zbixCCCGEKDJJ3IpBqRhVqii3pwAZPRocHa0XixBCCCEsQhK3YmBcr9SaNW5btxom3XV0hFdesV4cQgghhLAYSdyKgcut9Uqtmrjl1rYNGWJoKhVCCCGEzZPErRjcHpxgpVGl0dGwerVhOyzMOjEIIYQQwuIkcSsGrtaegHfWLMO/vXpB3brWiUEIIYQQFieJWzFwtWYftytX4IcfDNsy4a4QQghRpkjiVgxcrDkdyLx5kJEBLVrAo4+W/PWFEEIIUWwkcSsGxlGlJd1UevMmfP21Yfu110ClKtnrCyGEEKJYSeJWDFy1Vlqr9OefDU2lfn7w1FMle20hhBBCFDtJ3IpBbh+3m9k6snX6krmoXg8zZxq2x40DB4eSua4QQgghSowkbsWg3K0+bgBpJdVc+uefcPw4uLrCCy+UzDWFEEIIUaIkcSsGGns1WnvDrS2xkaW5E+6OGgXu7iVzTSGEEEKUKEncikmJrle6fz9s2gR2dvDqq8V/PSGEEEJYhSRuxcTV8dYAhZJI3HJr2/r3h2rViv96QgghhLAKSdyKSe5cbikZxbzs1cWLsGyZYVsm3BVCCFGGzZkzB39/fxwdHQkODmbXrl33Lb98+XLq1auHo6MjjRs3Zt26dSavDxs2DJVKZfLo2rWrSZnr168zePBg3Nzc8PDwYMSIEaSmplr8vRWUJG7F5HbiVsw1bl9+CTk50L69YdJdIYQQogxatmwZYWFhTJkyhX379hEYGEiXLl1ISEjIt/z27dsZOHAgI0aMYP/+/fTu3ZvevXtz5MgRk3Jdu3YlNjbW+Pjf//5n8vrgwYM5evQoGzZsYM2aNWzdupVRo0YV2/t8EKsmbtOmTaNVq1a4urpSuXJlevfuTXR0tDVDshg3J0PillyciVtyMixYYNiW2jYhhBBl2MyZMxk5ciTDhw+nQYMGzJ8/H2dnZxYuXJhv+S+++IKuXbvyxhtvUL9+fT744AOaN2/O17kT1d+i1Wrx9vY2PsqXL2987dixY6xfv57vvvuO4OBg2rVrx1dffcXSpUu5fPlysb7fe7Fq4rZlyxZGjx7Njh072LBhA9nZ2XTu3Jm0tDRrhmURbrf6uCXfLMam0u+/NyRvdetCjx7Fdx0hhBCiGKSkpJCcnGx8ZGZm5lsuKyuLvXv3EhoaatynVqsJDQ0lMjIy32MiIyNNygN06dIlT/nNmzdTuXJl6taty8svv8y1a9dMzuHh4UHLli2N+0JDQ1Gr1ezcubPQ79cS7B9cpPisX7/e5PmiRYuoXLkye/fu5VEbX2fTzelW4lZcfdxycuCLLwzbEyaAWlq9hRBC2JYGDRqYPJ8yZQpTp07NU+7q1avodDq8vLxM9nt5eXH8+PF8zx0XF5dv+bi4OOPzrl270rdvXwICAjh9+jRvv/023bp1IzIyEjs7O+Li4qhcubLJOezt7fH09DQ5T0myauJ2t6SkJAA8PT3zfT0zM9MkG09JSSmRuMxxu8atmJpKf/0Vzp+HihVhyJDiuYYQQghRjKKiovD19TU+12q1JXr9Z555xrjduHFjmjRpQs2aNdm8eTOdOnUq0VgKqtRU0+j1esaPH0/btm1p1KhRvmWmTZuGu7u78XF3pl6a3O7jVgw1bopyewqQ0aPBycny1xBCCCGKmaurK25ubsbHvRK3ihUrYmdnR3x8vMn++Ph4vL298z3G29u7UOUBatSoQcWKFTl16pTxHHcPfsjJyeH69ev3PU9xKjWJ2+jRozly5AhLly69Z5lJkyaRlJRkfERFRZVghIVTrH3ctm2D3btBq4VXXrH8+YUQQohSRKPR0KJFCyIiIoz79Ho9ERERhISE5HtMSEiISXmADRs23LM8wMWLF7l27RpVqlQxniMxMZG9e/cay/zzzz/o9XqCg4OL8pbMViqaSseMGWMcYlu1atV7ltNqtSbZeHJyckmEZ5bbfdyKoak0t7ZtyBC4q+1dCCGEKIvCwsIYOnQoLVu2JCgoiNmzZ5OWlsbw4cMBGDJkCL6+vkybNg2AcePG0b59e2bMmEGPHj1YunQpe/bs4ZtvvgEgNTWV9957j379+uHt7c3p06d58803qVWrFl26dAGgfv36dO3alZEjRzJ//nyys7MZM2YMzzzzDD4+Pla5D1ZN3BRFYezYsaxcuZLNmzcTEBBgzXAsyu3Wklcplq5xO3kS/vjDsB0WZtlzCyGEEKXUgAEDuHLlCpMnTyYuLo6mTZuyfv164wCEmJgY1HcM1GvTpg1LlizhnXfe4e2336Z27dqsWrXK2B3Lzs6OQ4cO8cMPP5CYmIiPjw+dO3fmgw8+MKkkWrx4MWPGjKFTp06o1Wr69evHl19+WbJv/g4qRVEUa138lVdeYcmSJfz+++/UrVvXuN/d3R2nAvTbunjxIn5+fly4cOG+NXXWEHU5me5f/ktFFw173nnccid+5RWYN88w/ceaNZY7rxBCCFFCSvP3d2ln1T5u8+bNIykpiQ4dOlClShXjY1nuEk42rFgm4L16FcLDDdsy4a4QQgjx0LF6U2lZldvHLStHT0a2DkcHu6KfdN48yMiAZs2gQ4ein08IIYQQNqXUjCota1w09qhUhm2LTAmSkQG5y3S89hrGkwshhBDioSGJWzFRq1W43lpo3iKT8C5eDAkJULUq9O9f9PMJIYQQwuZI4laMLLbslaLAzJmG7XHjwMGhiJEJIYQQwhZJ4laMLDYJ7/r1EBUFrq4wcqQFIhNCCCGELZLErRhZbGRp7oS7L7wA7u5FjEoIIYQQtkoSt2LkaokatwMHICIC7OwMzaRCCCGEeGhJ4laMjE2lRenjltu37amnoHp1C0QlhBBCCFsliVsxMjaVmjuq9OJF+N//DNsy4a4QQgjx0JPErRjl1rilmFvj9tVXkJMDjzwCrVpZMDIhhBBC2CJJ3IrR7elAzKhxS0mBBQsM21LbJoQQQggkcStWbo65TaVm1LgtXAhJSVC7NvTqZeHIhBBCCGGLJHErRmZPwJuTA7NnG7bDwkAtPyYhhBBCSOJWrHL7uCUVtsZt5Uo4dw4qVIAhQywfmBBCCCFskiRuxah8OUPilpheiMRNUW5PuPvKK+DsXAyRCSGEEMIWSeJWjDydNQAkpmeh1ysFO2j7dti5E7RaGD26GKMTQgghhK2RxK0YedxK3PRKIfq55da2PfsseHkVU2RCCCGEsEWSuBUjjb0aF61hZOn1tKwHH3DyJKxaZdgOCyu+wIQQQghhkyRxK2a5/dxuFKSf2+zZhj5u3bpBgwbFG5gQQgghbI4kbsWs/K3m0hsPqnG7dg3Cww3bMuGuEEIIIfIhiVsxy03crqc/IHGbPx9u3oTAQHjssRKITAghhBC2RhK3YlbeOXdKkPskbpmZ8PXXhu3XXweVqgQiE0IIIYStkcStmJUvd6vGLe0+fdyWLIG4OPD1hQEDSigyIYQQQtgaSdyK2Z1zueVLUWDmTMP2q6+Cg0MJRSaEEEIIWyOJWzHzMNa43SNx+/tvOHIEXFxg1KgSjEwIIYQQtkYSt2KWW+N24141brkT7o4YAR4eJROUEEIIIWySJG7F7L7zuB08CBs2gFoN48aVcGRCCCGEsDWSuBWz+87jltu3rV8/CAgowaiEEEIIYYskcStmnrf6uCXezDZdaP7yZfjf/wzbMuGuEEIIIQpAErdi5nFrHjedXiElI+f2C199BdnZ0K4dBAdbKTohhBBC2BJJ3IqZ1t6Ocho74I4BCqmphpUSQGrbhBBCCFFgkriVAOMkvLmJW3g4JCZCrVrQq5f1AhNCCCGETZHErQTk9nO7kZYFOh3Mnm14YcIEsLOzXmBCCCGEsCmSuJWA3MTtamomrFoFZ86ApycMG2bVuIQQQghhWyRxKwFero4AJCRn3p5w9+WXwdnZilEJIYQQwtZI4lYCvNwNiZtm1w6IjASNBsaMsXJUQgghhG2ZM2cO/v7+ODo6EhwczK5du+5bfvny5dSrVw9HR0caN27MunXrjK9lZ2fz1ltv0bhxY8qVK4ePjw9Dhgzh8uXLJufw9/dHpVKZPD755JNieX8FIYlbCfBy0wLQ8tdww47Bg8Hb24oRCSGEELZl2bJlhIWFMWXKFPbt20dgYCBdunQhISEh3/Lbt29n4MCBjBgxgv3799O7d2969+7NkSNHAEhPT2ffvn28++677Nu3j99++43o6GieeOKJPOd6//33iY2NNT7Gjh1brO/1flSKoigPLlY6Xbx4ET8/Py5cuEDVqlWtHc49bYyK5/0vVrP521GoFQUOH4ZGjawdlhBCCGEVud/fUVFR+Pr6GvdrtVq0Wm2+xwQHB9OqVSu+/vprAPR6PX5+fowdO5aJEyfmKT9gwADS0tJYs2aNcV/r1q1p2rQp83On5LrL7t27CQoK4vz581SrVg0w1LiNHz+e8ePHm/t2LUpq3EqAl5sjz+/53ZC0de0qSZsQQggBNGjQAHd3d+Nj2rRp+ZbLyspi7969hIaGGvep1WpCQ0OJjIzM95jIyEiT8gBdunS5Z3mApKQkVCoVHh4eJvs/+eQTKlSoQLNmzfj888/JycnJ/wQlwN5qV36IeOvS6H94AwC68ROQCUCEEEII8q1xy8/Vq1fR6XR4eXmZ7Pfy8uL48eP5HhMXF5dv+bi4uHzLZ2Rk8NZbbzFw4EDc3NyM+1999VWaN2+Op6cn27dvZ9KkScTGxjIzd73xEiaJWwmosHgR6uxMjlXyx7P1I3g9+BAhhBCizHN1dTVJkqwlOzub/v37oygK8+bNM3ktLCzMuN2kSRM0Gg0vvvgi06ZNu2eiWZykqbS4ZWWhvtUe/21QH+JTMq0ckBBCCGFbKlasiJ2dHfHx8Sb74+Pj8b7HYD9vb+8Clc9N2s6fP8+GDRsemEgGBweTk5PDuXPnCv9GLEASt+L2v/9BbCzX3Cuyuv6jxCVlWDsiIYQQwqZoNBpatGhBRESEcZ9eryciIoKQkJB8jwkJCTEpD7BhwwaT8rlJ28mTJ9m4cSMVKlR4YCwHDhxArVZTuXJlM99N0UhTaXFSFOOEu1s6DyDbzkFq3IQQQggzhIWFMXToUFq2bElQUBCzZ88mLS2N4cOHAzBkyBB8fX2NAxzGjRtH+/btmTFjBj169GDp0qXs2bOHb775BjAkbU899RT79u1jzZo16HQ6Y/83T09PNBoNkZGR7Ny5k44dO+Lq6kpkZCQTJkzg2WefpXz58la5D5K4FacNGwxTf5Qrx7EnBsKRRBKSpcZNCCGEKKwBAwZw5coVJk+eTFxcHE2bNmX9+vXGAQgxMTGo1bcbEtu0acOSJUt45513ePvtt6lduzarVq2i0a2ZHS5dusQff/wBQNOmTU2utWnTJjp06IBWq2Xp0qVMnTqVzMxMAgICmDBhgkm/t5Im87gVpy5d4O+/YexYvu49lul/n6B/y6p89lSgtSMTQgghrKbUf3+XYtLHrbgcPmxI2tRqGD8eLzfDsldxydJUKoQQQgjzSOJWXHLnd+nbF2rUMCZu8TI4QQghhBBmksStOMTGwuLFhu3XXgOganknAC7cSMeGW6eFEEIIYUWSuBWHr7+G7Gxo0wZatwaganln7NQq0rN0JMjIUiGEEEKYQRI3S0tLg9xZl2/VtgFo7NX4ehhq3c5eTbNGZEIIIYSwcVZN3LZu3UqvXr3w8fFBpVKxatUqa4ZjGYsWwY0bULMmPPmkyUv+FcsBcE4SNyGEEEKYwaqJW1paGoGBgcyZM8eaYViOTnd7UML48WBnupx8QAVnAM5ek8RNCCGEEIVn1Ql4u3XrRrdu3awZgmX9/jucOQPly8OtmZzvlFvjdv5qeklHJoQQQogywKZWTsjMzCQz83bH/pSUFCtGk49by1vx0ktQrlyel41NpVLjJoQQQggz2NTghGnTpuHu7m58NGjQwNoh3bZjB2zfDg4OMGZMvkUCKtxO3PR6mRJECCGEEIVjU4nbpEmTSEpKMj6ioqKsHdJtubVtgweDj0++RaqWd8JerSIjW098ikzEK4QQQojCsanETavV4ubmZny4urpaOySDs2fht98M2/dZeNbeTo2f560BCjKyVAghhBCFZFOJW6k1ezbo9dC5MzRufN+iNSsZmksPX0wqgcCEEEIIUZZYNXFLTU3lwIEDHDhwAICzZ89y4MABYmJirBlW4dy4Ad9/b9i+Y8Lde2lbqyIAW05cKc6ohBBCCFEGWXVU6Z49e+jYsaPxeditZsahQ4eyaNEiK0VVSN98Y1gtoXFjePzxBxZvX6cSALvPXSc1MwcXrU0N7BVCCCGEFVk1a+jQoYNtL7ielQVffmnYDgsDleqBhwRULEc1T2dirqcTefoajzfwKuYghRBCCFFWSB+3oli6FC5fBm9vGDiwQIeoVCo61DXUum2OTijO6IQQQghRxkjiZi5FuT0FyNixoNUW+NDcxG3V/kscuJBYDMEJIYQQoiySxM1cERFw6BA4OxtWSiiER2tXIqRGBdKydAz5ficn4kvZChBCCCGEKJUkcTNXbm3b88+Dp2ehDrW3U/Pd0Ja0rF6e5IwcRv64h6T07GIIUgghhBBliQxpNMfRo7B+vWEwwvjxZp2inNaeb4a0pNdX2zh/LZ3HZmymZiUXtA5qOtStzPA2/qjVDx7sIIQQQoiHh9S4mWPmTMO/ffpAzZpmn8aznIZvhrTAw9mBa2lZ7Dp3nX9PXuWDNVG8sngfKRnZnEpI4acd58nM0VkoeCGEEAD7Y24Q/t9Z257dQDx0pMatsOLi4OefDdsFmHD3QRr6uLPtrcc4EZ/C5cSbxFxPZ/aGk6w/GseBC4lcT88iK0fPpRs3mditXpGvJ4QQD6vLiTep4KJBa29HSkY2zy/azY30bPzKOxNaQlMzpWfl4GCnxsFO6k2EeeSTU1hz5hjmb2vdGtq0scgpXbT2NK9Wnp5NfHilQy3+N6o1fp5OxCVnkJWjB+CnyHMkpmdZ5HpCiLIpW6fnf7ti2Hv+utViUBSFxTvPM2fTKWKupZu8ptMrJVq7dSI+hQ6fb+LbrWfYHJ1Au0//4c0VhwBYuO0cN271Lb7fSjazN54gdOaWPO8lV9LNbHJ0+gLFE5t0k3afbmLQtzuM90GnVzgRn2L8XW9NG6LiWbY7BkVR+DHyHGG/HGDl/ovcSJPvntJEatwKIy0N5s41bFugtu1eWlQvz/pxj/Ltv2fw8XBi4bazHI9LYdRPe6nsquXZ1tVpXaNCsV1fCGE9qZk5/BR5nna1KtK4qvsDy+fo9Hzz7xkUBXacuca/J69ir1bxQe9GeLlpqV/FjSruTnmO23byKj/tOMfkXg3ZffY68zaf5qM+jfBwduCPg7H0aeZLQMVy9722Xq+gVxTs7dTGROTrf04xY8MJAD7/K5qAiuVoUMUNVLAl+gqVXbWsG/cIjg52+Z7zpx3nOXc1jWdbV2fZ7gvsj7mBXlGIS86gkouW8OFB/LbvIjHX0/m/7vWxv0/N1Udrj3HuWjqf/xVN1fJO6BX44+BlRrQL4Lt/z9y+F6eumhx3LTWT6LgUPF00fBlxEr1iSOBeeKQG209fpX8rP9wcHVh98DKvLT+Il5uWaX2a0K62YUlDRVFQ5TMh+8JtZ7melsX1tCz2xSTS2NedF3/aw6boKzg6qAmpUYE+zavSq0mVfI/PlZ6Vg7PG9Ov7wvV0/jwSi5PGHhWQka3jqRZV8XDWAIYE8cCFG0RdTqZXoA8ezhrOX0tDUaCKhyOxiRm89PNedHqFHL3ClD+Ooijw275LtKxenhUvW6aiQhSdSrHhxv2LFy/i5+fHhQsXqFq1avFfcO5cGD0aAgLg5Emwy/8Xj6WtOXSZMUv2m+x7ukVVhrbx59DFJFIzs6la3pnQ+l5o7KUSVZQ+KRnZnL+WTiPfBycixSUhJYPvt50lPVNHI183nm7hR3JGNmlZOnw98iY2+VEUhctJGcQlZdDI1w2tveF3wMUb6VxOzMDV0Z563q73/dIF2H7qKkcuJ/F82wCTxOPs1TRG/biHkwmp1PVy5a8Jjz4wph+2n2PKH0eNz1UqwzSTuapXcCYirL3JdRRFodOMLZy5msbjDbzYH3ODq6lZVHTRoNMr3EjPxsFOhV95Zy4m3qSapzN9mvkyumMt4zlSM3Po8eW/ONrb8f2wloz8cS/HYpONrwdWdefwpST0+XzDfDmwGU8E+pjEo9MrxFxP57EZW+77fhv7Gs4L8N2QloTUrEB6lo5KrlqycvSkZeZQvpyG3eeu8/T8yHzPUU5jR1qWjlqVXTh7NQ2dXuHfNzvi5+lMYnoWPb/axsUbN3HR2pOamQOAnVqFk4MdqZk5+Ho40bSaB+sOx5rc68/6NSEqNpk1h2KZNSCQR2pX4nLiTRbvPE8lFy0z/j5Byq3z9WtelfSsHP48Epcnvje61KW8s4ZP/jxGS39P9IrCxRs3GRxcjcOXkli1/xJTejWkdmUXZm44gaujPdtPXyPzrlq7gUHVmNa3MRnZOgYsiOTgRcN961i3Eo/UrsT7a6IAqOiipXZlFyLPXANuf4ZqVXbBXq2iV6CPyc/eEkr8+7sMkcStoHQ6qFcPTp2CL76AV18t3uvdQa9X+CLiJEk3s0nPyuGXPRfzLdesmgefPxVI9QrOxv4T9/rLT4iCOnMllXFLD9C+TiVe61yn0J+nzdEJvLniEAkpmXzarzGujg4s3nmez58KxOceCdOWE1f47t8ztK5RgScCffDzdDa+pigKK/ZeZOOxeG6kZfNB70bU9XbNc470rBzUKpWxZuetFYdYtueC8fUW1ctz+FISWTl6Gvu6M/uZptSs5JJvPBeupzP59yPsPX+D5AzDF29DHzeGhFRnwdYznLmSZiz7RKAPXzzTNM99upqayYXr6dipVTw1P5KsHD3v9KjPC4/UAOBUQirPfLODq6mZxmP+m/hYnqTyZpaOqFhDQlTZVUvfudu5lpZF82oe2NupebdHA/44eImV+y+RnJFDVo6erwY2o9cdidKOM9d45psd+b5XAHcnB5Ju5p2iaNtbHala3vCzmLv5FJ+tjwZuJ0IAahWM61SHcaG1SbqZzd7z1zl/LZ30LB2nE1L5bf8l2tepxA/PB6HTK6w5dJnP1kejUkEjH3fWH41DY6cmS6enmqczozvWxEXrQGaOjteWHzRJlDo38OL8tXTOXUtjzqDmfLL+ODHX0/n8qSZ8s/UMRy8nE1KjgjEhaVG9PHvP3wBAY6/mt5fb8N7qo+w+d4N3etQnKMCT6X+fYOsdTacOdioaVHEzJj32ahU5d2Sjg4OrkaNTTD5bAG6O9nRp6M2qA5fI1t0u7+poT8qtzxCAxk7Nt0Nb4uWmZdnuC4T/dw4nBzv0ipInEbuTg50Krb2dMbEEaFm9POXLaUjPyuG/U9dw0dqz+/9CmR1xggVbzlBOY0dmjp4cvWJ8Hxp7tUkzrZ1ahe7W+1s6qjWta1RAr1csPsuBJG7mk8StoFatMowi9fCACxfAJf9f8CVhX8wNPl8fzY6z1wis6kH1Cs5sOp5g/EJRq6BmJReydHqup2bxfLsAxnWqLdOL2JC0zBw2R1+hvLMDbWpVNOscRfllm5iexawNJ6jr7caSXec5cslQkzK1VwOGtQ3IU15RFH4/cBlHBzWP1qlkbMbZdDyB53/Ybfyy9bz1pZKRrWfUozV4u3v9POdKSMng8ZlbTRKHZtU8eCLQhx5NqrD+SByTf79dw9S/ZVU+eyrQ5BynrxiSoIwsHWM71WJgUDVCpv1DamYOfZv7svrgZZMvU4DH6lVm4bBWxudxSRmsPniZxxt48fryg+y59YVvr1bhYKfmZvbtkd52ahV+5Z24cOMmOr3CW13rUc3TmZMJKXg4OdCjiQ+95/zHpcSbqFUYa6FctPb0bFKFfTE3iE3MICUzh/pV3AA4FpvMR30aMSiomjEJ1OsVBn67g51nTfuw1ahYjr8mPJqnw/sXG08ya+MJGvu6M/3pQHzLO+GitWfc0v38fuCyyZf0i4/WYP3ROLxcHflmSAvOXE0jJSOHap7OvHHr/b/euQ7BNSpwIy2Lib8d5vodfZ809mp+ej6Iet5uuDs75Pm5Apy7mkaH6ZtRq+DF9jX548BlLiXezFPux+eDcHG0p0EVN5Mm1Y/XHeObrWeM6z0/iLuTA+vHP8KKPRfZff4GXwxoytMLIjmVkMonfRvzTFA14z26k9ZezWdPNWH1wVg6N/CirrcrT83fTu3Kriwc1orVBy+To1do6udB6xqGeTxfXXqA1QcvA+Dn6cSF67ffV8vq5Tl3LY2rqVnM7B/IlxEnOXctHa29mnnPNuexeoaBEYqi0HfedvbHJALQuoYnj9SuhL1ahQLM/PsEWns1db1djZ/HVv7leSLQh6qeznSoUwmVSoVer9B++iYuXL/JsDb+/LTjPDq9wndDWrLjzDW+23YWgDY1K7DguRaM+GEPu85ep2tDb5y1dvy27xJNqrrz++i2xfaHvyRu5pPEraAeeQS2bYOJE2HatOK9VgHd+cV8/loabyw/xP4LN/J8IYHhF3vNyi681bUetSpbL+ksyxTF0NTjV965SEny5ugEXlm8j/QsHXZqFVvf7PjApjydXuG7f89w4UY63RtXYfaGk+w6dx2NvZpalVzo2sib0R1rYXdXXIqikJiejbuT4Yv2j4OXcXOy56t/Thm/PABjDYidWsUfY9rSoIobOXrFmCgs2x3DW78eBsDRQU37OpVoXaMCX0ac5EZ6Nr2b+nDwYhJnr96umfL1cGLbWx0B+HnHeVCp6FCnElP/OErE8QRqVXbBy01L5OlrxkQnN3y9Ymju2RR9hUquWna93QmVSsXqg5c5FpvM73clBDUqluPM1TT8PJ3Y8npH9sXcYOF/Z+neuAoBFcvR48ttONip2PN/j4MKftx+jnlbTpOepcPBTkW2TqGcxo4fRwTRyNed2MQMhizcRVxyBmM61mJ4W39cHR1YsOU00/48nufn46q1NzaRAfhXcMbdycFYi5OrnrcrS0a2ZvGO88zYcIJ63q4kpmfTuKo7n/Zrwh8HLjF1dRQaezVeblpjcvDNcy3o3NA7z3Wvp2URMi3CWHNTx8uF8OFBdPx8M1k6PZ/2a8zbK49Q0UXDljc6orFT5/vZXbH3Iq8vP4iHswOJd0wWXr2CMy+0C+CLiJP8X4/69Gn24N/DT83bbkw6wFAzNSTEn6W7L3A1NZO6Xq6sH/9IvgmDTq+w8Vg8rWtUoN+87ZxKSAUwxuXkYEegnzs7zlzHs5yGn0YE0dDHtHk+LimDCzfSaeVvSLjOXk3jya+3kZyRQ3lnBxr5uvPiozWN/dXuPK58OQdj8/jdMrJ1zN10ivpV3GhevTyvLN6Hu5MDL3eoSSt/T9Iyc7h44yZ1vV1ZfySWb/89y1td6xEUYDqB+76YG/Sdux0nBzv+nvCoSW1zQnKG8f/cwG93oLVXs2h4EOXLafLEM3vjCWZvPGl83rNJFb4e1Jykm9l0mbWVtMwc1r76CNUqOJORreO/U1dpW6siqZk5fBlxkkHB1ajn7Zbve7UESdzMJ4lbQezaBcHB4OAA586Bj88DD7EWvV4hISWTY3HJOKjVXE68ybu/HzH+4m5bqwKLX2ht5SjLnqSb2Yxbup/N0VfwctMy9rHaPNu6+gOPy8zRMXnVUbacuEKOXs+g4Oos2Xmeq6lZxn4muTUD93IjLYtXFu8zNgfdy4ynA+nXwvD/ZOetv7r/O3WV9CwdTwT60MDHjU/uSDrcHO1RqVQkZ2Qzb3Bzft13iQ1R8fRvWRVFgbWHY1k2KoRqns50nLGZ62lZeb7YwdCk+OvLbdgcfYWXft6Li9YeRVFIy9Lx2yttSEzP4vlFe0yOsVer+H1MWxr6uJOQnMGaQ7H8cfCycW3fJwJ9+PzpJjR7fwPpWTrWjG1HckY2g77daTyHfwVnhrXx58O1x4xNW+M61WbC43Xy3JvOs7ZwIj6VPs182RgVb0yy7mwynNyzAc+3u13bmJmjIzNHj5vj7dolvV5h7P/2s+3UVWpUKkdAhXKsPxpnTAB/eD6IG2nZtAooz/W0LEb+uIealVx4Nrg6bk4ONPXzQGOv5silJHp+tc0kRudbzVw6vcIHvRvxXOvqXE3NJDE9+75/jM34O5qv/jll/Dx5uWmJT86keTUPfnulLcdik3F3crhnszUY+rO1+nCjsZbRs5yGG+lZzB3UnG6NqxSqS8am4wmMXrKPpn4eDGjlR5eG3jg62HHoYiKfrj/O6A61ClTLPGfTKT7/K5p63q58N7QlczefplcTH5pV82DtoViCAjxNkp77ya11vPsPG2vZdfY6Llp7GvjcO3HS6xVUKu553y9cT+eRzzYBEFrfi9nPNMVFa6gJT0zPIlunUMm14GtsW5okbuaTxK0gBgyAX36BIUPghx+K7zrFJCE5g30xNxj7v/1k6xRjv4WHXVJ6Nh+sjaJWZRdefLSGWU0CGdk6Vuy9yLzNp/M0+eR2ds51KfEmOp1CtQqGfVk5eiYsO8Daw7F5zlu7sguhDbyYt/k0PZpUYc6g5sZj3l11hEuJN5nU3VB7+tx3u9h17jrOGjsCq3oQeeYaLaqX59N+jXGwU/PD9vMs/O8sNSqWY0NYe+ZtPsX0v0/kuWZus1mFchp0isLCYa2oVdmFa6lZBFQsZ+zsnVsDBYamnOqe5Vi25wK1Kruw7tVHOJmQwt9H4zlyKYnUzBw+e6oJ1SuUQ1EU/joaR9Xyznz77xl+P2AY3XciPoV/T17FWWNHepaOxr7ujHmsFl3yqUGKuZZOVGwyj9WrjMZezQs/7GHjsXhefawWaw7HcuZKGq1reNLUrzxD21SnirsT/9sVw6TfDLWBW9/oaLz/d7q7uayOlwujO9aiW6MqfPvvGdIyc3itc12zvtgPXkhk+t/RPNWiKk829S3QMXq9QtDHEVxNzaShjxsZ2TpO3+pH165WRX58PqhQtbpZOXp+23eRibfug1oFf4xpV6jBIq8vP8iKvRfpULcS3w1pCXDfEZ3FLSNbx0+R5+nayLvACdrDZuX+i6Rk5PBscPVS11VGEjfzSeL2IOfOGVZH0OvhwAEIDHzQEaXWO6sO8/OOGJwc7HDW2PFKx1qMaBdAVo6eI5eTOBabzKUbN/G41VwQUqNCnmRGURRikzLwdnMsFb8Idpy5xhsrDtKjsU+BJyjOytETcz2d15Yf5OCtGpyBQdXo2aQKDX3cjMPn86PXK5xISGF/TCKnElJZtf8S12718/Fxd+SrQc359M/j7Dp3nbe61uPlDoaVNQ5eSOSZb3ZwM1tHh7qV0Cuw7/wNUjNzcLBTMbN/U66lZvLB2mMA/PpyG3J0ep6aH0l5Zwf2vvM4GTk63lxxiDWHDImevVpFJVctsUkZuGrt+eWlEOpXcSP+1rQJuT+f1Mwc2n36D4np2bTyL8/uc4Zmqv4tDSOTN0df4fO/DJ3MgwI8WTaqdb5JrKIodJ39L9HxKXleU6ng5xHBtC1gf7y/j8Yx6qe9ODqoycjWo1bB5tc74lHOwaQG60EW7zzP/608Yuw3VtFFS8Rr7Y1Nv7lW7r+IvVpt0kH/TqcSUgiduRUwNMF+M6Sl1SdI/ePgZTZGxfNOz/qUd9ZwKiEVBzu1yeCjwtDpFXp9tY2o2GRGtAvg3Z4NCnV8Uno2m08kGGvIhCgKSdzMJ4nbg0yYALNnQ2gobNhQPNcoIXFJGTw2YzPpWbc7VTeo4sbpK6n5jl6q5+1K1fJO1PN2Y2ynWpyIS+X9NYYRWGGP1+HVTrWLFM+F6+l4uzsW+kvowq2kK1un58ilJLJ1Ck4Oduyf/PgDv1AOXUzk+UV7jCP3XLX2pGblGDvP+1dwZv34R/M9z55z13lt+UHO3zURZ9XyTrzQLoD+rfxw1tgba3jqeLlQv4obsUkZnE5INSZ4d6roouWjPo2MtUsn41PI0ulp6ONOtk5Ps/c3kJqZQ4e6lYi8NdzfwU5F6xoV+PekYe4pO7WK74e2pEPdyvd8319GnGTmhts1Sm90qWsc3q/XK4z8cQ+7z13n15fbUNsr7wjNXD9FnuPd34/iqrXn8YZe/LbvEgBTejVgeD6DFu4lR6fn+R/2GEfvdWnoxYLnWhb4+FyXE2/y6GebyNEraO3VzBnU3OwZ8N9bfZSElEw+f6pJnjmyyorLiTfZHH2Ffi1879lXS4iSIImb+SRxu5/ERPDzg9RU+PNP6NrV8tcoYWevphGbdJN952+YNJeVd3agSVUPqnk6cz09i03HE0wSvFqVXThzJdXYSTy3Y3lhmhfTs3LYceYaHs4aft17kcU7YxjQ0o9Pn2rywGMPX0zipx3n8CynZf2RWM7lM4t5+LBWdKxnmrz8GHmONQdjebRORTycNUz/O9rYibmutysf9WnE+WvpLNx2lui4FFIyc0z6QeXo9Gw9eYVV+y+z5tBl9Ao4OdjRvLoHtSu70tK/PF0beps0GSWmZ9Hqo415BonUr+LGx30asf30NSqU09DAx41GPu73rbl84YfdbDyWYHzu5+nElJ4NCW3gxekrqcQnZVDJVXvfZAsM/bF+3H4egIa+brSpaVozdudEqveTlaPny4iTtK5Rgca+7ry2/CDBAZ6MfLTGfY/LT45Oz4wNJ9h0PIEvnmmW75QeBbH99FWupWbRvm6lQtXWCSGsRxI380nidj+ffQZvvQUNG8Lhw4b2oDJky4krxCdn0KJ6eWpULGeShCWmZxFxLIEbt6aFyJ2jqWeTKkQcS+BmtqFDeCNfd1IysrmZraOyq6Px+NyOswkpmfyw/Rwn4lPZeeaaycg6MNR47Zv8eL61btk6PXvO3eDnHedZd8R0osuq5Z14s2s9XB3t+ftoPP/bFcOzravxYe/Gxut/9lc087ecznPeZtU8+GlEsLGjbq51h2N5ZfE+NPZq3upaj9jEm6w6cNlkXq3eTX34oHcjXB+QIIxYtJuI4wm4Otrz2uN1SMnI4ZmgaoXuDJwbUyNfN957ohHNq3nIvHxCCJsniZv5ymZ7gCVkZcGXXxq2w8LKXNIG0L5OpXu+5uGsMY5ADKlZgW+3nqF74yp0bujNiz/t4a+j8fwdFY+7kwP9F0QSl5xB14bePN7Ai73nb7B8z0Uqu2m5kZZlTPrAUFOXka3DSWNH0s1sUjJy2H3uukkNkKIoTP87mkX/nTM5tlegD5nZOq6mZjKjf1PjcjyKovC/XTFEHEugc4MrKMDSXTHGGcmfa12d2KSb6BWo4+XKyx1q5knaALo18ubROpXYeuIKH9yaURygQjkNvQJ96N3Ml6Z+HgW6t290rYuroz0jH62RZzqCwujeuAq7/y8Uz3KaUjPiTQghrGXOnDl8/vnnxMXFERgYyFdffUVQUNA9yy9fvpx3332Xc+fOUbt2bT799FO6d+9ufF1RFKZMmcK3335LYmIibdu2Zd68edSufbsr0PXr1xk7diyrV69GrVbTr18/vvjiC1ysNJ+r1Ljdy88/w3PPgZcXnD8PWusNmy5tft17kdeWH8TXwwl7O1WePl93a1bNgz7NfKnn7UbL6uWNQ9hf++Ugv+67yAvtAnjhkRok3swiLTOHX3ZfNM5C7u7kQLdG3gxt42+cmPRuGdk6mr7/NxnZpv30HOxUfNynMU+39Cvwe0vPymHJzhg2RSfg4aShdzNfOtStZPWO6kIIUZaY8/29bNkyhgwZwvz58wkODmb27NksX76c6OhoKlfO28d3+/btPProo0ybNo2ePXuyZMkSPv30U/bt20ejRo0A+PTTT5k2bRo//PADAQEBvPvuuxw+fJioqCgcHQ2tSN26dSM2NpYFCxaQnZ3N8OHDadWqFUuWLLHcDSkESdzyoyjQvLlhFOmHH8L//Z/lzl0G3EjLouVHG41zH1Ut78Rn/ZoQcTyBgxcScdLY8VL7mmTp9KhVKh6pVTHffly5zYBODnYms9CDoYLzk76NebqFX4FGr0789RBLd1/Az9OJchp7nDR2vNOjPi2qez7wWCGEECXLnO/v4OBgWrVqxddffw2AXq/Hz8+PsWPHMnHixDzlBwwYQFpaGmvWrDHua926NU2bNmX+/PkoioKPjw+vvfYar7/+OgBJSUl4eXmxaNEinnnmGY4dO0aDBg3YvXs3LVsaBlCtX7+e7t27c/HiRXysMK+rNJXmZ9MmQ9Lm5AQvvWTtaEqd8uU0TOvbmB2nr+Hn6cyg4Gp4uTkWemmmR2pXxF6tMiZtFV00aO3tqObpzLC2/vnO43UvH/dpzMRu9e47lYcQQojSJSUlheTkZONzrVaLNp8WrqysLPbu3cukSZOM+9RqNaGhoURGRuZ77sjISMLCwkz2denShVWrVgFw9uxZ4uLiCA0NNb7u7u5OcHAwkZGRPPPMM0RGRuLh4WFM2gBCQ0NRq9Xs3LmTPn36mPW+i0ISt/xcumRYk3TQIKggE9Xmp39LP/oXogkyP66ODgwJ8WfziQSm9mrIo/fpc/cgarVKkjYhhLAxDRqYzic4ZcoUpk6dmqfc1atX0el0eHmZTvfj5eXF8eN5l5kDiIuLy7d8XFyc8fXcffcrc3czrL29PZ6ensYyJU0St/w895xhQfmMDGtHUuZN7tWAyRRuIlAhhBBlQ1RUFL6+t1cUya+2TZiSHtf34uICFQvX9CeEEEKIgnN1dcXNzc34uFfiVrFiRezs7IiPjzfZHx8fj7d3/t1qvL2971s+998HlUlISDB5PScnh+vXr9/zusVNEjchhBBClGoajYYWLVoQERFh3KfX64mIiCAkJCTfY0JCQkzKA2zYsMFYPiAgAG9vb5MyycnJ7Ny501gmJCSExMRE9u7dayzzzz//oNfrCQ4Ottj7KwxpKhVCCCFEqRcWFsbQoUNp2bIlQUFBzJ49m7S0NIYPHw7AkCFD8PX1Zdq0aQCMGzeO9u3bM2PGDHr06MHSpUvZs2cP33zzDWCYlmr8+PF8+OGH1K5d2zgdiI+PD7179wagfv36dO3alZEjRzJ//nyys7MZM2YMzzzzjFVGlIIkbkIIIYSwAQMGDODKlStMnjyZuLg4mjZtyvr1642DC2JiYlCrbzcktmnThiVLlvDOO+/w9ttvU7t2bVatWmWcww3gzTffJC0tjVGjRpGYmEi7du1Yv369cQ43gMWLFzNmzBg6depknID3y9wJ+q1A5nETQgghRImS72/zSR83IYQQQggbIYmbEEIIIYSNkMRNCCGEEMJGSOImhBBCCGEjJHETQgghhLARkrgJIYQQQtgISdyEEEIIIWyEJG5CCCGEEDZCEjchhBBCCBth00te6fV6AGJjY60ciRBCCCEKKvd7O/d7XBScTSdu8fHxAAQFBVk5EiGEEEIUVnx8PNWqVbN2GDbFptcqzcnJYf/+/Xh5eZksLFsUKSkpNGjQgKioKFxdXS1yTlsk90HuQS65D3IPQO5BLrkPlrkHer2e+Ph4mjVrhr29TdchlTibTtyKQ3JyMu7u7iQlJeHm5mbtcKxG7oPcg1xyH+QegNyDXHIf5B5YmwxOEEIIIYSwEZK4CSGEEELYCEnc7qLVapkyZQpardbaoViV3Ae5B7nkPsg9ALkHueQ+yD2wNunjJoQQQghhI6TGTQghhBDCRkjiJoQQQghhIyRxE0IIIYSwEZK4CSGEEELYiIcycZszZw7+/v44OjoSHBzMrl277lt++fLl1KtXD0dHRxo3bsy6detKKNLiVZj7sGjRIlQqlcnD0dGxBKO1vK1bt9KrVy98fHxQqVSsWrXqgcds3ryZ5s2bo9VqqVWrFosWLSr2OItTYe/B5s2b83wOVCoVcXFxJRNwMZg2bRqtWrXC1dWVypUr07t3b6Kjox94XFn7vWDOfShrvxfmzZtHkyZNcHNzw83NjZCQEP7888/7HlPWPgeFvQdl7TNgCx66xG3ZsmWEhYUxZcoU9u3bR2BgIF26dCEhISHf8tu3b2fgwIGMGDGC/fv307t3b3r37s2RI0dKOHLLKux9AHBzcyM2Ntb4OH/+fAlGbHlpaWkEBgYyZ86cApU/e/YsPXr0oGPHjhw4cIDx48fzwgsv8NdffxVzpMWnsPcgV3R0tMlnoXLlysUUYfHbsmULo0ePZseOHWzYsIHs7Gw6d+5MWlraPY8pi78XzLkPULZ+L1StWpVPPvmEvXv3smfPHh577DGefPJJjh49mm/5svg5KOw9gLL1GbAJykMmKChIGT16tPG5TqdTfHx8lGnTpuVbvn///kqPHj1M9gUHBysvvvhiscZZ3Ap7H8LDwxV3d/cSiq7kAcrKlSvvW+bNN99UGjZsaLJvwIABSpcuXYoxspJTkHuwadMmBVBu3LhRIjFZQ0JCggIoW7ZsuWeZsvp74U4FuQ9l/feCoihK+fLlle+++y7f1x6Gz4Gi3P8ePAyfgdLmoapxy8rKYu/evYSGhhr3qdVqQkNDiYyMzPeYyMhIk/IAXbp0uWd5W2DOfQBITU2levXq+Pn5PfAvsLKoLH4WzNW0aVOqVKnC448/zn///WftcCwqKSkJAE9Pz3uWeRg+CwW5D1B2fy/odDqWLl1KWloaISEh+ZYp65+DgtwDKLufgdLqoUrcrl69ik6nw8vLy2S/l5fXPfvoxMXFFaq8LTDnPtStW5eFCxfy+++/8/PPP6PX62nTpg0XL14siZBLhXt9FpKTk7l586aVoipZVapUYf78+fz666/8+uuv+Pn50aFDB/bt22ft0CxCr9czfvx42rZtS6NGje5Zriz+XrhTQe9DWfy9cPjwYVxcXNBqtbz00kusXLmSBg0a5Fu2rH4OCnMPyuJnoLSzt3YAwjaEhISY/MXVpk0b6tevz4IFC/jggw+sGJkoSXXr1qVu3brG523atOH06dPMmjWLn376yYqRWcbo0aM5cuQI27Zts3YoVlXQ+1AWfy/UrVuXAwcOkJSUxIoVKxg6dChbtmy5Z+JSFhXmHpTFz0Bp91AlbhUrVsTOzo74+HiT/fHx8Xh7e+d7jLe3d6HK2wJz7sPdHBwcaNasGadOnSqOEEule30W3NzccHJyslJU1hcUFFQmEp0xY8awZs0atm7dStWqVe9btiz+XshVmPtwt7Lwe0Gj0VCrVi0AWrRowe7du/niiy9YsGBBnrJl9XNQmHtwt7LwGSjtHqqmUo1GQ4sWLYiIiDDu0+v1RERE3LP9PiQkxKQ8wIYNG+7b3l/amXMf7qbT6Th8+DBVqlQprjBLnbL4WbCEAwcO2PTnQFEUxowZw8qVK/nnn38ICAh44DFl8bNgzn24W1n8vaDX68nMzMz3tbL4OcjP/e7B3criZ6DUsfboiJK2dOlSRavVKosWLVKioqKUUaNGKR4eHkpcXJyiKIry3HPPKRMnTjSW/++//xR7e3tl+vTpyrFjx5QpU6YoDg4OyuHDh631FiyisPfhvffeU/766y/l9OnTyt69e5VnnnlGcXR0VI4ePWqtt1BkKSkpyv79+5X9+/crgDJz5kxl//79yvnz5xVFUZSJEycqzz33nLH8mTNnFGdnZ+WNN95Qjh07psyZM0exs7NT1q9fb623UGSFvQezZs1SVq1apZw8eVI5fPiwMm7cOEWtVisbN2601lsospdffllxd3dXNm/erMTGxhof6enpxjIPw+8Fc+5DWfu9MHHiRGXLli3K2bNnlUOHDikTJ05UVCqV8vfffyuK8nB8Dgp7D8raZ8AWPHSJm6IoyldffaVUq1ZN0Wg0SlBQkLJjxw7ja+3bt1eGDh1qUv6XX35R6tSpo2g0GqVhw4bK2rVrSzji4lGY+zB+/HhjWS8vL6V79+7Kvn37rBC15eRObXH3I/d9Dx06VGnfvn2eY5o2bapoNBqlRo0aSnh4eInHbUmFvQeffvqpUrNmTcXR0VHx9PRUOnTooPzzzz/WCd5C8nv/gMnP9mH4vWDOfShrvxeef/55pXr16opGo1EqVaqkdOrUyZiwKMrD8Tko7D0oa58BW6BSFEUpufo9IYQQQghhroeqj5sQQgghhC2TxE0IIYQQwkZI4iaEEEIIYSMkcRNCCCGEsBGSuAkhhBBC2AhJ3IQQQgghbIQkbkIIIYQQNkISNyGEEELksXXrVnr16oWPjw8qlYpVq1YV6vipU6eiUqnyPMqVK1c8AT8kJHETQhTK5s2bUalUJCYm3recv78/s2fPLpGYCmLYsGH07t27UMeUtvcgRElKS0sjMDCQOXPmmHX866+/TmxsrMmjQYMGPP300xaO9OEiiZsQZdCwYcOMf91qNBpq1arF+++/T05OTpHP3aZNG2JjY3F3dwdg0aJFeHh45Cm3e/duRo0aVeTr3U9hEqsvvviCRYsWFWs8QpQl3bp148MPP6RPnz75vp6Zmcnrr7+Or68v5cqVIzg4mM2bNxtfd3Fxwdvb2/iIj48nKiqKESNGlNA7KJvsrR2AEKJ4dO3alfDwcDIzM1m3bh2jR4/GwcGBSZMmFem8Go0Gb2/vB5arVKlSka5jKTqdDpVKZUw0hRCWMWbMGKKioli6dCk+Pj6sXLmSrl27cvjwYWrXrp2n/HfffUedOnV45JFHrBBt2SE1bkKUUVqtFm9vb6pXr87LL79MaGgof/zxBwA3btxgyJAhlC9fHmdnZ7p168bJkyeNx54/f55evXpRvnx5ypUrR8OGDVm3bh1g2lS6efNmhg8fTlJSkrGGb+rUqYBpbdigQYMYMGCASXzZ2dlUrFiRH3/8EQC9Xs+0adMICAjAycmJwMBAVqxYcc/316FDB86fP8+ECROM14bbNYB//PEHDRo0QKvVEhMTk6eptEOHDowZM4YxY8bg7u5OxYoVeffdd7nf8s2JiYm88MILVKpUCTc3Nx577DEOHjxofP3gwYN07NgRV1dX3NzcaNGiBXv27HnAT0oI2xMTE0N4eDjLly/nkUceoWbNmrz++uu0a9eO8PDwPOUzMjJYvHix1LZZgNS4CfGQcHJy4tq1a4ChKfXkyZP88ccfuLm58dZbb9G9e3eioqJwcHBg9OjRZGVlsXXrVsqVK0dUVBQuLi55ztmmTRtmz57N5MmTiY6OBsi33ODBg3n66adJTU01vv7XX3+Rnp5ubIaZNm0aP//8M/Pnz6d27dps3bqVZ599lkqVKtG+ffs85/ztt98IDAxk1KhRjBw50uS19PR0Pv30U7777jsqVKhA5cqV870nP/zwAyNGjGDXrl3s2bOHUaNGUa1atTzny/X000/j5OTEn3/+ibu7OwsWLKBTp06cOHECT09PBg8eTLNmzZg3bx52dnYcOHAABweHe/1IhLBZhw8fRqfTUadOHZP9mZmZVKhQIU/5lStXkpKSwtChQ0sqxDJLEjchyjhFUYiIiOCvv/5i7NixxoTtv//+o02bNgAsXrwYPz8/Vq1axdNPP01MTAz9+vWjcePGANSoUSPfc2s0Gtzd3VGpVPdtPu3SpQvlypVj5cqVPPfccwAsWbKEJ554AldXVzIzM/n444/ZuHEjISEhxmtu27aNBQsW5Ju4eXp6Ymdnh6ura55rZ2dnM3fuXAIDA+97b/z8/Jg1axYqlYq6dety+PBhZs2alW/itm3bNnbt2kVCQgJarRaA6dOns2rVKlasWMGoUaOIiYnhjTfeoF69egD5NhcJURakpqZiZ2fH3r17sbOzM3ktvz/evvvuO3r27ImXl1dJhVhmSeImRBm1Zs0aXFxcyM7ORq/XM2jQIKZOnUpERAT29vYEBwcby1aoUIG6dety7NgxAF599VVefvll/v77b0JDQ+nXrx9NmjQxOxZ7e3v69+/P4sWLee6550hLS+P3339n6dKlAJw6dYr09HQef/xxk+OysrJo1qxZoa+n0WgKFG/r1q2NTawAISEhzJgxA51Ol+fL6ODBg6SmpuapTbh58yanT58GICwsjBdeeIGffvqJ0NBQnn76aWrWrFno+IUo7Zo1a4ZOpyMhIeGBfdbOnj3Lpk2bjF01RNFI4iZEGdWxY0fmzZuHRqPBx8cHe/uC/3d/4YUX6NKlC2vXruXvv/9m2rRpzJgxg7Fjx5odz+DBg2nfvj0JCQls2LABJycnunbtChj+egdYu3Ytvr6+Jsfl1m4VhpOTk0lCZgmpqalUqVLFZNRcrtxRtVOnTmXQoEGsXbuWP//8kylTprB06dJ7jsoTojRLTU3l1KlTxudnz57lwIEDeHp6UqdOHQYPHsyQIUOYMWMGzZo148qVK0RERNCkSRN69OhhPG7hwoVUqVKFbt26WeNtlDmSuAlRRpUrV45atWrl2V+/fn1ycnLYuXOnsan02rVrREdH06BBA2M5Pz8/XnrpJV566SUmTZrEt99+m2/iptFo0Ol0D4ynTZs2+Pn5sWzZMv7880+efvppY/+vOwcR5Ncsei8Fvfa97Ny50+T5jh07qF27dp7aNoDmzZsTFxeHvb09/v7+9zxnnTp1qFOnDhMmTGDgwIGEh4dL4iZs0p49e+jYsaPxeVhYGABDhw5l0aJFhIeH8+GHH/Laa69x6dIlKlasSOvWrenZs6fxGL1ez6JFixg2bFi+/69E4UniJsRDpnbt2jz55JOMHDmSBQsW4OrqysSJE/H19eXJJ58EYPz48XTr1o06depw48YNNm3aRP369fM9n7+/P6mpqURERBAYGIizszPOzs75lh00aBDz58/nxIkTbNq0ybjf1dWV119/nQkTJqDX62nXrh1JSUn8999/uLm53bNDs7+/P1u3buWZZ55Bq9VSsWLFQt2LmJgYwsLCePHFF9m3bx9fffUVM2bMyLdsaGgoISEh9O7dm88++4w6depw+fJl1q5dS58+fWjYsCFvvPEGTz31FAEBAVy8eJHdu3fTr1+/QsUkRGnRoUOH+46ydnBw4L333uO99967Zxm1Ws2FCxeKI7yHlkwHIsRDKDw8nBYtWtCzZ09CQkJQFIV169YZa8B0Oh2jR4+mfv36dO3alTp16jB37tx8z9WmTRteeuklBgwYQKVKlfjss8/ued3BgwcTFRWFr68vbdu2NXntgw8+4N1332XatGnG665du5aAgIB7nu/999/n3Llz1KxZ06x544YMGcLNmzcJCgpi9OjRjBs37p6TBqtUKtatW8ejjz7K8OHDqVOnDs888wznz5/Hy8sLOzs7rl27xpAhQ6hTpw79+/enW7du9/1SE0KIwlIp90unhRCijOrQoQNNmzaVJa2EEDZFatyEEEIIIWyEJG5CCCGEEDZCmkqFEEIIIWyE1LgJIYQQQtgISdyEEEIIIWyEJG5CCCGEEDZCEjchhBBCCBshiZsQQgghhI2QxE0IIYQQwkZI4iaEEEIIYSMkcRNCCCGEsBH/D0FlV3H8BkxMAAAAAElFTkSuQmCC",
+                  "text/plain": [
+                     "<Figure size 640x480 with 2 Axes>"
+                  ]
+               },
+               "metadata": {},
+               "output_type": "display_data"
+            }
+         ],
+         "source": [
+            "# Train on IPU with interleaved validation on CPU\n",
+            "\n",
+            "n_epochs = 25\n",
+            "val_ep_interval = 5\n",
+            "\n",
+            "cumulative_triples = 0\n",
+            "training_loss = []\n",
+            "val_mrr = []\n",
+            "for ep in range(n_epochs):\n",
+            "    ep_start_time = time.time()\n",
+            "    ep_log = []\n",
+            "    for batch in train_dl:\n",
+            "        step_start_time = time.time()\n",
+            "        triple_mask = batch.pop(\"triple_mask\")\n",
+            "        cumulative_triples += triple_mask.numel()\n",
+            "        res = poptorch_model(**{k: v.flatten(end_dim=1) for k, v in batch.items()})\n",
+            "        ep_log.append(dict(loss=float(torch.sum(res[\"loss\"])) / triple_mask[-1].numel(), step_time=(time.time()-step_start_time)))\n",
+            "    ep_loss = [v['loss'] for v in ep_log]\n",
+            "    training_loss.extend([v['loss'] for v in ep_log])\n",
+            "    print(f\"Epoch {ep+1} loss: {np.mean(ep_loss):.6f} --- positive triples processed: {cumulative_triples:.2e}\")\n",
+            "    print(f\"Epoch duration (sec): {(time.time() - ep_start_time):.5f} (average step time: {np.mean([v['step_time'] for v in ep_log]):.5f})\")\n",
+            "    if ep % val_ep_interval == 0:\n",
+            "        ep_mrr = evaluate_mrr_cpu(val_triple_subset, evaluation)[\"mrr\"]\n",
+            "        val_mrr.append(ep_mrr)\n",
+            "        print(f\"Epoch {ep+1} sample MRR: {ep_mrr:.4f}\")\n",
+            "ep_mrr = evaluate_mrr_cpu(val_triple_subset, evaluation)[\"mrr\"]\n",
+            "val_mrr.append(ep_mrr)\n",
+            "print(f\"Final sample MRR: {ep_mrr:.4f}\")\n",
+            "\n",
+            "# Plot loss and sample MRR as a function of the number of positive triples processed\n",
+            "total_triples = np.cumsum(n_epochs * len(train_dl) * [triple_mask.numel()])\n",
+            "ax0, ax1 = plt.gca(), plt.twinx()\n",
+            "line0, = ax0.plot(total_triples, training_loss)\n",
+            "line1, = ax1.plot(np.concatenate([total_triples[::val_ep_interval * len(train_dl)], total_triples[-1:]]),\n",
+            "                  val_mrr, color=\"r\")\n",
+            "ax0.set_xlabel(\"Positive triples\")\n",
+            "ax0.set_ylabel(\"Loss\")\n",
+            "ax1.set_ylabel(\"Sample MRR\")\n",
+            "plt.legend([line0, line1], [\"Loss\", \"MRR\"])\n",
+            "\n",
+            "poptorch_model.detachFromDevice()\n",
+            "del train_dl"
+         ]
+      },
+      {
+         "attachments": {},
+         "cell_type": "markdown",
+         "metadata": {},
+         "source": [
+            "The fact that we are seeing lower metric values compared to the [KGE Training and Inference on OGBL-BioKG](1_biokg_training_inference.ipynb) case study is not surprising, as we are now making predictions choosing from all 123k+ entities in the knowledge graph, while for OGB-BioKG we only had to rank the ground truth against a small set of 500 candidate heads/tails."
+         ]
+      },
+      {
+         "attachments": {},
+         "cell_type": "markdown",
+         "metadata": {},
+         "source": [
+            "## Top-k inference on IPU\n",
+            "\n",
+            "On the IPU we use the BESS `TopKQueryBessKGE` distribution scheme to predict, for each validation query, the top-k most likely tails among all the entities in the knowledge graph. Since there are no specific tail candidates to sample, our dataloader does not need to pass negative indices to the IPUs. We therefore use the `PlaceholderNegativeSampler` class.\n",
+            "\n",
+            "When using `TopKQueryBessKGE` we partition triples based just on the shard of the head entity (or the tail entity, if we wanted to predict heads), specifying `partition_mode='h_shard'` when constructing the `PartitionedTripleSet`.\n",
+            "\n",
+            "Since we want to inspect the predictions made by the model, we ask the dataloader to return the indices (with respect to the ordered list `validation_triples.triples`) of the triples in the batches, by setting the flag `return_triple_idx=True` when creating the `RigidShardedBatchSampler` batch sampler."
+         ]
+      },
+      {
+         "cell_type": "code",
+         "execution_count": 32,
+         "metadata": {},
+         "outputs": [
+            {
+               "name": "stdout",
+               "output_type": "stream",
+               "text": [
+                  "Number of triples per h_shard:\n",
+                  "[1254 1226 1248 1272]\n"
+               ]
+            }
+         ],
+         "source": [
+            "device_iterations = 1\n",
+            "shard_bs = 1440\n",
+            "\n",
+            "validation_triples = PartitionedTripleSet.create_from_dataset(yago, \"validation\", sharding, partition_mode=\"h_shard\")\n",
+            "candidate_sampler = PlaceholderNegativeSampler(corruption_scheme=\"t\", seed=seed)\n",
+            "bs_valid = RigidShardedBatchSampler(partitioned_triple_set=validation_triples, negative_sampler=candidate_sampler, shard_bs=shard_bs, batches_per_step=device_iterations,\n",
+            "                                    seed=seed, duplicate_batch=False, return_triple_idx=True)\n",
+            "\n",
+            "print(\"Number of triples per h_shard:\")\n",
+            "print(validation_triples.triple_counts)"
+         ]
+      },
+      {
+         "cell_type": "code",
+         "execution_count": 33,
+         "metadata": {},
+         "outputs": [
+            {
+               "name": "stdout",
+               "output_type": "stream",
+               "text": [
+                  "head         torch.Size([1, 4, 1440])      \n",
+                  "relation     torch.Size([1, 4, 1440])      \n",
+                  "tail         torch.Size([1, 4, 1440])      \n",
+                  "triple_mask  torch.Size([1, 4, 1440])      \n",
+                  "triple_idx   torch.Size([1, 4, 1440])      \n"
+               ]
+            }
+         ],
+         "source": [
+            "val_options = poptorch.Options()\n",
+            "val_options.replication_factor = sharding.n_shard\n",
+            "val_options.deviceIterations(bs_valid.batches_per_step)\n",
+            "val_options.outputMode(poptorch.OutputMode.All)\n",
+            "\n",
+            "valid_dl = bs_valid.get_dataloader(options=val_options, shuffle=False, num_workers=5, persistent_workers=True)\n",
+            "\n",
+            "# Example batch\n",
+            "batch = next(iter(valid_dl))\n",
+            "for k,v in batch.items():\n",
+            "    print(f\"{k:<12} {str(v.shape):<30}\")"
+         ]
+      },
+      {
+         "attachments": {},
+         "cell_type": "markdown",
+         "metadata": {},
+         "source": [
+            "As explained above, `triple_idx` contains the indices of the triple in the batch.  \n",
+            "\n",
+            "Notice that, when constructing the partitioned triple set with `partition_mode='h_shard'`, the tensor `head` will contain the **local** entity IDs in the corresponding shard, while `tail` contains the **global** IDs of the ground truth tails:"
+         ]
+      },
+      {
+         "cell_type": "code",
+         "execution_count": 34,
+         "metadata": {},
+         "outputs": [
+            {
+               "data": {
+                  "text/plain": [
+                     "True"
+                  ]
+               },
+               "execution_count": 34,
+               "metadata": {},
+               "output_type": "execute_result"
+            }
+         ],
+         "source": [
+            "# Put original validation triple in the same order as validation_triples.triples\n",
+            "triple_sorted = yago.triples[\"validation\"][validation_triples.triple_sort_idx]\n",
+            "# Pass from global IDs to local IDs just for the heads\n",
+            "triple_sorted[:,0] = sharding.entity_to_idx[triple_sorted[:,0]]\n",
+            "# Compare with validation_triples.triples\n",
+            "np.all(triple_sorted == validation_triples.triples)"
+         ]
+      },
+      {
+         "attachments": {},
+         "cell_type": "markdown",
+         "metadata": {},
+         "source": [
+            "Let us now compile the `TopKQueryBessKGE` inference model. The parameter `window_size` represents the size of the **sliding window** used to score the queries in the batch against all candidate tails stored on the processing IPU. An **on-device loop** scores the queries in the batch against `window_size` entities in the knowledge graph at each iteration, and the results are used to update the list of the $k$ highest-scoring tails seen until that moment. As the `window_size` parameter determines the number of loop iterations, it should be tweaked together with the micro-batch size to optimize memory utilization."
+         ]
+      },
+      {
+         "cell_type": "code",
+         "execution_count": 35,
+         "metadata": {},
+         "outputs": [
+            {
+               "name": "stderr",
+               "output_type": "stream",
+               "text": [
+                  "[15:51:40.049] [poptorch:cpp] [warning] [DISPATCHER] Type coerced from Long to Int for tensor id 851\n",
+                  "[15:51:40.086] [poptorch:cpp] [warning] [DISPATCHER] Type coerced from Long to Int for tensor id 908\n",
+                  "[15:51:40.090] [poptorch:cpp] [warning] [DISPATCHER] Type coerced from Long to Int for tensor id 931\n",
+                  "Graph compilation: 100%|██████████| 100/100 [00:56<00:00]\n",
+                  "WARNING: The compile time engine option debug.branchRecordTile is set to \"5887\" when creating the Engine. (At compile-tile it was set to 1471)\n"
+               ]
+            }
+         ],
+         "source": [
+            "evaluation = Evaluation([\"mrr\", \"hits@3\", \"hits@10\"], worst_rank_infty=True, reduction=\"sum\")\n",
+            "inf_model = TopKQueryBessKGE(k=10, candidate_sampler=candidate_sampler, score_fn=complex_score_fn, evaluation=evaluation, window_size=500)\n",
+            "\n",
+            "poptorch_inf_model = poptorch.inferenceModel(inf_model, options=val_options)\n",
+            "\n",
+            "poptorch_inf_model.entity_embedding.replicaGrouping(\n",
+            "            poptorch.CommGroupType.NoGrouping,\n",
+            "            0,\n",
+            "            poptorch.VariableRetrievalMode.OnePerGroup,\n",
+            "        )\n",
+            "\n",
+            "_ = batch.pop(\"triple_idx\")\n",
+            "res = poptorch_inf_model(**{k: v.flatten(end_dim=1) for k, v in batch.items()})"
+         ]
+      },
+      {
+         "attachments": {},
+         "cell_type": "markdown",
+         "metadata": {},
+         "source": [
+            "Iterate over the validation set to compute the predictions and the corresponding metrics."
+         ]
+      },
+      {
+         "cell_type": "code",
+         "execution_count": 36,
+         "metadata": {},
+         "outputs": [
+            {
+               "name": "stdout",
+               "output_type": "stream",
+               "text": [
+                  "Validation time (sec): 0.02239\n",
+                  "\n",
+                  "hits@3 : 0.209200\n",
+                  "hits@10 : 0.574800\n",
+                  "mrr : 0.207833\n"
+               ]
+            }
+         ],
+         "source": [
+            "val_log = []\n",
+            "start_time = time.time()\n",
+            "n_val_queries = 0\n",
+            "for batch_val in valid_dl:\n",
+            "    triple_idx = batch_val.pop(\"triple_idx\")\n",
+            "    step_start_time = time.time()\n",
+            "    # triple_mask is now passed to the model to filter out the metrics of padding triples\n",
+            "    res = poptorch_inf_model(**{k: v.flatten(end_dim=1) for k, v in batch_val.items()})\n",
+            "    n_val_queries += batch_val[\"triple_mask\"].sum()\n",
+            "    val_log.append({k: v.sum() for k, v in zip(\n",
+            "                        evaluation.metrics.keys(),\n",
+            "                        res[\"metrics\"].T,\n",
+            "                    )})\n",
+            "\n",
+            "print(f\"Validation time (sec): {(time.time() - start_time):.5f}\\n\")\n",
+            "\n",
+            "for metric in val_log[0].keys():\n",
+            "    reduced_metric = sum([l[metric] for l in val_log]) / n_val_queries\n",
+            "    print(\"%s : %f\" % (metric, reduced_metric))\n",
+            "\n",
+            "poptorch_inf_model.detachFromDevice()\n",
+            "del valid_dl"
+         ]
+      },
+      {
+         "attachments": {},
+         "cell_type": "markdown",
+         "metadata": {},
+         "source": [
+            "Let us check the results (and compare the validation time) against the CPU function defined earlier:"
+         ]
+      },
+      {
+         "cell_type": "code",
+         "execution_count": 37,
+         "metadata": {},
+         "outputs": [
+            {
+               "name": "stdout",
+               "output_type": "stream",
+               "text": [
+                  "CPU Validation time (sec): 0.74267\n",
+                  "\n",
+                  "CPU validation MRR: 0.207833\n"
+               ]
+            }
+         ],
+         "source": [
+            "start_time = time.time()\n",
+            "cpu_res = evaluate_mrr_cpu(yago.triples[\"validation\"], evaluation)\n",
+            "\n",
+            "print(f\"CPU Validation time (sec): {(time.time() - start_time):.5f}\\n\")\n",
+            "print(f\"CPU validation MRR: {cpu_res['mrr']:.6f}\")"
+         ]
+      },
+      {
+         "attachments": {},
+         "cell_type": "markdown",
+         "metadata": {},
+         "source": [
+            "Now, we can have a look at some of the predictions made by the model:"
+         ]
+      },
+      {
+         "cell_type": "code",
+         "execution_count": 38,
+         "metadata": {},
+         "outputs": [
+            {
+               "name": "stdout",
+               "output_type": "stream",
+               "text": [
+                  "Example query: (Yermy_Hernández, playsFor, ?)\n",
+                  "\n",
+                  "Correct tail: Comayagua_F.C.\n",
+                  "\n",
+                  "10 most likely predicted tails:\n",
+                  "1) Heredia_Jaguares_de_Peten\n",
+                  "2) Platense_F.C.\n",
+                  "3) C.D._Victoria\n",
+                  "4) Real_C.D._España\n",
+                  "5) Honduras_national_football_team\n",
+                  "6) Comayagua_F.C.   <-----\n",
+                  "7) C.D._Motagua\n",
+                  "8) Club_Deportivo_Necaxa\n",
+                  "9) Honduras_national_under-17_football_team\n",
+                  "10) C.D._Marathón\n",
+                  "\n",
+                  "\n",
+                  "Example query: (Éric_Woerth, isAffiliatedTo, ?)\n",
+                  "\n",
+                  "Correct tail: Union_for_a_Popular_Movement\n",
+                  "\n",
+                  "10 most likely predicted tails:\n",
+                  "1) Rally_for_the_Republic\n",
+                  "2) Union_for_a_Popular_Movement   <-----\n",
+                  "3) Republican_Party_(United_States)\n",
+                  "4) AEK_Larnaca_F.C.\n",
+                  "5) Willem_II_(football_club)\n",
+                  "6) F.C._Shakhtar_Donetsk\n",
+                  "7) Denmark_national_football_team\n",
+                  "8) Sparta_Rotterdam\n",
+                  "9) Feyenoord\n",
+                  "10) Los_Angeles_Kings\n",
+                  "\n",
+                  "\n"
+               ]
+            }
+         ],
+         "source": [
+            "def check_prediction(val_triple_id):\n",
+            "    # Recover the non-padding triples seen in the last batch using triple_idx and triple_mask\n",
+            "    triples = yago.triples[\"validation\"][validation_triples.triple_sort_idx][triple_idx[batch_val[\"triple_mask\"]]]\n",
+            "    h,r,t = triples[val_triple_id]\n",
+            "    # res[\"topk_global_id\"] contains the top-10 tails predicted by the KGE model\n",
+            "    top10_t = res[\"topk_global_id\"][batch_val[\"triple_mask\"].flatten()][val_triple_id]\n",
+            "    \n",
+            "    print(f'Example query: ({yago.entity_dict[h]}, {yago.relation_dict[r]}, ?)\\n')\n",
+            "    print(f\"Correct tail: {yago.entity_dict[t]}\\n\")\n",
+            "    print(f\"10 most likely predicted tails:\")\n",
+            "    for i, pt in enumerate(top10_t):\n",
+            "        print(f\"{i+1}) {yago.entity_dict[pt]}\" + (\"   <-----\" if pt == t else \"\"))\n",
+            "    print(\"\\n\")\n",
+            "\n",
+            "check_prediction(2000)\n",
+            "check_prediction(3000)"
+         ]
+      },
+      {
+         "attachments": {},
+         "cell_type": "markdown",
+         "metadata": {},
+         "source": [
+            "## Scaling analysis\n",
+            "\n",
+            "What speed-up did we achieve for top-k inference by using 4 IPUs, compared to running on a single chip? To measure that, we first change the number of shards of the model we trained as follows:"
+         ]
+      },
+      {
+         "cell_type": "code",
+         "execution_count": 44,
+         "metadata": {},
+         "outputs": [
+            {
+               "name": "stdout",
+               "output_type": "stream",
+               "text": [
+                  "Current embedding table (4 shards): torch.Size([4, 30796, 256])\n",
+                  "Refactored embedding table (1 shard): torch.Size([1, 123182, 256])\n"
+               ]
+            }
+         ],
+         "source": [
+            "# complex_score_fn.entity_embedding has shape [n_shard, max_entity_per_shard, embedding_size]\n",
+            "\n",
+            "print(f\"Current embedding table ({sharding.n_shard} shards): {complex_score_fn.entity_embedding.shape}\")\n",
+            "\n",
+            "# New entity sharding with a single shard - to use on 1 IPU\n",
+            "new_val_sharding = Sharding.create(yago.n_entity, n_shard=1, seed=seed)\n",
+            "\n",
+            "# Update sharding of embedding tables, stored in the scoring function\n",
+            "complex_score_fn.update_sharding(new_sharding=new_val_sharding)\n",
+            "\n",
+            "print(f\"Refactored embedding table (1 shard): {complex_score_fn.entity_embedding.shape}\")"
+         ]
+      },
+      {
+         "attachments": {},
+         "cell_type": "markdown",
+         "metadata": {},
+         "source": [
+            "Then we re-instantiate the dataloader and PopTorch model exactly as before:"
+         ]
+      },
+      {
+         "cell_type": "code",
+         "execution_count": 40,
+         "metadata": {},
+         "outputs": [
+            {
+               "name": "stdout",
+               "output_type": "stream",
+               "text": [
+                  "Number of triples per h_shard:\n",
+                  "[5000]\n",
+                  "Example batch:\n",
+                  "head         torch.Size([4, 1, 1440])      \n",
+                  "relation     torch.Size([4, 1, 1440])      \n",
+                  "tail         torch.Size([4, 1, 1440])      \n",
+                  "triple_mask  torch.Size([4, 1, 1440])      \n",
+                  "triple_idx   torch.Size([4, 1, 1440])      \n"
+               ]
+            }
+         ],
+         "source": [
+            "# Multiply device_iterations by 4 and keep same shard batch size as before\n",
+            "device_iterations = 4\n",
+            "shard_bs = 1440\n",
+            "\n",
+            "validation_triples = PartitionedTripleSet.create_from_dataset(yago, \"validation\", new_val_sharding, partition_mode=\"h_shard\")\n",
+            "bs_valid = RigidShardedBatchSampler(partitioned_triple_set=validation_triples, negative_sampler=candidate_sampler, shard_bs=shard_bs, batches_per_step=device_iterations,\n",
+            "                                    seed=seed, duplicate_batch=False, return_triple_idx=True)\n",
+            "\n",
+            "print(\"Number of triples per h_shard:\")\n",
+            "print(validation_triples.triple_counts)\n",
+            "\n",
+            "val_options = poptorch.Options()\n",
+            "val_options.replication_factor = new_val_sharding.n_shard\n",
+            "val_options.deviceIterations(bs_valid.batches_per_step)\n",
+            "val_options.outputMode(poptorch.OutputMode.All)\n",
+            "\n",
+            "valid_dl = bs_valid.get_dataloader(options=val_options, shuffle=False, num_workers=5, persistent_workers=True)\n",
+            "\n",
+            "print(\"Example batch:\")\n",
+            "batch = next(iter(valid_dl))\n",
+            "for k,v in batch.items():\n",
+            "    print(f\"{k:<12} {str(v.shape):<30}\")"
+         ]
+      },
+      {
+         "cell_type": "code",
+         "execution_count": 41,
+         "metadata": {},
+         "outputs": [
+            {
+               "name": "stderr",
+               "output_type": "stream",
+               "text": [
+                  "[15:52:54.458] [poptorch:cpp] [warning] [DISPATCHER] Type coerced from Long to Int for tensor id 1062\n",
+                  "[15:52:54.482] [poptorch:cpp] [warning] [DISPATCHER] Type coerced from Long to Int for tensor id 1119\n",
+                  "[15:52:54.485] [poptorch:cpp] [warning] [DISPATCHER] Type coerced from Long to Int for tensor id 1142\n",
+                  "Graph compilation: 100%|██████████| 100/100 [01:33<00:00]\n"
+               ]
+            },
+            {
+               "name": "stdout",
+               "output_type": "stream",
+               "text": [
+                  "Validation time (sec): 0.12186\n",
+                  "\n",
+                  "hits@3 : 0.209200\n",
+                  "hits@10 : 0.574800\n",
+                  "mrr : 0.207833\n"
+               ]
+            }
+         ],
+         "source": [
+            "inf_model = TopKQueryBessKGE(k=10, candidate_sampler=candidate_sampler, score_fn=complex_score_fn, evaluation=evaluation, window_size=500)\n",
+            "\n",
+            "poptorch_inf_model = poptorch.inferenceModel(inf_model, options=val_options)\n",
+            "\n",
+            "poptorch_inf_model.entity_embedding.replicaGrouping(\n",
+            "            poptorch.CommGroupType.NoGrouping,\n",
+            "            0,\n",
+            "            poptorch.VariableRetrievalMode.OnePerGroup,\n",
+            "        )\n",
+            "\n",
+            "# Compile model\n",
+            "_ = batch.pop(\"triple_idx\")\n",
+            "res = poptorch_inf_model(**{k: v.flatten(end_dim=1) for k, v in batch.items()})\n",
+            "\n",
+            "# Run inference\n",
+            "val_log = []\n",
+            "start_time = time.time()\n",
+            "n_val_queries = 0\n",
+            "for batch_val in valid_dl:\n",
+            "    triple_idx = batch_val.pop(\"triple_idx\")\n",
+            "    step_start_time = time.time()\n",
+            "    res = poptorch_inf_model(**{k: v.flatten(end_dim=1) for k, v in batch_val.items()})\n",
+            "    \n",
+            "    n_val_queries += batch_val[\"triple_mask\"].sum()\n",
+            "    val_log.append({k: v.sum() for k, v in zip(\n",
+            "                        evaluation.metrics.keys(),\n",
+            "                        res[\"metrics\"].T,\n",
+            "                    )})\n",
+            "\n",
+            "print(f\"Validation time (sec): {(time.time() - start_time):.5f}\\n\")\n",
+            "\n",
+            "for metric in val_log[0].keys():\n",
+            "    reduced_metric = sum([l[metric] for l in val_log]) / n_val_queries\n",
+            "    print(\"%s : %f\" % (metric, reduced_metric))\n",
+            "\n",
+            "poptorch_inf_model.detachFromDevice()\n",
+            "del valid_dl"
+         ]
+      },
+      {
+         "attachments": {},
+         "cell_type": "markdown",
+         "metadata": {},
+         "source": [
+            "By comparing the validation time, we see that **by moving from 1 IPU to 4 IPUs we speed up inference by a factor of >5X**. This more than linear speed-up is explained by the fact that, on top of the usual advantages offered by data parallelism, when using multiple IPUs each of them needs to score queries only against the set of entities stored in its memory, which is a smaller and smaller fraction of the total number of entities the more IPUs are used."
+         ]
+      }
    ],
-   "source": [
-    "# Install BESS-KGE from Github releases\n",
-    "import sys\n",
-    "!{sys.executable} -m pip uninstall -y besskge\n",
-    "!pip install -q git+ssh://git@github.com/graphcore-research/bess-kge.git\n",
-    "\n",
-    "!pip install -q matplotlib"
-   ]
-  },
-  {
-<<<<<<< HEAD
-   "attachments": {},
-   "cell_type": "markdown",
-   "metadata": {},
-   "source": [
-    "Import all the required modules and read in some configuration related to the environment you are running the notebook in."
-=======
-   "cell_type": "markdown",
-   "metadata": {},
-   "source": [
-    "Next, import the necessary dependencies. "
->>>>>>> 0c72cc44
-   ]
-  },
-  {
-   "cell_type": "code",
-   "execution_count": 2,
-   "metadata": {},
-   "outputs": [],
-   "source": [
-    "import os\n",
-    "import pathlib\n",
-    "import time\n",
-    "\n",
-    "import matplotlib.pyplot as plt\n",
-    "import numpy as np\n",
-    "import poptorch\n",
-    "import torch\n",
-    "\n",
-    "from besskge.batch_sampler import RigidShardedBatchSampler\n",
-    "from besskge.bess import EmbeddingMovingBessKGE, TopKQueryBessKGE\n",
-    "from besskge.dataset import KGDataset\n",
-    "from besskge.embedding import UniformInitializer\n",
-    "from besskge.loss import LogSigmoidLoss\n",
-    "from besskge.metric import Evaluation\n",
-    "from besskge.negative_sampler import (\n",
-    "    PlaceholderNegativeSampler,\n",
-    "    RandomShardedNegativeSampler,\n",
-    ")\n",
-    "from besskge.scoring import ComplEx\n",
-    "from besskge.sharding import PartitionedTripleSet, Sharding\n",
-    "\n",
-    "dataset_directory = os.getenv(\"DATASETS_DIR\", \"../datasets/\") + \"/yago310/\""
-   ]
-  },
-  {
-   "attachments": {},
-   "cell_type": "markdown",
-   "metadata": {},
-   "source": [
-    "## Entity sharding and triple partitioning\n",
-    "\n",
-    "Download and preprocess the dataset with the built-in method of `KGDataset`, `build_yago310`.\n",
-    "\n",
-    "You can use the `entity_dict` and `relation_dict` attributes of the `KGDataset` object to go from entity/relation IDs to labels."
-   ]
-  },
-  {
-   "cell_type": "code",
-   "execution_count": 3,
-   "metadata": {},
-   "outputs": [
-    {
-     "name": "stdout",
-     "output_type": "stream",
-     "text": [
-      "Number of entities: 123,182\n",
-      "\n",
-      "Number of relation types: 37\n",
-      "\n",
-      "Number of triples: \n",
-      " training: 1,079,040 \n",
-      " validation/test: 5,000\n",
-      "\n",
-      "Example triple: ('Charles_VIII_of_France', 'isMarriedTo', 'Anne_of_Brittany')\n"
-     ]
-    }
-   ],
-   "source": [
-    "yago = KGDataset.build_yago310(root=pathlib.Path(dataset_directory))\n",
-    "\n",
-    "print(f\"Number of entities: {yago.n_entity:,}\\n\")\n",
-    "print(f\"Number of relation types: {yago.n_relation_type}\\n\")\n",
-    "print(f\"Number of triples: \\n training: {yago.triples['train'].shape[0]:,} \\n validation/test: {yago.triples['validation'].shape[0]:,}\\n\")\n",
-    "\n",
-    "# Print example triple retrieving labels from yago.entity_dict and yago.relation_dict\n",
-    "ex_triple_id = 2500\n",
-    "ex_triple = yago.triples[\"train\"][ex_triple_id]\n",
-    "print(f'Example triple: {yago.entity_dict[ex_triple[0]], yago.relation_dict[ex_triple[1]], yago.entity_dict[ex_triple[2]]}')"
-   ]
-  },
-  {
-   "attachments": {},
-   "cell_type": "markdown",
-   "metadata": {},
-   "source": [
-    "We want to train on 4 IPUs, so we construct a sharding of the entity table in 4 parts. The entity sharding induces a sharding of the triples into 4*4=16 shard-pairs, based on the shard of head and tail entities."
-   ]
-  },
-  {
-   "cell_type": "code",
-   "execution_count": 25,
-   "metadata": {},
-   "outputs": [
-    {
-     "name": "stdout",
-     "output_type": "stream",
-     "text": [
-      "Global entity IDs on 4 shards:\n",
-      "[[     1      8     10 ... 123164 123168 123180]\n",
-      " [     2      3     12 ... 123176 123177 123182]\n",
-      " [     0      5      6 ... 123178 123181 123183]\n",
-      " [     4      7      9 ... 123170 123173 123179]]\n",
-      "\n",
-      "Reconstructed global entity IDs:\n",
-      "[     0      1      2 ... 123179 123180 123181]\n",
-      "\n",
-      "Number of triples per (h,t) shardpair:\n",
-      "[[63932 78665 63006 63365]\n",
-      " [64759 78965 62160 63102]\n",
-      " [64888 79640 63551 63680]\n",
-      " [64074 78649 63297 63307]]\n"
-     ]
-    }
-   ],
-   "source": [
-    "seed = 12345\n",
-    "n_shard = 4\n",
-    "\n",
-    "sharding = Sharding.create(yago.n_entity, n_shard=n_shard, seed=seed)\n",
-    "print(f\"Global entity IDs on {n_shard} shards:\")\n",
-    "print(sharding.shard_and_idx_to_entity)\n",
-    "\n",
-    "# The global entity IDs can be recovered, as a function of the shard ID and the local ID on the shard, by\n",
-    "print(\"\\nReconstructed global entity IDs:\")\n",
-    "print(sharding.shard_and_idx_to_entity[sharding.entity_to_shard, sharding.entity_to_idx])\n",
-    "\n",
-    "train_triples = PartitionedTripleSet.create_from_dataset(yago, \"train\", sharding)\n",
-    "\n",
-    "print(\"\\nNumber of triples per (h,t) shard-pair:\")\n",
-    "print(train_triples.triple_counts)"
-   ]
-  },
-  {
-   "attachments": {},
-   "cell_type": "markdown",
-   "metadata": {},
-   "source": [
-    "To iterate over the sharded set of triples we use a batch sampler.\n",
-    "At each step, `RigidShardedBatchSampler` consumes the same number of triples from all 16 shard-pairs\n",
-    "(resampling from the shorter ones, until the longest one is completed).\n",
-    "\n",
-    "To sample negatives during training we use a negative sampler. \n",
-    "`RandomShardedNegativeSampler` constructs, for each triple, negative samples by sampling random corrupted entities.\n",
-    "\n",
-    "See the [KGE Training and Inference on OGBL-BioKG](1_biokg_training_inference.ipynb) notebook for more details on the options for these class."
-   ]
-  },
-  {
-   "cell_type": "code",
-   "execution_count": 26,
-   "metadata": {},
-   "outputs": [],
-   "source": [
-    "device_iterations = 20\n",
-    "accum_factor = 2\n",
-    "shard_bs = 720\n",
-    "neg_sampler = RandomShardedNegativeSampler(n_negative=1, sharding=sharding, seed=seed, corruption_scheme=\"ht\",\n",
-    "                                           local_sampling=False, flat_negative_format=False)\n",
-    "bs = RigidShardedBatchSampler(partitioned_triple_set=train_triples, negative_sampler=neg_sampler, shard_bs=shard_bs,\n",
-    "                              batches_per_step=device_iterations*accum_factor, seed=seed)"
-   ]
-  },
-  {
-   "cell_type": "code",
-   "execution_count": 27,
-   "metadata": {},
-   "outputs": [
-    {
-     "name": "stdout",
-     "output_type": "stream",
-     "text": [
-      "head         torch.Size([40, 4, 4, 180])   \n",
-      "relation     torch.Size([40, 4, 4, 180])   \n",
-      "tail         torch.Size([40, 4, 4, 180])   \n",
-      "triple_mask  torch.Size([40, 4, 4, 180])   \n",
-      "negative     torch.Size([40, 4, 4, 720, 1])\n"
-     ]
-    }
-   ],
-   "source": [
-    "options = poptorch.Options()\n",
-    "options.replication_factor = sharding.n_shard\n",
-    "options.deviceIterations(device_iterations)\n",
-    "options.Training.gradientAccumulation(accum_factor)\n",
-    "options._popart.setPatterns(dict(RemoveAllReducePattern=True))\n",
-    "\n",
-    "# Construct the dataloader with the dedicated utility function\n",
-    "train_dl = bs.get_dataloader(options=options, shuffle=True, num_workers=5, persistent_workers=True)\n",
-    "\n",
-    "# Example batch\n",
-    "batch = next(iter(train_dl))\n",
-    "for k,v in batch.items():\n",
-    "    print(f\"{k:<12} {str(v.shape):<30}\")"
-   ]
-  },
-  {
-   "attachments": {},
-   "cell_type": "markdown",
-   "metadata": {},
-   "source": [
-    "## Training\n",
-    "\n",
-    "Let's train the **ComplEx** KGE model with a real embedding size of 256 and the **logsigmoid** loss function, using the `EmbeddingMovingBessKGE` distribution scheme."
-   ]
-  },
-  {
-   "cell_type": "code",
-   "execution_count": 28,
-   "metadata": {},
-   "outputs": [
-    {
-     "name": "stdout",
-     "output_type": "stream",
-     "text": [
-      "# model parameters: 31,544,576\n"
-     ]
-    }
-   ],
-   "source": [
-    "loss_fn = LogSigmoidLoss(margin=12.0, negative_adversarial_sampling=True)\n",
-    "emb_initializer = UniformInitializer(range_scale=loss_fn.margin)\n",
-    "complex_score_fn = ComplEx(negative_sample_sharing=True, sharding=sharding, n_relation_type=yago.n_relation_type, embedding_size=256,\n",
-    "                           entity_initializer=emb_initializer, relation_initializer=emb_initializer)\n",
-    "model = EmbeddingMovingBessKGE(negative_sampler=neg_sampler, score_fn=complex_score_fn,\n",
-    "                               loss_fn=loss_fn)\n",
-    "\n",
-    "print(f\"# model parameters: {model.n_embedding_parameters:,}\")"
-   ]
-  },
-  {
-   "attachments": {},
-   "cell_type": "markdown",
-   "metadata": {},
-   "source": [
-    "To follow training evolution, let us compute at regular intervals the MRR for tail prediction on a small random subset of 500 validation queries. Since no candidate tails are provided in this dataset, we score each query against all entities in the knowledge graph and select the top-10 candidate tails with largest scores. We then rank the ground truth tail among the ordered predictions. By setting `worst_rank_infty=True` in the `Evaluation` module, we assign a reciprocal rank of 0 (or a rank of infinity) if the ground truth is not among the top-10 predictions made by the model.\n",
-    "\n",
-    "As the number of entities in the knowledge graph is not so large, we can afford to score the queries on the CPU. To see how to speed up this task on IPUs (which is necessary on graphs with more entities, or when scoring a large number of queries), see the [Top-k inference on IPU](#top-k-inference-on-ipu) section."
-   ]
-  },
-  {
-   "cell_type": "code",
-   "execution_count": 29,
-   "metadata": {},
-   "outputs": [],
-   "source": [
-    "def evaluate_mrr_cpu(triples, evaluation):\n",
-    "    # Unshard entity embedding table\n",
-    "    ent_table = complex_score_fn.entity_embedding.detach()[sharding.entity_to_shard, sharding.entity_to_idx]\n",
-    "\n",
-    "    # Score query (h,r,?) against all entities in the KG and select top-10 scores\n",
-    "    scores = complex_score_fn.score_tails(ent_table[triples[:,0]], torch.from_numpy(triples[:,1]), ent_table.unsqueeze(0))\n",
-    "    top_k = torch.topk(scores, dim=-1, k=10)\n",
-    "\n",
-    "    # Use evaluation.ranks_from_indices to rank the ground truth, if present, among the predictions\n",
-    "    ranks = evaluation.ranks_from_indices(torch.from_numpy(triples[:,2]), top_k.indices.squeeze())\n",
-    "    return {k: v / triples.shape[0] for k, v in evaluation.dict_metrics_from_ranks(ranks).items()}\n",
-    "\n",
-    "# Sample validation queries\n",
-    "n_val_triples = 500\n",
-    "val_triple_subset = yago.triples[\"validation\"][np.random.RandomState(seed=1000).choice(yago.triples[\"validation\"].shape[0], n_val_triples)]\n",
-    "evaluation = Evaluation([\"mrr\"], worst_rank_infty=True, reduction=\"sum\")"
-   ]
-  },
-  {
-   "cell_type": "code",
-   "execution_count": 30,
-   "metadata": {},
-   "outputs": [
-    {
-     "name": "stderr",
-     "output_type": "stream",
-     "text": [
-      "Graph compilation: 100%|██████████| 100/100 [00:50<00:00]\n",
-      "WARNING: The compile time engine option debug.branchRecordTile is set to \"5887\" when creating the Engine. (At compile-tile it was set to 1471)\n"
-     ]
-    }
-   ],
-   "source": [
-    "opt = poptorch.optim.AdamW(\n",
-    "        model.parameters(),\n",
-    "        lr=0.0016,\n",
-    "    )\n",
-    "\n",
-    "poptorch_model = poptorch.trainingModel(model, options=options, optimizer=opt)\n",
-    "\n",
-    "# The variable entity_embedding needs to hold different values on each replica,\n",
-    "# corresponding to the shards of the entity embedding table\n",
-    "poptorch_model.entity_embedding.replicaGrouping(\n",
-    "            poptorch.CommGroupType.NoGrouping,\n",
-    "            0,\n",
-    "            poptorch.VariableRetrievalMode.OnePerGroup,\n",
-    "        )\n",
-    "\n",
-    "# Graph compilation\n",
-    "_ = batch.pop(\"triple_mask\")\n",
-    "res = poptorch_model(**{k: v.flatten(end_dim=1) for k, v in batch.items()})"
-   ]
-  },
-  {
-   "cell_type": "code",
-   "execution_count": 31,
-   "metadata": {},
-   "outputs": [
-    {
-     "name": "stdout",
-     "output_type": "stream",
-     "text": [
-      "Epoch 1 loss: 4.622566 --- positive triples processed: 1.38e+06\n",
-      "Epoch duration (sec): 0.56459 (average step time: 0.03960)\n",
-      "Epoch 1 sample MRR: 0.0000\n",
-      "Epoch 2 loss: 0.956011 --- positive triples processed: 2.76e+06\n",
-      "Epoch duration (sec): 0.47981 (average step time: 0.03980)\n",
-      "Epoch 3 loss: 0.696935 --- positive triples processed: 4.15e+06\n",
-      "Epoch duration (sec): 0.47952 (average step time: 0.03972)\n",
-      "Epoch 4 loss: 0.603859 --- positive triples processed: 5.53e+06\n",
-      "Epoch duration (sec): 0.47865 (average step time: 0.03976)\n",
-      "Epoch 5 loss: 0.557159 --- positive triples processed: 6.91e+06\n",
-      "Epoch duration (sec): 0.47351 (average step time: 0.03934)\n",
-      "Epoch 6 loss: 0.562111 --- positive triples processed: 8.29e+06\n",
-      "Epoch duration (sec): 0.47635 (average step time: 0.03956)\n",
-      "Epoch 6 sample MRR: 0.1083\n",
-      "Epoch 7 loss: 0.582361 --- positive triples processed: 9.68e+06\n",
-      "Epoch duration (sec): 0.48487 (average step time: 0.04021)\n",
-      "Epoch 8 loss: 0.604191 --- positive triples processed: 1.11e+07\n",
-      "Epoch duration (sec): 0.47278 (average step time: 0.03923)\n",
-      "Epoch 9 loss: 0.627821 --- positive triples processed: 1.24e+07\n",
-      "Epoch duration (sec): 0.47780 (average step time: 0.03967)\n",
-      "Epoch 10 loss: 0.635807 --- positive triples processed: 1.38e+07\n",
-      "Epoch duration (sec): 0.47951 (average step time: 0.03978)\n",
-      "Epoch 11 loss: 0.652396 --- positive triples processed: 1.52e+07\n",
-      "Epoch duration (sec): 0.47608 (average step time: 0.03953)\n",
-      "Epoch 11 sample MRR: 0.1642\n",
-      "Epoch 12 loss: 0.661149 --- positive triples processed: 1.66e+07\n",
-      "Epoch duration (sec): 0.48124 (average step time: 0.03996)\n",
-      "Epoch 13 loss: 0.667539 --- positive triples processed: 1.80e+07\n",
-      "Epoch duration (sec): 0.47767 (average step time: 0.03965)\n",
-      "Epoch 14 loss: 0.673588 --- positive triples processed: 1.94e+07\n",
-      "Epoch duration (sec): 0.48100 (average step time: 0.03978)\n",
-      "Epoch 15 loss: 0.681469 --- positive triples processed: 2.07e+07\n",
-      "Epoch duration (sec): 0.47823 (average step time: 0.03967)\n",
-      "Epoch 16 loss: 0.686364 --- positive triples processed: 2.21e+07\n",
-      "Epoch duration (sec): 0.48413 (average step time: 0.04023)\n",
-      "Epoch 16 sample MRR: 0.1750\n",
-      "Epoch 17 loss: 0.692850 --- positive triples processed: 2.35e+07\n",
-      "Epoch duration (sec): 0.47894 (average step time: 0.03981)\n",
-      "Epoch 18 loss: 0.697018 --- positive triples processed: 2.49e+07\n",
-      "Epoch duration (sec): 0.47116 (average step time: 0.03915)\n",
-      "Epoch 19 loss: 0.709093 --- positive triples processed: 2.63e+07\n",
-      "Epoch duration (sec): 0.47546 (average step time: 0.03951)\n",
-      "Epoch 20 loss: 0.706840 --- positive triples processed: 2.76e+07\n",
-      "Epoch duration (sec): 0.47236 (average step time: 0.03924)\n",
-      "Epoch 21 loss: 0.711967 --- positive triples processed: 2.90e+07\n",
-      "Epoch duration (sec): 0.47617 (average step time: 0.03956)\n",
-      "Epoch 21 sample MRR: 0.1753\n",
-      "Epoch 22 loss: 0.713204 --- positive triples processed: 3.04e+07\n",
-      "Epoch duration (sec): 0.47657 (average step time: 0.03960)\n",
-      "Epoch 23 loss: 0.713271 --- positive triples processed: 3.18e+07\n",
-      "Epoch duration (sec): 0.47421 (average step time: 0.03939)\n",
-      "Epoch 24 loss: 0.711353 --- positive triples processed: 3.32e+07\n",
-      "Epoch duration (sec): 0.47535 (average step time: 0.03950)\n",
-      "Epoch 25 loss: 0.710900 --- positive triples processed: 3.46e+07\n",
-      "Epoch duration (sec): 0.47128 (average step time: 0.03914)\n",
-      "Final sample MRR: 0.1808\n"
-     ]
-    },
-    {
-     "data": {
-      "image/png": "iVBORw0KGgoAAAANSUhEUgAAAm4AAAGwCAYAAAAQdOnRAAAAOXRFWHRTb2Z0d2FyZQBNYXRwbG90bGliIHZlcnNpb24zLjcuMSwgaHR0cHM6Ly9tYXRwbG90bGliLm9yZy/bCgiHAAAACXBIWXMAAA9hAAAPYQGoP6dpAACEw0lEQVR4nO3dd1hT59vA8W8CJIAscYAgCu6NE0Rt1Urdto5Wq7aOWu1Qq9KlfVu10w5Xh6tD7NCfVlttHbVV6qgV9xbFLQ6Giy0rOe8fkWgEFUIgBO/PdeXy5OQ559w5RHLzTJWiKApCCCGEEKLUU1s7ACGEEEIIUTCSuAkhhBBC2AhJ3IQQQgghbIQkbkIIIYQQNkISNyGEEEIIGyGJmxBCCCGEjZDETQghhBDCRthbO4CiyMnJYf/+/Xh5eaFWSw4qhBBC2AK9Xk98fDzNmjXD3t6mU5ESZ9N3a//+/QQFBVk7DCGEEEKYYdeuXbRq1craYdgUm07cvLy8AMMPvkqVKlaORgghhBAFERsbS1BQkPF7XBScTSduuc2jVapUoWrVqlaORgghhBCFId2cCk/umBBCCCGEjZDETQghhBDCRkjiJoQQQghhI2y6j1tB6XQ6srOzrR2GzdFoNNL/QAghhChFynTipigKcXFxJCYmWjsUm6RWqwkICECj0Vg7FCGEEEJQxhO33KStcuXKODs7o1KprB2SzdDr9Vy+fJnY2FiqVasm904IIYQoBcps4qbT6YxJW4UKFawdjk2qVKkSly9fJicnBwcHB2uHI4QQQjz0ymwHptw+bc7OzlaOxHblNpHqdDorRyKEEEIIKMOJWy5p4jOf3DshhBCidCnziZsQQgghRFlh9cTt0qVLPPvss1SoUAEnJycaN27Mnj17rB2WEEIIIUSpY9XBCTdu3KBt27Z07NiRP//8k0qVKnHy5EnKly9vzbCEEEIIIUolqyZun376KX5+foSHhxv3BQQEWDGi21IysnHR2luln9ewYcNITExk1apVJX5tIYQQAoCcHLh8GdRqqFrV2tGIW6yauP3xxx906dKFp59+mi1btuDr68srr7zCyJEj8y2fmZlJZmam8XlKSkqxxJWakc3Zq2k4Otjh7eaIm5NMhSGEEKIMURS4ehUuXICYGNN/c7cvXwa9Hl54Ab791toRi1usmridOXOGefPmERYWxttvv83u3bt59dVX0Wg0DB06NE/5adOm8d5775l9PUVRuJn94KktkjNyyNbpycjWkZieRfUKzrg6mp+8OTnYWazmbsuWLbzxxhscPHgQT09Phg4dyocffoi9veFHuWLFCt577z1OnTqFs7MzzZo14/fff6dcuXJs3ryZN998k6NHj+Lg4EDDhg1ZsmQJ1atXt0hsQgghSonU1PsnZRcuQEbGg8/j4AB3VJgI67Nq4qbX62nZsiUff/wxAM2aNePIkSPMnz8/38Rt0qRJhIWFGZ9funSJBg0aFPh6N7N1NJj8V9EDL6So97vgrCn6rb506RLdu3dn2LBh/Pjjjxw/fpyRI0fi6OjI1KlTiY2NZeDAgXz22Wf06dOHlJQU/v33XxRFIScnh969ezNy5Ej+97//kZWVxa5du2TKDyGEsDXZ2XDp0v2Tshs3CnYub2/w84Nq1Qz/3rldrRp4eRmaSkWpYdXErUqVKnkSr/r16/Prr7/mW16r1aLVao3Pk5OTizW+0mbu3Ln4+fnx9ddfo1KpqFevHpcvX+att95i8uTJxMbGkpOTQ9++fY21aI0bNwbg+vXrJCUl0bNnT2rWrAkY7rUQQohSRK+HK1fyJmV3JmexsYamzgdxd8+biN2ZnPn6wh3fqcI2WDVxa9u2LdHR0Sb7Tpw4UWxNd04OdkS936VQx1xPzeJy0k20DnbUruxi9nUt4dixY4SEhJjUkrVt25bU1FQuXrxIYGAgnTp1onHjxnTp0oXOnTvz1FNPUb58eTw9PRk2bBhdunTh8ccfJzQ0lP79+1OlShWLxCaEEKIAkpPvnZTFxMDFi5CV9eDzaLWGAQN3J2V3JmdubsX/fkSJs2riNmHCBNq0acPHH39M//792bVrF9988w3ffPNNsVxPpVIVuslS467merrhP5HGTo29XemtMrazs2PDhg1s376dv//+m6+++or/+7//Y+fOnQQEBBAeHs6rr77K+vXrWbZsGe+88w4bNmygdevW1g5dCCFsX2amIfG6V1J24YIhcXsQlQp8fPJvusz9t1IlQznx0LFq4taqVStWrlzJpEmTeP/99wkICGD27NkMHjzYmmGZsLdT4+hgR0a2jrTMHNydNVaLJbcZWVEUY63bf//9h6urK1VvDdVWqVS0bduWtm3bMnnyZKpXr87KlSuNfQObNWtGs2bNmDRpEiEhISxZskQSNyGEeBC9HuLi7p+UxccX7FyenvfvV+bjYxgUIEQ+rJq4AfTs2ZOePXtaO4z7Kqe1NyRuWTrcS2jN+qSkJA4cOGCyb9SoUcyePZuxY8cyZswYoqOjmTJlCmFhYajVanbu3ElERASdO3emcuXK7Ny5kytXrlC/fn3Onj3LN998wxNPPIGPjw/R0dGcPHmSIUOGlMwbEkKI0kpRIDEx/07+uf9evGiY1+xBnJzu36/Mzw/KlSv2tyTKLqsnbrbARWPHNSA1swD/aS1k8+bNNGvWzGTfiBEjWLduHW+88QaBgYF4enoyYsQI3nnnHQDc3NzYunUrs2fPJjk5merVqzNjxgy6detGfHw8x48f54cffuDatWtUqVKF0aNH8+KLL5bYexJCCKu4efN2QnavGrO0tAefx87OUBt2v6SsQgVpwixGc+bM4fPPPycuLo7AwEC++uorgoKC8i179OhRJk+ezN69ezl//jyzZs1i/PjxJmX8/f05f/58nmNfeeUV5syZA0CHDh3YsmWLyesvvvgi8+fPt8ybKiRJ3ArAWWu4TRnZOnJ0+mLv57Zo0SIWLVp0z9d37dqV7/769euzfv36fF/z8vJi5cqVlghPCCFKj5wcwyjL+yVlV68W7FwVK96/s3+VKmAvX5vWsmzZMsLCwpg/fz7BwcHMnj2bLl26EB0dTeXKlfOUT09Pp0aNGjz99NNMmDAh33Pu3r0bne72/K5Hjhzh8ccf5+mnnzYpN3LkSN5//33jc2fnEmp+y4d8AgvAwU6N1t6OzBwd6dk63ErxAAUhhBXpdHDkiCFZ0OsND0WR7fttF+X4nBxISDDc9wcpV+7eSVm1aoYRmk5Oxf8ZEWabOXMmI0eOZPjw4QDMnz+ftWvXsnDhQiZOnJinfKtWrWjVqhVAvq8DVKpUyeT5J598Qs2aNWnfvr3JfmdnZ7y9vS3xNopMErcC0tqryczRkZWjt3YoQojSIiEBdu6EyEjYsQN27SpYk5uwLHt706kx8kvOPDykCbMUSklJMZmT9e75WnNlZWWxd+9eJk2aZNynVqsJDQ0lMjLSIrFkZWXx888/ExYWlmdy+sWLF/Pzzz/j7e1Nr169ePfdd61W6yaJWwFp7Q21bJK4CfGQys6GgwcNCdqOHYZk7cyZvOVcXaFuXUMyoVYbHipV8W6XxDVK47adnWFmfy8vw7awOXdPwj9lyhSmTp2ap9zVq1fR6XR4eXmZ7Pfy8uL48eMWiWXVqlUkJiYybNgwk/2DBg2ievXq+Pj4cOjQId566y2io6P57bffLHLdwpLErYA0krgJ8XC5fPl2TdqOHbBnT/5rOzZoAK1bQ0iI4d/69SWJEKKAoqKi8PX1NT7Pr7atpHz//fd069YNHx8fk/2jRo0ybjdu3JgqVarQqVMnTp8+bVyJqCRJ4lZAkrgJUYZlZMD+/bdr0nbsMHRsv1v58obkLPcRFGRoghNCmMXV1RW3AqzwULFiRezs7Ii/a668+Ph4i/Q9O3/+PBs3bixQLVpwcDAAp06dksStNDMmbjq9yQS4QggboyiGwQN31qbt3593mSG1Gho3Nq1Nq11bFtwWwgo0Gg0tWrQgIiKC3r17A6DX64mIiGDMmDFFPn94eDiVK1emR48eDyybO8eqtZaMlMStgBzs1KhQoVcUcnQKDvaSuAlhE9LSYO9e00QtLi5vuUqVbidorVtDq1bgYt76xEIIywsLC2Po0KG0bNmSoKAgZs+eTVpamnGU6ZAhQ/D19WXatGmAYbBBVFSUcfvSpUscOHAAFxcXatWqZTyvXq8nPDycoUOHYn/XdC+nT59myZIldO/enQoVKnDo0CEmTJjAo48+SpMmTUronZuSxK2A1CoVDvYqsnIUMnV6HOzlr24hSh1FgVOnTAcQHDqUd7oIe3to2tQ0UQsIkFGHQpRiAwYM4MqVK0yePJm4uDiaNm3K+vXrjQMWYmJiUN9RI3758mWTieynT5/O9OnTad++PZs3bzbu37hxIzExMTz//PN5rqnRaNi4caMxSfTz86Nfv37Gie+tQaUoimK1qxfRxYsX8fPz48KFC8a1OnNlZGRw9uxZAgICcHR0tMj1zlxJJTUzh6rlnfEsZ701S0tKcdxDISwqORl27zatTbt2LW85H5/bSVpICDRvLnN2CWFF9/v+Fvcn1UaFUFJTggwbNgyVSsVLL72U57XRo0ejUqmMw5Vzy6pUKhwcHAgICODNN98k467Rb7llVCoVbm5utGrVit9//71Y34cQFqXXQ1QULFwIo0YZ+p95eEBoKLz7Lqxda0jaNBpDchYWBr/8YujPdukSrFgBr78ObdtK0iaEsFnSVFoIJTmy1M/Pj6VLlzJr1iycbn3JZGRksGTJEqpVq2ZStmvXroSHh5Odnc3evXsZOnQoKpWKTz/91KRceHg4Xbt2JTk5mblz5/LUU0+xb98+GjduXOzvR4hCu37dMKFtbm3azp2QlJS3nL+/6QCCwECw4pQCQghRnCRxK4Q7R5YWt+bNm3P69Gl+++03Bg8eDMBvv/1GtWrVCAgIMCmr1WqNw6H9/PwIDQ1lw4YNeRI3Dw8PvL298fb25oMPPuCLL75g06ZNkrgJ68vJgaNHTfumRUfnLefkZBg0cGfftFKyDI0QQpSEhytxUxRITzf7cPvMHFTpaeiy1FCuEJ2YnZ3N6vT8/PPPEx4ebkzcFi5cyPDhw006Vd7tyJEjbN++nerVq9+zTE5ODt9//z1g6HgpRIlLSLidpN1vqajatU1r0xo3lkW+hRAPtYfrN2B6epGG95cDzKqbSk01LHBcSM8++yyTJk3i/PnzAPz3338sXbo0T+K2Zs0aXFxcyMnJITMzE7Vazddff53nfAMHDsTOzo6bN2+i1+vx9/enf//+5rwjIQruzqWicps977VUVHDw7Zq04GCoWLHk4xVCiFLs4UrcbEylSpXo0aMHixYtQlEUevToQcV8vsg6duzIvHnzSEtLY9asWdjb29OvX7885WbNmkVoaChnzpxhwoQJfPnll3h6epbEWxEPE1kqSgghis3Dlbg5Oxtqv8ykKApHY5NRFIW6Xq5o7Av4JePsbPY1n3/+eeOs0HPmzMm3TLly5YyTCS5cuJDAwEC+//57RowYYVLO29ubWrVqUatWLcLDw+nevTtRUVFUrlzZ7PjEQ06WihJCiBL1cCVuKpVZTZbGwwE7Fz3ZOj05Ts5oNMV/+7p27UpWVhYqlYouXbo8sLxarebtt98mLCyMQYMGGUek3i0oKIgWLVrw0Ucf8cUXX1g6bFEW3b1UVGSkIWnLzjYtJ0tFCSFEsXm4EjcLsFeryNZBjq5k5i22s7Pj2LFjxu2CePrpp3njjTeYM2cOr7/++j3LjR8/nj59+vDmm2/i6+trkXhFGSJLRQkhRKkjiVsh2dupIVtHjr7kFpxwc3MrVHl7e3vGjBnDZ599xssvv0y5e9Qydu3alYCAAD766CPmzp1riVCFrZKlooQQwibIkleFdOF6OjfSs/B2d6Sya9leBkqWvCrDZKkoIYQVyZJX5pMat0KytzPULJRUU6kQFqHTGZZ/2rTJkKwdPWqoZbuTRgMtWpjWpvn5WSdeIYQQ+ZLErZDs1YbETVeCTaVCFImiwNixMG+e6X5ZKkoIIWyOJG6FZHdrZFx2CSx7JYRFTJ9uSNpUKhg3Dtq3l6WihBDCRkniVki5TaVS4yZswvLl8Oabhu2ZM2H8eKuGI4QQomjK/MRKlh57kdtUWpKjSq3FhsetCID//oPnnjNsv/qqJG1CCFEGlNnEzcHBAYD0Iiwqnx/7W02lOXqlzCc2WVlZQMHnjxOlyMmT8OSTkJlp+HfmTGtHJIQQwgLKbFOpnZ0dHh4eJCQkAODs7IzKAnNN6fUKSk4WCpB286YxkStr9Ho9V65cwdnZGXv7MvsxKZuuXIFu3QzTe7RqBYsXyxqgQghRRpTpb2TvW52vc5M3S7maeBO9AupUrWFC3jJKrVZTrVo1iyS8ooTcvGmoYTt92jBqdPXqIi3zJoQQonQp04mbSqWiSpUqVK5cmey711Msginf7+RS4k1mDWhKk6oeFjtvaaPRaFCX0RrFMkmvN/Rpi4w0LOC+bh14eVk7KiGEEBZUphO3XHZ2dhbtp5WFPZdSdCRmIisKiNLjrbfg11/BwQFWrYL69a0dkRBCCAuT6hQzuDoa8t2UjBwrRyLELXPnGuZrAwgPN8zVJoQQosyRxM0Mbk6GEavJGZZrfhXCbGvWGFZGAPjwQxg82LrxCCGEKDaSuJnBTWrcRGmxdy8MGGDo3zZiBLz9trUjEkIIUYwkcTODq6Ohxi1FatyENZ0/Dz17Qno6dO58e1krIYQQZZYkbmbIrXFLvik1bsJKEhOhe3eIi4PGjQ1LW92adFoIIUTZJYmbGYw1bplS4yasICsL+vaFqCjw8TFM++HmZu2ohBBClABJ3Mwgo0qF1SgKvPACbNoELi6wdi1UrWrtqIQQQpQQSdzM4Harxi35ptS4iRL23nvw00+GJayWL4emTa0dkRBCiBIkiZsZpMZNWMWiRYbEDQwDEbp2tWo4QgghSp4kbmbI7eOWLImbKCkbN8LIkYbtSZNubwshhHioSOJmBjenW6NKZToQURKOHIF+/SAnBwYONEyyK4QQ4qEkiZsZcmvcsnL0ZOborByNKNMuXzZM+5GcDI88YljOSi3/bYUQ4mEl3wBmcNHaG7eln5soNqmphgl2L1yAunUNC8drtdaOSgghhBVJ4mYGO7UKV60MUBDFKCfHsJTV/v1QqZJhrjZPT2tHJYQQwsokcTOTq3H1BOnnJixMUQyLxq9bB05OsHo11Khh7aiEEEKUApK4mcnNKXe9UqlxExY2fTrMn29Yd3TxYggOtnZEQghRKsyZMwd/f38cHR0JDg5m165d9yx79OhR+vXrh7+/PyqVitmzZ+cpM3XqVFQqlcmjXr16JmUyMjIYPXo0FSpUwMXFhX79+hEfH2/pt1ZgkriZ6fZcblLjJizol1/gzTcN2zNnQp8+1o1HCCFKiWXLlhEWFsaUKVPYt28fgYGBdOnShYSEhHzLp6enU6NGDT755BO8vb3ved6GDRsSGxtrfGzbts3k9QkTJrB69WqWL1/Oli1buHz5Mn379rXoeysM+wcXEfm5PZebJG7CQv77D4YMMWy/+iqMH2/VcIQQorilpKSQnJxsfK7VatHeYxDWzJkzGTlyJMOHDwdg/vz5rF27loULFzJx4sQ85Vu1akWrVq0A8n09l729/T0Tu6SkJL7//nuWLFnCY489BkB4eDj169dnx44dtG7dumBv1IKsWuNWkCrK0spNVk8QlnTyJDzxBGRmwpNPGmrbhBCijGvQoAHu7u7Gx7Rp0/Itl5WVxd69ewkNDTXuU6vVhIaGEhkZWaQYTp48iY+PDzVq1GDw4MHExMQYX9u7dy/Z2dkm161Xrx7VqlUr8nXNZfUat4YNG7Jx40bjc3t7q4dUILJ6grCYK1egWze4fh1atYIlSwxrkQohRBkXFRWFr6+v8fm9atuuXr2KTqfDy8vLZL+XlxfHjx83+/rBwcEsWrSIunXrEhsby3vvvccjjzzCkSNHcHV1JS4uDo1Gg4eHR57rxsXFmX3dorB6lnS/KsrSTEaVCou4edNQ03b6NPj7G0aQOjtbOyohhCgRrq6uuLm5We363bp1M243adKE4OBgqlevzi+//MKIESOsFtf9WH1wwv2qKO+WmZlJcnKy8ZGSklKCkZqSUaWiyPR6eO452LEDPDwM03/c9dekEEIIqFixInZ2dnlGc8bHx1u08sfDw4M6depw6tQpALy9vcnKyiIxMbFYr1sYVk3ccqso169fz7x58zh79iyPPPLIPROyadOmmbSFN2jQoIQjvk1GlYoie/NN+PVX0GgMqyLUr2/tiIQQolTSaDS0aNGCiIgI4z69Xk9ERAQhISEWu05qaiqnT5+mSpUqALRo0QIHBweT60ZHRxMTE2PR6xaGVZtKC1tFOWnSJMLCwozPL126ZLXkTUaViiKZMwdmzDBsh4dD+/bWjUcIIUq5sLAwhg4dSsuWLQkKCmL27NmkpaUZR5kOGTIEX19f4wCHrKwsoqKijNuXLl3iwIEDuLi4UKtWLQBef/11evXqRfXq1bl8+TJTpkzBzs6OgQMHAuDu7s6IESMICwvD09MTNzc3xo4dS0hIiFVGlEIp6ON2p7urKO929zDhO4cQl7TcGrfUTGkqFYW0erVhug+ADz+EQYOsG48QQtiAAQMGcOXKFSZPnkxcXBxNmzZl/fr1xgELMTExqNW3GxIvX75Ms2bNjM+nT5/O9OnTad++PZs3bwbg4sWLDBw4kGvXrlGpUiXatWvHjh07qFSpkvG4WbNmoVar6devH5mZmXTp0oW5c+eWzJvOh0pRFMVqV79Lamoq1apVY+rUqbya+8V2HxcvXsTPz48LFy5QtWrVEojwtp1nrjHgmx3UqFSOf17rUKLXFjZszx5D7Vp6OrzwAnzzjWGFBCGEeIhY8/vb1lm1j9vrr7/Oli1bOHfuHNu3b6dPnz4mVZSlmbPGUON2M0tn5UiEzTh/Hnr2NCRtnTvD3LmStAkhhCgUqzaVFqSKsrRy1hrm2UqTplJREImJ0L07xMdDkyawfDk4OFg7KiGEEDbGqonb0qVLrXn5InHWGBK3m9lS4yYeICsL+vaFqCjw8YG1a8GK8xYJIYSwXVafx81WOTsYct5snUJWjt7K0YhSS1EMfdk2bQIXF0PSJv05hBBCmEkSNzM5aW4vSST93MQ9TZ0KP/1kWMJqxQpo2tTaEQkhhLBhkriZSWOvxsHO0LE8PVv6uYl8hIfD++8btufNgy5drBuPEEIImyeJWxE4ORhq3dKlxk3cbeNGGDXKsD1pEowcad14hBBClAmSuBWBTAki8nX4MPTrBzk5MHCgYZJdIYQQwgIkcSsCmRJE5HH5MvToAcnJ8MgjhuZStfw3E0IIYRnyjVIEuVOCpMuUIAIgJcWQtF24AHXrGhaOv2OJNiGEEKKoJHErgtwpQaSpVJCTA888AwcOQKVKsG4deHpaOyohhBBljCRuRZA7JYg0lT7kFAXGjjUka05OhkXka9SwdlRCCCHKIEnciqCcVlZPEMDnn8P8+YZ1R5csgeBga0ckhBCijJLErQicbjWVynQgD7Fly+Cttwzbs2ZB795WDUcIIUTZJolbERgHJ0hT6cNp2zYYOtSw/eqrMG6cdeMRQghR5kniVgS504FIjdtD6MQJePJJyMw01LLNnGntiIQQQjwEJHErgtxRpTIdyEPmyhXo1g2uX4dWrWDxYsNapEIIIUQxk8StCKSp9CF08yY88QScOQMBAYYRpM7O1o5KCCHEQ0IStyKQptKHjF4Pzz0HO3aAh4dh+g8vL2tHJYQQ4iEiiVsR5Na4yXQgD4k33oBffwWNxrAqQr161o5ICCHEQ0YStyLInQ5EJuB9CHz99e0BCOHh0L69deMRQgjxUJLErQiMfdykqbRsW7369lQfH30EgwZZNx4hhBAPLUncikBWTngI7NljWINUr4cXXoBJk6wdkRBCiIeYJG5FICsnlHHnzkHPnpCeDl26wNy5hmWthBBCCCuRxK0IZDqQMuzGDejeHeLjoUkT+OUXcHCwdlRCCCEecpK4FYFxOpBsHYqiWDkaYTFZWdC3Lxw7Br6+sHYtuLlZOyohhBBCEreicNYYmkoVBTJz9FaORliEohj6sm3eDC4uhqStalVrRyWEEEIAkrgViZPD7WWOZEqQMmLKFPjpJ8MSVitWQGCgtSMSQgghjCRxKwI7tQqtveEWygCFMiA8HD74wLA9f75hQIIQQghRikjiVkTltIbmUpkSxMZt3AijRhm2337b0FwqhBBClDKSuBVRbnOpNJXasMOHoV8/yMmBgQNv17oJIYQQpYwkbkVkXK9Umkpt0+XLhmk/kpPh0UcNzaVq+W8hhBCidJJvqCKSZa9sWEoK9OgBFy9C3bqwciVotdaOSgghhLgnSdyKSHurqTQjRxI3m5KTA/37w4EDUKkSrFsHnp7WjkoIIYS4L0ncisgxN3HLlnncbIaiwOjRsH49ODnBmjVQo4a1oxJCCCEeSBK3InK8NR1IhowqtR2ffQbffGNYd3TJEggKsnZEQgghCmDOnDn4+/vj6OhIcHAwu3btumfZo0eP0q9fP/z9/VGpVMyePTtPmWnTptGqVStcXV2pXLkyvXv3Jjo62qRMhw4dUKlUJo+XXnrJ0m+twCRxK6LbNW6SuNmEZctg4kTD9qxZ0Lu3VcMRQghRMMuWLSMsLIwpU6awb98+AgMD6dKlCwkJCfmWT09Pp0aNGnzyySd4e3vnW2bLli2MHj2aHTt2sGHDBrKzs+ncuTNpaWkm5UaOHElsbKzx8dlnn1n8/RWUvdWuXEY4OhhyX1nyygZs2wZDhhi2x40zPIQQQtiEmTNnMnLkSIYPHw7A/PnzWbt2LQsXLmRi7h/kd2jVqhWtWrUCyPd1gPXr15s8X7RoEZUrV2bv3r08+uijxv3Ozs73TP5KmtS4FZHUuNmI6Gh48knDAvK9e8OMGdaOSAghHnopKSkkJycbH5mZmfmWy8rKYu/evYSGhhr3qdVqQkNDiYyMtFg8SUlJAHjeNVht8eLFVKxYkUaNGjFp0iTS09Mtds3Ckhq3IpLEzQZcuWKYq+36dUN/tsWLDWuRCiGEsKoGDRqYPJ8yZQpTp07NU+7q1avodDq8vLxM9nt5eXH8+HGLxKLX6xk/fjxt27alUaNGxv2DBg2ievXq+Pj4cOjQId566y2io6P57bffLHLdwpLErYhuD06QptJS6eZNeOIJOHMGAgLgjz/A2dnaUQkhhACioqLw9fU1PtdacS7N0aNHc+TIEbZt22ayf1TucohA48aNqVKlCp06deL06dPUrFmzpMOUxK2otFLjVnrpdPDss7BjB5Qvb5ir7a6/1oQQQliPq6srbm5uDyxXsWJF7OzsiI+PN9kfHx9vkb5nY8aMYc2aNWzdupWqVavet2xwcDAAp06dskriJn3cisjYVCqDE0qfN9+E334DjQZWrYJ69awdkRBCCDNoNBpatGhBRESEcZ9eryciIoKQkBCzz6soCmPGjGHlypX8888/BAQEPPCYAwcOAFClShWzr1sUUuNWRLmjSqXGrZT5+muYOdOwHR5uWIdUCCGEzQoLC2Po0KG0bNmSoKAgZs+eTVpamnGU6ZAhQ/D19WXatGmAYUBDVFSUcfvSpUscOHAAFxcXatWqBRiaR5csWcLvv/+Oq6srcXFxALi7u+Pk5MTp06dZsmQJ3bt3p0KFChw6dIgJEybw6KOP0qRJEyvcBUnciszR3lDjJtOBlCJ//HF7qo+PPoJBg6wbjxBCiCIbMGAAV65cYfLkycTFxdG0aVPWr19vHLAQExODWn27IfHy5cs0a9bM+Hz69OlMnz6d9u3bs3nzZgDmzZsHGCbZvVN4eDjDhg1Do9GwceNGY5Lo5+dHv379eOedd4r3zd6HJG5FJKNKS5ndu+GZZ0CvhxdegEmTrB2REEIICxkzZgxjxozJ97XcZCyXv78/iqLc93wPet3Pz48tW7YUKsbiJn3cisg4Aa8kbtZ37hz06mUYSdqlC8yda1jWSgghhCgjJHErIllkvpS4ccMwV1t8PDRpAr/8Ag4O1o5KCCGEsChJ3IrIODghR2rcrCYzE/r2hWPHwNcX1q6FAgwvF0IIIWyNJG5FpLWXPm5WpSiGvmybN4OrqyFpe8AcPEIIIYStksStiG5PByJNpVYxZQr8/LNhCavlyyEw0NoRCSGEEMVGErcikho3K1q4ED74wLA9f75hQIIQQghRhkniVkS5gxMyc/QPHFYsLGjDBnjxRcP2228bmkuFEEKIMk4StyLKbSoFmYS3xBw+DP36QU6OYXLdDz+0dkRCCCFEiSg1idsnn3yCSqVi/Pjx1g6lUHJr3ECaS0vEpUuGaT9SUgzLWC1cKHO1CSGEeGiUisRt9+7dLFiwwGrrfhWFg50aO7UhcZABCsUsJQV69ICLF6FuXVi5ErRaa0clhBBClBirJ26pqakMHjyYb7/9lvLly9+3bGZmJsnJycZHSkpKCUV5f472stB8scvJgf794eBBqFwZ/vwTPD2tHZUQQghRoqyeuI0ePZoePXoQGhr6wLLTpk3D3d3d+GjQoEEJRPhgxtUTZBLe4qEoMHo0rF8PTk6wejUEBFg7KiGEEKLEWTVxW7p0Kfv27WPatGkFKj9p0iSSkpKMj6ioqGKOsGBk2ati9umn8M03hr5sS5ZAUJC1IxJCCCGswt5aF75w4QLjxo1jw4YNODo6FugYrVaL9o4+TcnJycUVXqFoHaSptNgsXQqTJhm2Z82C3r2tGo4QQghhTVZL3Pbu3UtCQgLNmzc37tPpdGzdupWvv/6azMxM7Ozs7nOG0sNRJuEtHv/+C0OHGrbHjTM8hBBCiIeY1RK3Tp06cfjwYZN9w4cPp169erz11ls2k7SBLHtVLKKjDbVrWVmGf2fMsHZEQgghhMVcunQJX1/fQh9ntcTN1dWVRo0amewrV64cFSpUyLO/tLu9eoLUuFlEQoJhrrbr1w392RYvNqxFKoQQQti4uLg4PvroI77//nvS09MLfbzVR5WWBbcHJ0jiVmTp6fDEE3DmjGHk6OrV4Oxs7aiEEEKIArtx4wYDBw6kYsWK+Pj48OWXX6LX65k8eTI1atRg9+7dhIeHm3Vuq9W45Wfz5s3WDsEsuU2lsuRVEel08OyzsHMnlC8P69YZ5mwTQgghbMjEiRPZvn07w4YN46+//mLChAmsX78etVrNP//8Q+vWrc0+t9S4WYAMTrCQN94wrIag0cCqVVCvnrUjEkIIIQrtzz//JDw8nOnTp7N69WoURaFp06asWbOmSEkbSOJmEVqZx63ovvrKMN0HQHi4YR1SIYQQwgZdvnyZ+vXrA+Dv74+joyPPPvusRc4tiZsFOMo8bkXz+++3p/r46CMYNMi68QghhBBFoCgK9va3e6PZ2dnh5ORkkXOXqj5utkpWTiiC3bth4EDDslYvvHB7sl0hhBDCRimKQqdOnYzJ282bN+nVqxcajcak3L59+wp9bkncLECbu8i8TAdSODqdIWm7eRO6dIG5cw3LWgkhhBA2bMqUKSbPn3zySYudWxI3C5DpQMy0ciWcPg2envDLL+DgYO2IhBBCiCK7O3GzJOnjZgGOt2rcMqWptHByV0N4+WVwc7NuLEIIIUQJycjIYPr06WYdK4mbBUiNmxm2b4cdOwxTf4wZY+1ohBBCCIu6cuUKa9as4e+//0anM+QH2dnZfPHFF/j7+/PJJ5+YdV5pKrUAY+ImfdwKLre2bfBg8Pa2bixCCCGEBW3bto2ePXuSnJyMSqWiZcuWhIeH07t3b+zt7Zk6dSpDhw4169xS42YBssh8IZ0+bejfBhAWZt1YhBBCCAt755136N69O4cOHSIsLIzdu3fTp08fPv74Y6KionjppZfMnh5EEjcL0EpTaeHMnm2Y/qNrV2jUyNrRCCGEEBZ1+PBh3nnnHRo1asT777+PSqXis88+46mnniryuSVxswBZ8qoQrl+HhQsN26+9Zt1YhBBCiGJw48YNKlasCICTkxPOzs40slBFhfRxswBpKi2EBQsgPR2aNIFOnawdjRBCCFEsoqKiiIuLAwwT8kZHR5OWlmZSpkmTJoU+ryRuFpA7OCFTBifcX2amYU1SMNS2yWS7QgghyqhOnTqhKIrxec+ePQFQqVQoioJKpTKONi0MSdwsQJa8KqD//Q9iY8HHB555xtrRCCGEEMXi7NmzxXZuSdwsQBaZLwBFgZkzDdtjxxrmbxNCCCHKoOrVqxfbuWVwggXkDk7I0Svk6KTWLV8bNsDhw1CuHLz4orWjEUIIYYPmzJmDv78/jo6OBAcHs2vXrnuWPXr0KP369cPf3x+VSsXs2bPNOmdGRgajR4+mQoUKuLi40K9fP+Lj4+8bZ0xMTIEe5pDEzQJym0oBMnIkcctX7oS7zz8P5ctbNxYhhBA2Z9myZYSFhTFlyhT27dtHYGAgXbp0ISEhId/y6enp1KhRg08++QTve0z0XpBzTpgwgdWrV7N8+XK2bNnC5cuX6du3731jDQgIMD78/f3x9/fPsy8gIMCs+6BS7uw5Z2MuXryIn58fFy5coGrVqlaLQ69XqPH2OgD2vhNKBRet1WIplQ4fNowiVavh5EmoUcPaEQkhhLAic76/g4ODadWqFV9//TUAer0ePz8/xo4dy8SJE+97rL+/P+PHj2f8+PGFOmdSUhKVKlViyZIlxjnYjh8/Tv369YmMjKR169b5Xs/e3p6qVasybNgwevXqhb19/j3TAgMDC/Te7yQ1bhagVqvQ3FpoXmrc8pHbt61vX0nahBBCGKWkpJCcnGx8ZGZm5lsuKyuLvXv3EhoaatynVqsJDQ0lMjLSrGsX5Jx79+4lOzvbpEy9evWoVq3afa978eJFXn75ZZYuXUqPHj346aef0Gg0BAYGmjzMIYmbhTjaywCFfMXGwuLFhm2ZcFcIIcQdGjRogLu7u/Exbdq0fMtdvXoVnU6Hl5eXyX4vLy/jXGmFVZBzxsXFodFo8PDwKNR1vb29eeuttzh+/DgrVqzgxo0bBAcH07p1a7799lv0evMreSRxsxBHWfYqf19/DdnZ0KYN3KNKWQghxMMpKiqKpKQk42PSpEnWDsni2rVrx/fff8/JkydxdnbmpZdeIjEx0ezzSeJmITKXWz7S0mDePMO21LYJIYS4i6urK25ubsaHVpt/H/GKFStiZ2eXZzRnfHz8PQcePEhBzunt7U1WVlaeRKsw192+fTsvvPACderUITU1lTlz5uSpwSsMSdwsRHurqTRTatxuCw+HGzegZk148klrRyOEEMJGaTQaWrRoQUREhHGfXq8nIiKCkJCQYjtnixYtcHBwMCkTHR1NTEzMfa8bGxvLp59+Sr169ejTpw9ubm78999/7Nq1i5deegm12vz0SybgtRBjjZsse2Wg08GsWYbt8ePBzu6+xYUQQoj7CQsLY+jQobRs2ZKgoCBmz55NWloaw4cPB2DIkCH4+voa+8llZWURFRVl3L506RIHDhzAxcWFWrVqFeic7u7ujBgxgrCwMDw9PXFzc2Ps2LGEhITcc0QpQLVq1fD19WXo0KE88cQTODg4oNfrOXTokEk5WavUimSh+bv8/jucOWOYs+3WfwAhhBDCXAMGDODKlStMnjyZuLg4mjZtyvr1642DC2JiYkxqsi5fvkyzZs2Mz6dPn8706dNp3749mzdvLtA5AWbNmoVaraZfv35kZmbSpUsX5s6de99YdTodMTExfPDBB3z44YcA3D37mrlrlco8bhby3Pc7+ffkVWb2D6Rvc+vGUiq0bQvbt8OkSfDxx9aORgghRClSmr6/i8P58+cLVM6cpbHMqnG7cOECKpXKeLN37drFkiVLaNCgAaNGjTLnlDZPay+DE4x27DAkbQ4OhnVJhRBCiIdIqVurdNCgQWzatAkwzHHy+OOPs2vXLv7v//6P999/36IB2gpZaP4OuctbDR4MVapYNxYhhBCiDDErcTty5AhBQUEA/PLLLzRq1Ijt27ezePFiFi1aZMn4bIYMTrjl7Fn47TfDdliYdWMRQgghyhizErfs7GzjXCsbN27kiSeeAAzLQMTGxlouOhsigxNumT0b9Hro3BkaN7Z2NEIIIUSZYlbi1rBhQ+bPn8+///7Lhg0b6Nq1K2AYwVGhQgWLBmgrHG/1cXuo53G7cQO+/96wLRPuCiGEEBZnVuL26aefsmDBAjp06MDAgQONC6X+8ccfxibUh40seQUsWGBYLaFxY3j8cWtHI4QQQlhdTk4OGzduZMGCBaSkpACGiq7U1FSzzmfWqNIOHTpw9epVkpOTKV++vHH/qFGjcHZ2NisQW/fQN5VmZcFXXxm2w8JApbJuPEIIIYSVnT9/nq5duxITE0NmZiaPP/44rq6ufPrpp2RmZjJ//vxCn9OsGrebN2+SmZlpTNrOnz/P7NmziY6OpnLlyuac0uY99IMTli6Fy5fB2xsGDrR2NEIIIYTVjRs3jpYtW3Ljxg2cnJyM+/v06WOyjFZhmFXj9uSTT9K3b1/jCvfBwcE4ODhw9epVZs6cycsvv2xWMLZM+zA3lSrK7SlAxo6FeywSLIQQQjxM/v33X7Zv345GozHZ7+/vz6VLl8w6p1k1bvv27eORRx4BYMWKFXh5eXH+/Hl+/PFHvvzyS7MCsXWO9g9xU2lEBBw6BM7O8NJL1o5GCCGEKBX0en2+y1pdvHgRV1dXs85pVuKWnp5uvODff/9N3759UavVtG7dusDLPJQ1D/XghNzatuefB09P68YihBBClBKdO3dm9uzZxucqlYrU1FSmTJlC9+7dzTqnWYlbrVq1WLVqFRcuXOCvv/6ic+fOACQkJODm5mZWILYuN3HLzHnIatyOHoX16w2DEcaPt3Y0QgghRKkxY8YM/vvvPxo0aEBGRgaDBg0yNpN++umnZp3TrD5ukydPZtCgQUyYMIHHHnuMkJAQwFD71qxZM7MCsXUP7ZJXM2ca/u3TB2rWtG4sQgghRClStWpVDh48yNKlSzl06BCpqamMGDGCwYMHmwxWKAyzErennnqKdu3aERsba5zDDaBTp0706dPHrEBs3UNZ4xYXBz//bNiWCXeFEEKIPOzt7Xn22Wctdz5zD/T29sbb25uLFy8ChqzyYZ18F26vnPBQ1bh9/bVh/rbWraFNG2tHI4QQQljdH3/8UeCyuUuGFoZZiZter+fDDz9kxowZxpl/XV1dee211/i///s/1Gqzus7ZtIeuqTQtDebNM2xLbZsQQggBQO/evQtUTqVS5Tvi9EHMStz+7//+j++//55PPvmEtm3bArBt2zamTp1KRkYGH330kTmntWlaY43bQ9JU+sMPcP06BAQY+rcJIYQQAr2+ePMAsxK3H374ge+++86kiq9Jkyb4+vryyiuvPJSJm7HGLUeHoiioyvKSTzodzJpl2B4/HuzsrBqOEEII8bAwq03z+vXr1KtXL8/+evXqcf369SIHZYtyV05QFMjSlfFat9Wr4dQp8PAwzN0mhBBCiHxFRETQs2dPatasSc2aNenZsycbN240+3xmJW6BgYF8/fXXefZ//fXXNGnSxOxgbFlujRs8BM2luRPuvvQSuLhYNxYhhBCilJo7dy5du3bF1dWVcePGMW7cONzc3OjevTtz5swx65xmNZV+9tln9OjRg40bNxrncIuMjOTChQusW7fOrEBsncZOjUplqHHLzNaBk4O1Qyoeu3bBtm3g4GBYl1QIIYQQ+fr444+ZNWsWY8aMMe579dVXadu2LR9//DGjR48u9DnNqnFr3749J06coE+fPiQmJpKYmEjfvn05evQoP/30kzmntHkqleqOKUHKcI1bbm3bwIHg42PdWIQQQohSLDExka5du+bZ37lzZ5KSksw6p9nzuPn4+OQZhHDw4EG+//57vvnmG3NPa9McHdTczNaRkVNGpwQ5exZWrDBsh4VZNxYhhBCilHviiSdYuXIlb7zxhsn+33//nZ49e5p1TrMTN0uYN28e8+bN49y5cwA0bNiQyZMn061bN2uGZTbD6gnZZXcuty++AL0eQkPhjhUzhBBCCJFXgwYN+Oijj9i8ebOxa9mOHTv477//eO211/jyyy+NZV999dUCndOqiVvVqlX55JNPqF27Noqi8MMPP/Dkk0+yf/9+GjZsaM3QzJK77FWZbCpNTITvvzdsy4S7QgghxAN9//33lC9fnqioKKKiooz7PTw8+D73OxVDdyubSNx69epl8vyjjz5i3rx57NixI9/ELTMzk8zMTOPzlJSUYo+xMLT2ZXj1hG++gdRUaNgQunSxdjRCCCFEqXf27FmLn7NQiVvfvn3v+3piYqLZgeh0OpYvX05aWpqxOvFu06ZN47333jP7GsXtdo1bGUvcsrIgtzo3LAzK8uTCQgghRClWqMTN3d39ga8PGTKkUAEcPnyYkJAQMjIycHFxYeXKlTRo0CDfspMmTSLsjk7xly5dumdZayinNSRu6VllLHH75Re4dAm8vGDwYGtHI4QQQtgERVFYsWIFmzZtIiEhIc9yWL/99luhz1moxC08PLzQF3iQunXrcuDAAZKSklixYgVDhw5ly5Yt+SZkWq0WrVZrfJ6cnGzxeIqinMZwO1Mzc6wciQUpyu0pQMaOhTvuvxBCCCHubfz48SxYsICOHTvi5eVlkeUwrdrHDUCj0VCrVi0AWrRowe7du/niiy9YsGCBlSMrPBet4XamlaXEbdMmOHAAnJwMKyUIIYQQokB++uknfvvtN7p3726xc5o1AW9x0uv1JgMQbImLYxmsccutbRs+HCpUsG4sQgghhA1xd3enRo0aFj2nVRO3SZMmsXXrVs6dO8fhw4eZNGkSmzdvZrCN9qMqpy1jiVtUFKxbZxiMMGGCtaMRQgghbMrUqVN57733uHnzpsXOadWm0oSEBIYMGUJsbCzu7u40adKEv/76i8cff9yaYZmtzDWVzpxp+PfJJ+FWc7YQQgghCqZ///7873//o3Llyvj7++PgYLqO+b59+wp9TqsmbndOPlcWlNMYRpWmZZaBUaXx8ZC77qxMuCuEEEIU2tChQ9m7dy/PPvts2RmcUJaUqabSOXMM87cFBUHbttaORgghhLA5a9eu5a+//qJdu3YWO2epG5xgy8pMU2l6Osyda9h+/XWZcFcIIYQwg5+fH25ubhY9pyRuFlRmatx+/BGuXQN/f+jTx9rRCCGEEADMmTMHf39/HB0dCQ4OZteuXfctv3z5curVq4ejoyONGzdm3bp1Jq+rVKp8H59//rmxjL+/f57XP/nkkwLFO2PGDN58803OnTtX6Pd6L5K4WVCZSNz0epg1y7A9fjzYS2u6EEII61u2bBlhYWFMmTKFffv2ERgYSJcuXUhISMi3/Pbt2xk4cCAjRoxg//799O7dm969e3PkyBFjmdjYWJPHwoULUalU9OvXz+Rc77//vkm5sWPHFijmZ599lk2bNlGzZk1cXV3x9PQ0eZhDvpUtyNWxDDSVrlkDJ06Auzs8/7y1oxFCCCEAmDlzJiNHjmT48OEAzJ8/n7Vr17Jw4UImTpyYp/wXX3xB165deeONNwD44IMP2LBhA19//TXz588HwNvb2+SY33//nY4dO+aZe83V1TVP2YKYPXt2oY95EEncLKicsY+bDY8qzZ1w98UXwdXVurEIIYQo01JSUkyWr7x7actcWVlZ7N27l0mTJhn3qdVqQkNDiYyMzPfckZGRJuubA3Tp0oVVq1blWz4+Pp61a9fyww8/5Hntk08+4YMPPqBatWoMGjSICRMmYF+AFqmhQ4c+sExhSeJmQS631irN0unJytGjsbexlujdu2HrVkPzaAGrgYUQQghz3b0u+ZQpU5g6dWqeclevXkWn0+Hl5WWy38vLi+PHj+d77ri4uHzLx8XF5Vv+hx9+wNXVlb59+5rsf/XVV2nevDmenp5s376dSZMmERsby8zcuU4LKCMjg6ysLJN95gxckMTNgspp7YzbaZk5aOw1VozGDLm1bc88A1WrWjcWIYQQZV5UVBS+vr7G5/nVtpWUhQsXMnjwYBwdHU3231lr16RJEzQaDS+++CLTpk17YLxpaWm89dZb/PLLL1y7di3P6zpd4VvobKxKqHSzt1OjvVXLZnMDFM6fhxUrDNsy4a4QQogS4Orqipubm/Fxr0SoYsWK2NnZER8fb7I/Pj7+nn3PvL29C1z+33//JTo6mhdeeOGBMQcHB5OTk1OgkaJvvvkm//zzD/PmzUOr1fLdd9/x3nvv4ePjw48//vjA4/MjiZuFGedyy7KxxO2LL0Cng8ceg6ZNrR2NEEIIYaTRaGjRogURERHGfXq9noiICEJCQvI9JiQkxKQ8wIYNG/It//3339OiRQsCAwMfGMuBAwdQq9VUrlz5gWVXr17N3Llz6devH/b29jzyyCO88847fPzxxyxevPiBx+dHmkotrJzWnmtpWaRm2FDilpQE331n2H79devGIoQQQuQjLCyMoUOH0rJlS4KCgpg9ezZpaWnGUaZDhgzB19eXadOmATBu3Djat2/PjBkz6NGjB0uXLmXPnj188803JudNTk5m+fLlzMjtLnSHyMhIdu7cSceOHXF1dSUyMpIJEybw7LPPUr58+QfGfP36deMIVTc3N65fvw5Au3btePnll826D5K4WZiLLc7l9u23kJICDRpA167WjkYIIYTIY8CAAVy5coXJkycTFxdH06ZNWb9+vXEAQkxMDGr17YbENm3asGTJEt555x3efvttateuzapVq2jUqJHJeZcuXYqiKAwcODDPNbVaLUuXLmXq1KlkZmYSEBDAhAkT8oxWvZcaNWpw9uxZqlWrRr169fjll18ICgpi9erVeHh4mHUfVIqiKGYdWQpcvHgRPz8/Lly4QNVS0pm+//xIdp27zpxBzenRpIq1w3mw7GyoUQMuXjTUuo0YYe2IhBBClHGl8fu7OMyaNQs7OzteffVVNm7cSK9evVAUhezsbGbOnMm4ceMKfU6pcbOw3JGlNjMJ7/LlhqStcmUYPNja0QghhBBlxoQJE4zboaGhHDt2jH379lGrVi2aNGli1jklcbMwm1r2SlFuTwEyZgzcNQRaCCGEEJbj7++Pv79/kc4ho0otzDiq1BYSt82bYd8+cHICMztJCiGEEMJUZGQka9asMdn3448/EhAQQOXKlRk1ahSZmZlmnVsSNwsz1rjZwnQgubVtQ4dCxYrWjUUIIYQoI95//32OHj1qfH748GFGjBhBaGgoEydOZPXq1cbRr4UliZuFGRO30j4dyLFjsHYtqFRwRxu8EEIIIYrmwIEDdOrUyfh86dKlBAcH8+233xIWFsaXX37JL7/8Yta5JXGzMFdbaSqdNcvwb69eUKeOdWMRQgghypAbN26YrJO6ZcsWunXrZnzeqlUrLly4YNa5JXGzsNuDEwq//liJSUiA3KU2ZMJdIYQQwqK8vLw4e/YsAFlZWezbt4/WrVsbX09JScHBwcGsc0viZmE2MR3I3LmQmQmtWkG7dtaORgghhChTunfvzsSJE/n333+ZNGkSzs7OPPLII8bXDx06RM2aNc06t0wHYmGlfq3SmzdhzhzD9muvGfq4CSGEEMJiPvjgA/r27Uv79u1xcXHhhx9+QKPRGF9fuHAhnTt3NuvckrhZmEtpH5zw009w9SpUrw79+lk7GiGEEKLMqVixIlu3biUpKQkXFxfs7OxMXl++fDkuLi5mnVsSNwtzcTTc0pTS2FSq18PMmYbtcePAXn78QgghRHFxd3fPd7+np6fZ55Q+bhbmqjV0NiyVNW5r10J0NLi5yZqkQgghhA2SxM3CcmvcbmbryNHprRzNXXIn3B01ypC8CSGEEMKmSOJmYbl93KCUrVe6dy9s2WJoHn31VWtHI4QQQggzSOJmYRp7NVp7w21NKU3Npbm1bf37g5+fdWMRQgghhFkkcSsGro65k/CWksQtJgZyl9Z47TXrxiKEEEIIs0niVgyMU4KUlsTtyy9Bp4OOHaF5c2tHI4QQQggzSeJWDFwdS9HI0uRk+PZbw7bUtgkhhBA2TRK3YpBb45ackW3lSIDvvjMkb/XqwR0L3AohhBDC9kjiVgxcSksft+xsmD3bsB0WBmr5cQshhBC2TL7Ji4FraVn2asUKuHABKlWC556zbixCCCGEKDJJ3IpBqRhVqii3pwAZPRocHa0XixBCCCEsQhK3YmBcr9SaNW5btxom3XV0hFdesV4cQgghhLAYSdyKgcut9Uqtmrjl1rYNGWJoKhVCCCGEzZPErRjcHpxgpVGl0dGwerVhOyzMOjEIIYQQwuIkcSsGrtaegHfWLMO/vXpB3brWiUEIIYQQFieJWzFwtWYftytX4IcfDNsy4a4QQghRpkjiVgxcrDkdyLx5kJEBLVrAo4+W/PWFEEIIUWwkcSsGxlGlJd1UevMmfP21Yfu110ClKtnrCyGEEKJYSeJWDFy1Vlqr9OefDU2lfn7w1FMle20hhBBCFDtJ3IpBbh+3m9k6snX6krmoXg8zZxq2x40DB4eSua4QQgghSowkbsWg3K0+bgBpJdVc+uefcPw4uLrCCy+UzDWFEEIIUaIkcSsGGns1WnvDrS2xkaW5E+6OGgXu7iVzTSGEEEKUKEncikmJrle6fz9s2gR2dvDqq8V/PSGEEEJYhSRuxcTV8dYAhZJI3HJr2/r3h2rViv96QgghhLAKSdyKSe5cbikZxbzs1cWLsGyZYVsm3BVCCFGGzZkzB39/fxwdHQkODmbXrl33Lb98+XLq1auHo6MjjRs3Zt26dSavDxs2DJVKZfLo2rWrSZnr168zePBg3Nzc8PDwYMSIEaSmplr8vRWUJG7F5HbiVsw1bl9+CTk50L69YdJdIYQQogxatmwZYWFhTJkyhX379hEYGEiXLl1ISEjIt/z27dsZOHAgI0aMYP/+/fTu3ZvevXtz5MgRk3Jdu3YlNjbW+Pjf//5n8vrgwYM5evQoGzZsYM2aNWzdupVRo0YV2/t8EKsmbtOmTaNVq1a4urpSuXJlevfuTXR0tDVDshg3J0PillyciVtyMixYYNiW2jYhhBBl2MyZMxk5ciTDhw+nQYMGzJ8/H2dnZxYuXJhv+S+++IKuXbvyxhtvUL9+fT744AOaN2/O17kT1d+i1Wrx9vY2PsqXL2987dixY6xfv57vvvuO4OBg2rVrx1dffcXSpUu5fPlysb7fe7Fq4rZlyxZGjx7Njh072LBhA9nZ2XTu3Jm0tDRrhmURbrf6uCXfLMam0u+/NyRvdetCjx7Fdx0hhBCiGKSkpJCcnGx8ZGZm5lsuKyuLvXv3EhoaatynVqsJDQ0lMjIy32MiIyNNygN06dIlT/nNmzdTuXJl6taty8svv8y1a9dMzuHh4UHLli2N+0JDQ1Gr1ezcubPQ79cS7B9cpPisX7/e5PmiRYuoXLkye/fu5VEbX2fTzelW4lZcfdxycuCLLwzbEyaAWlq9hRBC2JYGDRqYPJ8yZQpTp07NU+7q1avodDq8vLxM9nt5eXH8+PF8zx0XF5dv+bi4OOPzrl270rdvXwICAjh9+jRvv/023bp1IzIyEjs7O+Li4qhcubLJOezt7fH09DQ5T0myauJ2t6SkJAA8PT3zfT0zM9MkG09JSSmRuMxxu8atmJpKf/0Vzp+HihVhyJDiuYYQQghRjKKiovD19TU+12q1JXr9Z555xrjduHFjmjRpQs2aNdm8eTOdOnUq0VgKqtRU0+j1esaPH0/btm1p1KhRvmWmTZuGu7u78XF3pl6a3O7jVgw1bopyewqQ0aPBycny1xBCCCGKmaurK25ubsbHvRK3ihUrYmdnR3x8vMn++Ph4vL298z3G29u7UOUBatSoQcWKFTl16pTxHHcPfsjJyeH69ev3PU9xKjWJ2+jRozly5AhLly69Z5lJkyaRlJRkfERFRZVghIVTrH3ctm2D3btBq4VXXrH8+YUQQohSRKPR0KJFCyIiIoz79Ho9ERERhISE5HtMSEiISXmADRs23LM8wMWLF7l27RpVqlQxniMxMZG9e/cay/zzzz/o9XqCg4OL8pbMViqaSseMGWMcYlu1atV7ltNqtSbZeHJyckmEZ5bbfdyKoak0t7ZtyBC4q+1dCCGEKIvCwsIYOnQoLVu2JCgoiNmzZ5OWlsbw4cMBGDJkCL6+vkybNg2AcePG0b59e2bMmEGPHj1YunQpe/bs4ZtvvgEgNTWV9957j379+uHt7c3p06d58803qVWrFl26dAGgfv36dO3alZEjRzJ//nyys7MZM2YMzzzzDD4+Pla5D1ZN3BRFYezYsaxcuZLNmzcTEBBgzXAsyu3Wklcplq5xO3kS/vjDsB0WZtlzCyGEEKXUgAEDuHLlCpMnTyYuLo6mTZuyfv164wCEmJgY1HcM1GvTpg1LlizhnXfe4e2336Z27dqsWrXK2B3Lzs6OQ4cO8cMPP5CYmIiPjw+dO3fmgw8+MKkkWrx4MWPGjKFTp06o1Wr69evHl19+WbJv/g4qRVEUa138lVdeYcmSJfz+++/UrVvXuN/d3R2nAvTbunjxIn5+fly4cOG+NXXWEHU5me5f/ktFFw173nnccid+5RWYN88w/ceaNZY7rxBCCFFCSvP3d2ln1T5u8+bNIykpiQ4dOlClShXjY1nuEk42rFgm4L16FcLDDdsy4a4QQgjx0LF6U2lZldvHLStHT0a2DkcHu6KfdN48yMiAZs2gQ4ein08IIYQQNqXUjCota1w09qhUhm2LTAmSkQG5y3S89hrGkwshhBDioSGJWzFRq1W43lpo3iKT8C5eDAkJULUq9O9f9PMJIYQQwuZI4laMLLbslaLAzJmG7XHjwMGhiJEJIYQQwhZJ4laMLDYJ7/r1EBUFrq4wcqQFIhNCCCGELZLErRhZbGRp7oS7L7wA7u5FjEoIIYQQtkoSt2LkaokatwMHICIC7OwMzaRCCCGEeGhJ4laMjE2lRenjltu37amnoHp1C0QlhBBCCFsliVsxMjaVmjuq9OJF+N//DNsy4a4QQgjx0JPErRjl1rilmFvj9tVXkJMDjzwCrVpZMDIhhBBC2CJJ3IrR7elAzKhxS0mBBQsM21LbJoQQQggkcStWbo65TaVm1LgtXAhJSVC7NvTqZeHIhBBCCGGLJHErRmZPwJuTA7NnG7bDwkAtPyYhhBBCSOJWrHL7uCUVtsZt5Uo4dw4qVIAhQywfmBBCCCFskiRuxah8OUPilpheiMRNUW5PuPvKK+DsXAyRCSGEEMIWSeJWjDydNQAkpmeh1ysFO2j7dti5E7RaGD26GKMTQgghhK2RxK0YedxK3PRKIfq55da2PfsseHkVU2RCCCGEsEWSuBUjjb0aF61hZOn1tKwHH3DyJKxaZdgOCyu+wIQQQghhkyRxK2a5/dxuFKSf2+zZhj5u3bpBgwbFG5gQQgghbI4kbsWs/K3m0hsPqnG7dg3Cww3bMuGuEEIIIfIhiVsxy03crqc/IHGbPx9u3oTAQHjssRKITAghhBC2RhK3YlbeOXdKkPskbpmZ8PXXhu3XXweVqgQiE0IIIYStkcStmJUvd6vGLe0+fdyWLIG4OPD1hQEDSigyIYQQQtgaSdyK2Z1zueVLUWDmTMP2q6+Cg0MJRSaEEEIIWyOJWzHzMNa43SNx+/tvOHIEXFxg1KgSjEwIIYQQtkYSt2KWW+N24141brkT7o4YAR4eJROUEEIIIWySJG7F7L7zuB08CBs2gFoN48aVcGRCCCGEsDWSuBWz+87jltu3rV8/CAgowaiEEEIIYYskcStmnrf6uCXezDZdaP7yZfjf/wzbMuGuEEIIIQpAErdi5nFrHjedXiElI+f2C199BdnZ0K4dBAdbKTohhBBC2BJJ3IqZ1t6Ocho74I4BCqmphpUSQGrbhBBCCFFgkriVAOMkvLmJW3g4JCZCrVrQq5f1AhNCCCGETZHErQTk9nO7kZYFOh3Mnm14YcIEsLOzXmBCCCGEsCmSuJWA3MTtamomrFoFZ86ApycMG2bVuIQQQghhWyRxKwFero4AJCRn3p5w9+WXwdnZilEJIYQQwtZI4lYCvNwNiZtm1w6IjASNBsaMsXJUQgghhG2ZM2cO/v7+ODo6EhwczK5du+5bfvny5dSrVw9HR0caN27MunXrjK9lZ2fz1ltv0bhxY8qVK4ePjw9Dhgzh8uXLJufw9/dHpVKZPD755JNieX8FIYlbCfBy0wLQ8tdww47Bg8Hb24oRCSGEELZl2bJlhIWFMWXKFPbt20dgYCBdunQhISEh3/Lbt29n4MCBjBgxgv3799O7d2969+7NkSNHAEhPT2ffvn28++677Nu3j99++43o6GieeOKJPOd6//33iY2NNT7Gjh1brO/1flSKoigPLlY6Xbx4ET8/Py5cuEDVqlWtHc49bYyK5/0vVrP521GoFQUOH4ZGjawdlhBCCGEVud/fUVFR+Pr6GvdrtVq0Wm2+xwQHB9OqVSu+/vprAPR6PX5+fowdO5aJEyfmKT9gwADS0tJYs2aNcV/r1q1p2rQp83On5LrL7t27CQoK4vz581SrVg0w1LiNHz+e8ePHm/t2LUpq3EqAl5sjz+/53ZC0de0qSZsQQggBNGjQAHd3d+Nj2rRp+ZbLyspi7969hIaGGvep1WpCQ0OJjIzM95jIyEiT8gBdunS5Z3mApKQkVCoVHh4eJvs/+eQTKlSoQLNmzfj888/JycnJ/wQlwN5qV36IeOvS6H94AwC68ROQCUCEEEII8q1xy8/Vq1fR6XR4eXmZ7Pfy8uL48eP5HhMXF5dv+bi4uHzLZ2Rk8NZbbzFw4EDc3NyM+1999VWaN2+Op6cn27dvZ9KkScTGxjIzd73xEiaJWwmosHgR6uxMjlXyx7P1I3g9+BAhhBCizHN1dTVJkqwlOzub/v37oygK8+bNM3ktLCzMuN2kSRM0Gg0vvvgi06ZNu2eiWZykqbS4ZWWhvtUe/21QH+JTMq0ckBBCCGFbKlasiJ2dHfHx8Sb74+Pj8b7HYD9vb+8Clc9N2s6fP8+GDRsemEgGBweTk5PDuXPnCv9GLEASt+L2v/9BbCzX3Cuyuv6jxCVlWDsiIYQQwqZoNBpatGhBRESEcZ9eryciIoKQkJB8jwkJCTEpD7BhwwaT8rlJ28mTJ9m4cSMVKlR4YCwHDhxArVZTuXJlM99N0UhTaXFSFOOEu1s6DyDbzkFq3IQQQggzhIWFMXToUFq2bElQUBCzZ88mLS2N4cOHAzBkyBB8fX2NAxzGjRtH+/btmTFjBj169GDp0qXs2bOHb775BjAkbU899RT79u1jzZo16HQ6Y/83T09PNBoNkZGR7Ny5k44dO+Lq6kpkZCQTJkzg2WefpXz58la5D5K4FacNGwxTf5Qrx7EnBsKRRBKSpcZNCCGEKKwBAwZw5coVJk+eTFxcHE2bNmX9+vXGAQgxMTGo1bcbEtu0acOSJUt45513ePvtt6lduzarVq2i0a2ZHS5dusQff/wBQNOmTU2utWnTJjp06IBWq2Xp0qVMnTqVzMxMAgICmDBhgkm/t5Im87gVpy5d4O+/YexYvu49lul/n6B/y6p89lSgtSMTQgghrKbUf3+XYtLHrbgcPmxI2tRqGD8eLzfDsldxydJUKoQQQgjzSOJWXHLnd+nbF2rUMCZu8TI4QQghhBBmksStOMTGwuLFhu3XXgOganknAC7cSMeGW6eFEEIIYUWSuBWHr7+G7Gxo0wZatwaganln7NQq0rN0JMjIUiGEEEKYQRI3S0tLg9xZl2/VtgFo7NX4ehhq3c5eTbNGZEIIIYSwcVZN3LZu3UqvXr3w8fFBpVKxatUqa4ZjGYsWwY0bULMmPPmkyUv+FcsBcE4SNyGEEEKYwaqJW1paGoGBgcyZM8eaYViOTnd7UML48WBnupx8QAVnAM5ek8RNCCGEEIVn1Ql4u3XrRrdu3awZgmX9/jucOQPly8OtmZzvlFvjdv5qeklHJoQQQogywKZWTsjMzCQz83bH/pSUFCtGk49by1vx0ktQrlyel41NpVLjJoQQQggz2NTghGnTpuHu7m58NGjQwNoh3bZjB2zfDg4OMGZMvkUCKtxO3PR6mRJECCGEEIVjU4nbpEmTSEpKMj6ioqKsHdJtubVtgweDj0++RaqWd8JerSIjW098ikzEK4QQQojCsanETavV4ubmZny4urpaOySDs2fht98M2/dZeNbeTo2f560BCjKyVAghhBCFZFOJW6k1ezbo9dC5MzRufN+iNSsZmksPX0wqgcCEEEIIUZZYNXFLTU3lwIEDHDhwAICzZ89y4MABYmJirBlW4dy4Ad9/b9i+Y8Lde2lbqyIAW05cKc6ohBBCCFEGWXVU6Z49e+jYsaPxeditZsahQ4eyaNEiK0VVSN98Y1gtoXFjePzxBxZvX6cSALvPXSc1MwcXrU0N7BVCCCGEFVk1a+jQoYNtL7ielQVffmnYDgsDleqBhwRULEc1T2dirqcTefoajzfwKuYghRBCCFFWSB+3oli6FC5fBm9vGDiwQIeoVCo61DXUum2OTijO6IQQQghRxkjiZi5FuT0FyNixoNUW+NDcxG3V/kscuJBYDMEJIYQQoiySxM1cERFw6BA4OxtWSiiER2tXIqRGBdKydAz5ficn4kvZChBCCCGEKJUkcTNXbm3b88+Dp2ehDrW3U/Pd0Ja0rF6e5IwcRv64h6T07GIIUgghhBBliQxpNMfRo7B+vWEwwvjxZp2inNaeb4a0pNdX2zh/LZ3HZmymZiUXtA5qOtStzPA2/qjVDx7sIIQQQoiHh9S4mWPmTMO/ffpAzZpmn8aznIZvhrTAw9mBa2lZ7Dp3nX9PXuWDNVG8sngfKRnZnEpI4acd58nM0VkoeCGEEAD7Y24Q/t9Z257dQDx0pMatsOLi4OefDdsFmHD3QRr6uLPtrcc4EZ/C5cSbxFxPZ/aGk6w/GseBC4lcT88iK0fPpRs3mditXpGvJ4QQD6vLiTep4KJBa29HSkY2zy/azY30bPzKOxNaQlMzpWfl4GCnxsFO6k2EeeSTU1hz5hjmb2vdGtq0scgpXbT2NK9Wnp5NfHilQy3+N6o1fp5OxCVnkJWjB+CnyHMkpmdZ5HpCiLIpW6fnf7ti2Hv+utViUBSFxTvPM2fTKWKupZu8ptMrJVq7dSI+hQ6fb+LbrWfYHJ1Au0//4c0VhwBYuO0cN271Lb7fSjazN54gdOaWPO8lV9LNbHJ0+gLFE5t0k3afbmLQtzuM90GnVzgRn2L8XW9NG6LiWbY7BkVR+DHyHGG/HGDl/ovcSJPvntJEatwKIy0N5s41bFugtu1eWlQvz/pxj/Ltv2fw8XBi4bazHI9LYdRPe6nsquXZ1tVpXaNCsV1fCGE9qZk5/BR5nna1KtK4qvsDy+fo9Hzz7xkUBXacuca/J69ir1bxQe9GeLlpqV/FjSruTnmO23byKj/tOMfkXg3ZffY68zaf5qM+jfBwduCPg7H0aeZLQMVy9722Xq+gVxTs7dTGROTrf04xY8MJAD7/K5qAiuVoUMUNVLAl+gqVXbWsG/cIjg52+Z7zpx3nOXc1jWdbV2fZ7gvsj7mBXlGIS86gkouW8OFB/LbvIjHX0/m/7vWxv0/N1Udrj3HuWjqf/xVN1fJO6BX44+BlRrQL4Lt/z9y+F6eumhx3LTWT6LgUPF00fBlxEr1iSOBeeKQG209fpX8rP9wcHVh98DKvLT+Il5uWaX2a0K62YUlDRVFQ5TMh+8JtZ7melsX1tCz2xSTS2NedF3/aw6boKzg6qAmpUYE+zavSq0mVfI/PlZ6Vg7PG9Ov7wvV0/jwSi5PGHhWQka3jqRZV8XDWAIYE8cCFG0RdTqZXoA8ezhrOX0tDUaCKhyOxiRm89PNedHqFHL3ClD+Ooijw275LtKxenhUvW6aiQhSdSrHhxv2LFy/i5+fHhQsXqFq1avFfcO5cGD0aAgLg5Emwy/8Xj6WtOXSZMUv2m+x7ukVVhrbx59DFJFIzs6la3pnQ+l5o7KUSVZQ+KRnZnL+WTiPfBycixSUhJYPvt50lPVNHI183nm7hR3JGNmlZOnw98iY2+VEUhctJGcQlZdDI1w2tveF3wMUb6VxOzMDV0Z563q73/dIF2H7qKkcuJ/F82wCTxOPs1TRG/biHkwmp1PVy5a8Jjz4wph+2n2PKH0eNz1UqwzSTuapXcCYirL3JdRRFodOMLZy5msbjDbzYH3ODq6lZVHTRoNMr3EjPxsFOhV95Zy4m3qSapzN9mvkyumMt4zlSM3Po8eW/ONrb8f2wloz8cS/HYpONrwdWdefwpST0+XzDfDmwGU8E+pjEo9MrxFxP57EZW+77fhv7Gs4L8N2QloTUrEB6lo5KrlqycvSkZeZQvpyG3eeu8/T8yHzPUU5jR1qWjlqVXTh7NQ2dXuHfNzvi5+lMYnoWPb/axsUbN3HR2pOamQOAnVqFk4MdqZk5+Ho40bSaB+sOx5rc68/6NSEqNpk1h2KZNSCQR2pX4nLiTRbvPE8lFy0z/j5Byq3z9WtelfSsHP48Epcnvje61KW8s4ZP/jxGS39P9IrCxRs3GRxcjcOXkli1/xJTejWkdmUXZm44gaujPdtPXyPzrlq7gUHVmNa3MRnZOgYsiOTgRcN961i3Eo/UrsT7a6IAqOiipXZlFyLPXANuf4ZqVXbBXq2iV6CPyc/eEkr8+7sMkcStoHQ6qFcPTp2CL76AV18t3uvdQa9X+CLiJEk3s0nPyuGXPRfzLdesmgefPxVI9QrOxv4T9/rLT4iCOnMllXFLD9C+TiVe61yn0J+nzdEJvLniEAkpmXzarzGujg4s3nmez58KxOceCdOWE1f47t8ztK5RgScCffDzdDa+pigKK/ZeZOOxeG6kZfNB70bU9XbNc470rBzUKpWxZuetFYdYtueC8fUW1ctz+FISWTl6Gvu6M/uZptSs5JJvPBeupzP59yPsPX+D5AzDF29DHzeGhFRnwdYznLmSZiz7RKAPXzzTNM99upqayYXr6dipVTw1P5KsHD3v9KjPC4/UAOBUQirPfLODq6mZxmP+m/hYnqTyZpaOqFhDQlTZVUvfudu5lpZF82oe2NupebdHA/44eImV+y+RnJFDVo6erwY2o9cdidKOM9d45psd+b5XAHcnB5Ju5p2iaNtbHala3vCzmLv5FJ+tjwZuJ0IAahWM61SHcaG1SbqZzd7z1zl/LZ30LB2nE1L5bf8l2tepxA/PB6HTK6w5dJnP1kejUkEjH3fWH41DY6cmS6enmqczozvWxEXrQGaOjteWHzRJlDo38OL8tXTOXUtjzqDmfLL+ODHX0/n8qSZ8s/UMRy8nE1KjgjEhaVG9PHvP3wBAY6/mt5fb8N7qo+w+d4N3etQnKMCT6X+fYOsdTacOdioaVHEzJj32ahU5d2Sjg4OrkaNTTD5bAG6O9nRp6M2qA5fI1t0u7+poT8qtzxCAxk7Nt0Nb4uWmZdnuC4T/dw4nBzv0ipInEbuTg50Krb2dMbEEaFm9POXLaUjPyuG/U9dw0dqz+/9CmR1xggVbzlBOY0dmjp4cvWJ8Hxp7tUkzrZ1ahe7W+1s6qjWta1RAr1csPsuBJG7mk8StoFatMowi9fCACxfAJf9f8CVhX8wNPl8fzY6z1wis6kH1Cs5sOp5g/EJRq6BmJReydHqup2bxfLsAxnWqLdOL2JC0zBw2R1+hvLMDbWpVNOscRfllm5iexawNJ6jr7caSXec5cslQkzK1VwOGtQ3IU15RFH4/cBlHBzWP1qlkbMbZdDyB53/Ybfyy9bz1pZKRrWfUozV4u3v9POdKSMng8ZlbTRKHZtU8eCLQhx5NqrD+SByTf79dw9S/ZVU+eyrQ5BynrxiSoIwsHWM71WJgUDVCpv1DamYOfZv7svrgZZMvU4DH6lVm4bBWxudxSRmsPniZxxt48fryg+y59YVvr1bhYKfmZvbtkd52ahV+5Z24cOMmOr3CW13rUc3TmZMJKXg4OdCjiQ+95/zHpcSbqFUYa6FctPb0bFKFfTE3iE3MICUzh/pV3AA4FpvMR30aMSiomjEJ1OsVBn67g51nTfuw1ahYjr8mPJqnw/sXG08ya+MJGvu6M/3pQHzLO+GitWfc0v38fuCyyZf0i4/WYP3ROLxcHflmSAvOXE0jJSOHap7OvHHr/b/euQ7BNSpwIy2Lib8d5vodfZ809mp+ej6Iet5uuDs75Pm5Apy7mkaH6ZtRq+DF9jX548BlLiXezFPux+eDcHG0p0EVN5Mm1Y/XHeObrWeM6z0/iLuTA+vHP8KKPRfZff4GXwxoytMLIjmVkMonfRvzTFA14z26k9ZezWdPNWH1wVg6N/CirrcrT83fTu3Kriwc1orVBy+To1do6udB6xqGeTxfXXqA1QcvA+Dn6cSF67ffV8vq5Tl3LY2rqVnM7B/IlxEnOXctHa29mnnPNuexeoaBEYqi0HfedvbHJALQuoYnj9SuhL1ahQLM/PsEWns1db1djZ/HVv7leSLQh6qeznSoUwmVSoVer9B++iYuXL/JsDb+/LTjPDq9wndDWrLjzDW+23YWgDY1K7DguRaM+GEPu85ep2tDb5y1dvy27xJNqrrz++i2xfaHvyRu5pPEraAeeQS2bYOJE2HatOK9VgHd+cV8/loabyw/xP4LN/J8IYHhF3vNyi681bUetSpbL+ksyxTF0NTjV965SEny5ugEXlm8j/QsHXZqFVvf7PjApjydXuG7f89w4UY63RtXYfaGk+w6dx2NvZpalVzo2sib0R1rYXdXXIqikJiejbuT4Yv2j4OXcXOy56t/Thm/PABjDYidWsUfY9rSoIobOXrFmCgs2x3DW78eBsDRQU37OpVoXaMCX0ac5EZ6Nr2b+nDwYhJnr96umfL1cGLbWx0B+HnHeVCp6FCnElP/OErE8QRqVXbBy01L5OlrxkQnN3y9Ymju2RR9hUquWna93QmVSsXqg5c5FpvM73clBDUqluPM1TT8PJ3Y8npH9sXcYOF/Z+neuAoBFcvR48ttONip2PN/j4MKftx+jnlbTpOepcPBTkW2TqGcxo4fRwTRyNed2MQMhizcRVxyBmM61mJ4W39cHR1YsOU00/48nufn46q1NzaRAfhXcMbdycFYi5OrnrcrS0a2ZvGO88zYcIJ63q4kpmfTuKo7n/Zrwh8HLjF1dRQaezVeblpjcvDNcy3o3NA7z3Wvp2URMi3CWHNTx8uF8OFBdPx8M1k6PZ/2a8zbK49Q0UXDljc6orFT5/vZXbH3Iq8vP4iHswOJd0wWXr2CMy+0C+CLiJP8X4/69Gn24N/DT83bbkw6wFAzNSTEn6W7L3A1NZO6Xq6sH/9IvgmDTq+w8Vg8rWtUoN+87ZxKSAUwxuXkYEegnzs7zlzHs5yGn0YE0dDHtHk+LimDCzfSaeVvSLjOXk3jya+3kZyRQ3lnBxr5uvPiozWN/dXuPK58OQdj8/jdMrJ1zN10ivpV3GhevTyvLN6Hu5MDL3eoSSt/T9Iyc7h44yZ1vV1ZfySWb/89y1td6xEUYDqB+76YG/Sdux0nBzv+nvCoSW1zQnKG8f/cwG93oLVXs2h4EOXLafLEM3vjCWZvPGl83rNJFb4e1Jykm9l0mbWVtMwc1r76CNUqOJORreO/U1dpW6siqZk5fBlxkkHB1ajn7Zbve7UESdzMJ4lbQezaBcHB4OAA586Bj88DD7EWvV4hISWTY3HJOKjVXE68ybu/HzH+4m5bqwKLX2ht5SjLnqSb2Yxbup/N0VfwctMy9rHaPNu6+gOPy8zRMXnVUbacuEKOXs+g4Oos2Xmeq6lZxn4muTUD93IjLYtXFu8zNgfdy4ynA+nXwvD/ZOetv7r/O3WV9CwdTwT60MDHjU/uSDrcHO1RqVQkZ2Qzb3Bzft13iQ1R8fRvWRVFgbWHY1k2KoRqns50nLGZ62lZeb7YwdCk+OvLbdgcfYWXft6Li9YeRVFIy9Lx2yttSEzP4vlFe0yOsVer+H1MWxr6uJOQnMGaQ7H8cfCycW3fJwJ9+PzpJjR7fwPpWTrWjG1HckY2g77daTyHfwVnhrXx58O1x4xNW+M61WbC43Xy3JvOs7ZwIj6VPs182RgVb0yy7mwynNyzAc+3u13bmJmjIzNHj5vj7dolvV5h7P/2s+3UVWpUKkdAhXKsPxpnTAB/eD6IG2nZtAooz/W0LEb+uIealVx4Nrg6bk4ONPXzQGOv5silJHp+tc0kRudbzVw6vcIHvRvxXOvqXE3NJDE9+75/jM34O5qv/jll/Dx5uWmJT86keTUPfnulLcdik3F3crhnszUY+rO1+nCjsZbRs5yGG+lZzB3UnG6NqxSqS8am4wmMXrKPpn4eDGjlR5eG3jg62HHoYiKfrj/O6A61ClTLPGfTKT7/K5p63q58N7QlczefplcTH5pV82DtoViCAjxNkp77ya11vPsPG2vZdfY6Llp7GvjcO3HS6xVUKu553y9cT+eRzzYBEFrfi9nPNMVFa6gJT0zPIlunUMm14GtsW5okbuaTxK0gBgyAX36BIUPghx+K7zrFJCE5g30xNxj7v/1k6xRjv4WHXVJ6Nh+sjaJWZRdefLSGWU0CGdk6Vuy9yLzNp/M0+eR2ds51KfEmOp1CtQqGfVk5eiYsO8Daw7F5zlu7sguhDbyYt/k0PZpUYc6g5sZj3l11hEuJN5nU3VB7+tx3u9h17jrOGjsCq3oQeeYaLaqX59N+jXGwU/PD9vMs/O8sNSqWY0NYe+ZtPsX0v0/kuWZus1mFchp0isLCYa2oVdmFa6lZBFQsZ+zsnVsDBYamnOqe5Vi25wK1Kruw7tVHOJmQwt9H4zlyKYnUzBw+e6oJ1SuUQ1EU/joaR9Xyznz77xl+P2AY3XciPoV/T17FWWNHepaOxr7ujHmsFl3yqUGKuZZOVGwyj9WrjMZezQs/7GHjsXhefawWaw7HcuZKGq1reNLUrzxD21SnirsT/9sVw6TfDLWBW9/oaLz/d7q7uayOlwujO9aiW6MqfPvvGdIyc3itc12zvtgPXkhk+t/RPNWiKk829S3QMXq9QtDHEVxNzaShjxsZ2TpO3+pH165WRX58PqhQtbpZOXp+23eRibfug1oFf4xpV6jBIq8vP8iKvRfpULcS3w1pCXDfEZ3FLSNbx0+R5+nayLvACdrDZuX+i6Rk5PBscPVS11VGEjfzSeL2IOfOGVZH0OvhwAEIDHzQEaXWO6sO8/OOGJwc7HDW2PFKx1qMaBdAVo6eI5eTOBabzKUbN/G41VwQUqNCnmRGURRikzLwdnMsFb8Idpy5xhsrDtKjsU+BJyjOytETcz2d15Yf5OCtGpyBQdXo2aQKDX3cjMPn86PXK5xISGF/TCKnElJZtf8S12718/Fxd+SrQc359M/j7Dp3nbe61uPlDoaVNQ5eSOSZb3ZwM1tHh7qV0Cuw7/wNUjNzcLBTMbN/U66lZvLB2mMA/PpyG3J0ep6aH0l5Zwf2vvM4GTk63lxxiDWHDImevVpFJVctsUkZuGrt+eWlEOpXcSP+1rQJuT+f1Mwc2n36D4np2bTyL8/uc4Zmqv4tDSOTN0df4fO/DJ3MgwI8WTaqdb5JrKIodJ39L9HxKXleU6ng5xHBtC1gf7y/j8Yx6qe9ODqoycjWo1bB5tc74lHOwaQG60EW7zzP/608Yuw3VtFFS8Rr7Y1Nv7lW7r+IvVpt0kH/TqcSUgiduRUwNMF+M6Sl1SdI/ePgZTZGxfNOz/qUd9ZwKiEVBzu1yeCjwtDpFXp9tY2o2GRGtAvg3Z4NCnV8Uno2m08kGGvIhCgKSdzMJ4nbg0yYALNnQ2gobNhQPNcoIXFJGTw2YzPpWbc7VTeo4sbpK6n5jl6q5+1K1fJO1PN2Y2ynWpyIS+X9NYYRWGGP1+HVTrWLFM+F6+l4uzsW+kvowq2kK1un58ilJLJ1Ck4Oduyf/PgDv1AOXUzk+UV7jCP3XLX2pGblGDvP+1dwZv34R/M9z55z13lt+UHO3zURZ9XyTrzQLoD+rfxw1tgba3jqeLlQv4obsUkZnE5INSZ4d6roouWjPo2MtUsn41PI0ulp6ONOtk5Ps/c3kJqZQ4e6lYi8NdzfwU5F6xoV+PekYe4pO7WK74e2pEPdyvd8319GnGTmhts1Sm90qWsc3q/XK4z8cQ+7z13n15fbUNsr7wjNXD9FnuPd34/iqrXn8YZe/LbvEgBTejVgeD6DFu4lR6fn+R/2GEfvdWnoxYLnWhb4+FyXE2/y6GebyNEraO3VzBnU3OwZ8N9bfZSElEw+f6pJnjmyyorLiTfZHH2Ffi1879lXS4iSIImb+SRxu5/ERPDzg9RU+PNP6NrV8tcoYWevphGbdJN952+YNJeVd3agSVUPqnk6cz09i03HE0wSvFqVXThzJdXYSTy3Y3lhmhfTs3LYceYaHs4aft17kcU7YxjQ0o9Pn2rywGMPX0zipx3n8CynZf2RWM7lM4t5+LBWdKxnmrz8GHmONQdjebRORTycNUz/O9rYibmutysf9WnE+WvpLNx2lui4FFIyc0z6QeXo9Gw9eYVV+y+z5tBl9Ao4OdjRvLoHtSu70tK/PF0beps0GSWmZ9Hqo415BonUr+LGx30asf30NSqU09DAx41GPu73rbl84YfdbDyWYHzu5+nElJ4NCW3gxekrqcQnZVDJVXvfZAsM/bF+3H4egIa+brSpaVozdudEqveTlaPny4iTtK5Rgca+7ry2/CDBAZ6MfLTGfY/LT45Oz4wNJ9h0PIEvnmmW75QeBbH99FWupWbRvm6lQtXWCSGsRxI380nidj+ffQZvvQUNG8Lhw4b2oDJky4krxCdn0KJ6eWpULGeShCWmZxFxLIEbt6aFyJ2jqWeTKkQcS+BmtqFDeCNfd1IysrmZraOyq6Px+NyOswkpmfyw/Rwn4lPZeeaaycg6MNR47Zv8eL61btk6PXvO3eDnHedZd8R0osuq5Z14s2s9XB3t+ftoPP/bFcOzravxYe/Gxut/9lc087ecznPeZtU8+GlEsLGjbq51h2N5ZfE+NPZq3upaj9jEm6w6cNlkXq3eTX34oHcjXB+QIIxYtJuI4wm4Otrz2uN1SMnI4ZmgaoXuDJwbUyNfN957ohHNq3nIvHxCCJsniZv5ymZ7gCVkZcGXXxq2w8LKXNIG0L5OpXu+5uGsMY5ADKlZgW+3nqF74yp0bujNiz/t4a+j8fwdFY+7kwP9F0QSl5xB14bePN7Ai73nb7B8z0Uqu2m5kZZlTPrAUFOXka3DSWNH0s1sUjJy2H3uukkNkKIoTP87mkX/nTM5tlegD5nZOq6mZjKjf1PjcjyKovC/XTFEHEugc4MrKMDSXTHGGcmfa12d2KSb6BWo4+XKyx1q5knaALo18ubROpXYeuIKH9yaURygQjkNvQJ96N3Ml6Z+HgW6t290rYuroz0jH62RZzqCwujeuAq7/y8Uz3KaUjPiTQghrGXOnDl8/vnnxMXFERgYyFdffUVQUNA9yy9fvpx3332Xc+fOUbt2bT799FO6d+9ufF1RFKZMmcK3335LYmIibdu2Zd68edSufbsr0PXr1xk7diyrV69GrVbTr18/vvjiC1ysNJ+r1Ljdy88/w3PPgZcXnD8PWusNmy5tft17kdeWH8TXwwl7O1WePl93a1bNgz7NfKnn7UbL6uWNQ9hf++Ugv+67yAvtAnjhkRok3swiLTOHX3ZfNM5C7u7kQLdG3gxt42+cmPRuGdk6mr7/NxnZpv30HOxUfNynMU+39Cvwe0vPymHJzhg2RSfg4aShdzNfOtStZPWO6kIIUZaY8/29bNkyhgwZwvz58wkODmb27NksX76c6OhoKlfO28d3+/btPProo0ybNo2ePXuyZMkSPv30U/bt20ejRo0A+PTTT5k2bRo//PADAQEBvPvuuxw+fJioqCgcHQ2tSN26dSM2NpYFCxaQnZ3N8OHDadWqFUuWLLHcDSkESdzyoyjQvLlhFOmHH8L//Z/lzl0G3EjLouVHG41zH1Ut78Rn/ZoQcTyBgxcScdLY8VL7mmTp9KhVKh6pVTHffly5zYBODnYms9CDoYLzk76NebqFX4FGr0789RBLd1/Az9OJchp7nDR2vNOjPi2qez7wWCGEECXLnO/v4OBgWrVqxddffw2AXq/Hz8+PsWPHMnHixDzlBwwYQFpaGmvWrDHua926NU2bNmX+/PkoioKPjw+vvfYar7/+OgBJSUl4eXmxaNEinnnmGY4dO0aDBg3YvXs3LVsaBlCtX7+e7t27c/HiRXysMK+rNJXmZ9MmQ9Lm5AQvvWTtaEqd8uU0TOvbmB2nr+Hn6cyg4Gp4uTkWemmmR2pXxF6tMiZtFV00aO3tqObpzLC2/vnO43UvH/dpzMRu9e47lYcQQojSJSUlheTkZONzrVaLNp8WrqysLPbu3cukSZOM+9RqNaGhoURGRuZ77sjISMLCwkz2denShVWrVgFw9uxZ4uLiCA0NNb7u7u5OcHAwkZGRPPPMM0RGRuLh4WFM2gBCQ0NRq9Xs3LmTPn36mPW+i0ISt/xcumRYk3TQIKggE9Xmp39LP/oXogkyP66ODgwJ8WfziQSm9mrIo/fpc/cgarVKkjYhhLAxDRqYzic4ZcoUpk6dmqfc1atX0el0eHmZTvfj5eXF8eN5l5kDiIuLy7d8XFyc8fXcffcrc3czrL29PZ6ensYyJU0St/w895xhQfmMDGtHUuZN7tWAyRRuIlAhhBBlQ1RUFL6+t1cUya+2TZiSHtf34uICFQvX9CeEEEKIgnN1dcXNzc34uFfiVrFiRezs7IiPjzfZHx8fj7d3/t1qvL2971s+998HlUlISDB5PScnh+vXr9/zusVNEjchhBBClGoajYYWLVoQERFh3KfX64mIiCAkJCTfY0JCQkzKA2zYsMFYPiAgAG9vb5MyycnJ7Ny501gmJCSExMRE9u7dayzzzz//oNfrCQ4Ottj7KwxpKhVCCCFEqRcWFsbQoUNp2bIlQUFBzJ49m7S0NIYPHw7AkCFD8PX1Zdq0aQCMGzeO9u3bM2PGDHr06MHSpUvZs2cP33zzDWCYlmr8+PF8+OGH1K5d2zgdiI+PD7179wagfv36dO3alZEjRzJ//nyys7MZM2YMzzzzjFVGlIIkbkIIIYSwAQMGDODKlStMnjyZuLg4mjZtyvr1642DC2JiYlCrbzcktmnThiVLlvDOO+/w9ttvU7t2bVatWmWcww3gzTffJC0tjVGjRpGYmEi7du1Yv369cQ43gMWLFzNmzBg6depknID3y9wJ+q1A5nETQgghRImS72/zSR83IYQQQggbIYmbEEIIIYSNkMRNCCGEEMJGSOImhBBCCGEjJHETQgghhLARkrgJIYQQQtgISdyEEEIIIWyEJG5CCCGEEDZCEjchhBBCCBth00te6fV6AGJjY60ciRBCCCEKKvd7O/d7XBScTSdu8fHxAAQFBVk5EiGEEEIUVnx8PNWqVbN2GDbFptcqzcnJYf/+/Xh5eZksLFsUKSkpNGjQgKioKFxdXS1yTlsk90HuQS65D3IPQO5BLrkPlrkHer2e+Ph4mjVrhr29TdchlTibTtyKQ3JyMu7u7iQlJeHm5mbtcKxG7oPcg1xyH+QegNyDXHIf5B5YmwxOEEIIIYSwEZK4CSGEEELYCEnc7qLVapkyZQpardbaoViV3Ae5B7nkPsg9ALkHueQ+yD2wNunjJoQQQghhI6TGTQghhBDCRkjiJoQQQghhIyRxE0IIIYSwEZK4CSGEEELYiIcycZszZw7+/v44OjoSHBzMrl277lt++fLl1KtXD0dHRxo3bsy6detKKNLiVZj7sGjRIlQqlcnD0dGxBKO1vK1bt9KrVy98fHxQqVSsWrXqgcds3ryZ5s2bo9VqqVWrFosWLSr2OItTYe/B5s2b83wOVCoVcXFxJRNwMZg2bRqtWrXC1dWVypUr07t3b6Kjox94XFn7vWDOfShrvxfmzZtHkyZNcHNzw83NjZCQEP7888/7HlPWPgeFvQdl7TNgCx66xG3ZsmWEhYUxZcoU9u3bR2BgIF26dCEhISHf8tu3b2fgwIGMGDGC/fv307t3b3r37s2RI0dKOHLLKux9AHBzcyM2Ntb4OH/+fAlGbHlpaWkEBgYyZ86cApU/e/YsPXr0oGPHjhw4cIDx48fzwgsv8NdffxVzpMWnsPcgV3R0tMlnoXLlysUUYfHbsmULo0ePZseOHWzYsIHs7Gw6d+5MWlraPY8pi78XzLkPULZ+L1StWpVPPvmEvXv3smfPHh577DGefPJJjh49mm/5svg5KOw9gLL1GbAJykMmKChIGT16tPG5TqdTfHx8lGnTpuVbvn///kqPHj1M9gUHBysvvvhiscZZ3Ap7H8LDwxV3d/cSiq7kAcrKlSvvW+bNN99UGjZsaLJvwIABSpcuXYoxspJTkHuwadMmBVBu3LhRIjFZQ0JCggIoW7ZsuWeZsvp74U4FuQ9l/feCoihK+fLlle+++y7f1x6Gz4Gi3P8ePAyfgdLmoapxy8rKYu/evYSGhhr3qdVqQkNDiYyMzPeYyMhIk/IAXbp0uWd5W2DOfQBITU2levXq+Pn5PfAvsLKoLH4WzNW0aVOqVKnC448/zn///WftcCwqKSkJAE9Pz3uWeRg+CwW5D1B2fy/odDqWLl1KWloaISEh+ZYp65+DgtwDKLufgdLqoUrcrl69ik6nw8vLy2S/l5fXPfvoxMXFFaq8LTDnPtStW5eFCxfy+++/8/PPP6PX62nTpg0XL14siZBLhXt9FpKTk7l586aVoipZVapUYf78+fz666/8+uuv+Pn50aFDB/bt22ft0CxCr9czfvx42rZtS6NGje5Zriz+XrhTQe9DWfy9cPjwYVxcXNBqtbz00kusXLmSBg0a5Fu2rH4OCnMPyuJnoLSzt3YAwjaEhISY/MXVpk0b6tevz4IFC/jggw+sGJkoSXXr1qVu3brG523atOH06dPMmjWLn376yYqRWcbo0aM5cuQI27Zts3YoVlXQ+1AWfy/UrVuXAwcOkJSUxIoVKxg6dChbtmy5Z+JSFhXmHpTFz0Bp91AlbhUrVsTOzo74+HiT/fHx8Xh7e+d7jLe3d6HK2wJz7sPdHBwcaNasGadOnSqOEEule30W3NzccHJyslJU1hcUFFQmEp0xY8awZs0atm7dStWqVe9btiz+XshVmPtwt7Lwe0Gj0VCrVi0AWrRowe7du/niiy9YsGBBnrJl9XNQmHtwt7LwGSjtHqqmUo1GQ4sWLYiIiDDu0+v1RERE3LP9PiQkxKQ8wIYNG+7b3l/amXMf7qbT6Th8+DBVqlQprjBLnbL4WbCEAwcO2PTnQFEUxowZw8qVK/nnn38ICAh44DFl8bNgzn24W1n8vaDX68nMzMz3tbL4OcjP/e7B3criZ6DUsfboiJK2dOlSRavVKosWLVKioqKUUaNGKR4eHkpcXJyiKIry3HPPKRMnTjSW/++//xR7e3tl+vTpyrFjx5QpU6YoDg4OyuHDh631FiyisPfhvffeU/766y/l9OnTyt69e5VnnnlGcXR0VI4ePWqtt1BkKSkpyv79+5X9+/crgDJz5kxl//79yvnz5xVFUZSJEycqzz33nLH8mTNnFGdnZ+WNN95Qjh07psyZM0exs7NT1q9fb623UGSFvQezZs1SVq1apZw8eVI5fPiwMm7cOEWtVisbN2601lsospdffllxd3dXNm/erMTGxhof6enpxjIPw+8Fc+5DWfu9MHHiRGXLli3K2bNnlUOHDikTJ05UVCqV8vfffyuK8nB8Dgp7D8raZ8AWPHSJm6IoyldffaVUq1ZN0Wg0SlBQkLJjxw7ja+3bt1eGDh1qUv6XX35R6tSpo2g0GqVhw4bK2rVrSzji4lGY+zB+/HhjWS8vL6V79+7Kvn37rBC15eRObXH3I/d9Dx06VGnfvn2eY5o2bapoNBqlRo0aSnh4eInHbUmFvQeffvqpUrNmTcXR0VHx9PRUOnTooPzzzz/WCd5C8nv/gMnP9mH4vWDOfShrvxeef/55pXr16opGo1EqVaqkdOrUyZiwKMrD8Tko7D0oa58BW6BSFEUpufo9IYQQQghhroeqj5sQQgghhC2TxE0IIYQQwkZI4iaEEEIIYSMkcRNCCCGEsBGSuAkhhBBC2AhJ3IQQQgghbIQkbkIIIYQQNkISNyGEEELksXXrVnr16oWPjw8qlYpVq1YV6vipU6eiUqnyPMqVK1c8AT8kJHETQhTK5s2bUalUJCYm3recv78/s2fPLpGYCmLYsGH07t27UMeUtvcgRElKS0sjMDCQOXPmmHX866+/TmxsrMmjQYMGPP300xaO9OEiiZsQZdCwYcOMf91qNBpq1arF+++/T05OTpHP3aZNG2JjY3F3dwdg0aJFeHh45Cm3e/duRo0aVeTr3U9hEqsvvviCRYsWFWs8QpQl3bp148MPP6RPnz75vp6Zmcnrr7+Or68v5cqVIzg4mM2bNxtfd3Fxwdvb2/iIj48nKiqKESNGlNA7KJvsrR2AEKJ4dO3alfDwcDIzM1m3bh2jR4/GwcGBSZMmFem8Go0Gb2/vB5arVKlSka5jKTqdDpVKZUw0hRCWMWbMGKKioli6dCk+Pj6sXLmSrl27cvjwYWrXrp2n/HfffUedOnV45JFHrBBt2SE1bkKUUVqtFm9vb6pXr87LL79MaGgof/zxBwA3btxgyJAhlC9fHmdnZ7p168bJkyeNx54/f55evXpRvnx5ypUrR8OGDVm3bh1g2lS6efNmhg8fTlJSkrGGb+rUqYBpbdigQYMYMGCASXzZ2dlUrFiRH3/8EQC9Xs+0adMICAjAycmJwMBAVqxYcc/316FDB86fP8+ECROM14bbNYB//PEHDRo0QKvVEhMTk6eptEOHDowZM4YxY8bg7u5OxYoVeffdd7nf8s2JiYm88MILVKpUCTc3Nx577DEOHjxofP3gwYN07NgRV1dX3NzcaNGiBXv27HnAT0oI2xMTE0N4eDjLly/nkUceoWbNmrz++uu0a9eO8PDwPOUzMjJYvHix1LZZgNS4CfGQcHJy4tq1a4ChKfXkyZP88ccfuLm58dZbb9G9e3eioqJwcHBg9OjRZGVlsXXrVsqVK0dUVBQuLi55ztmmTRtmz57N5MmTiY6OBsi33ODBg3n66adJTU01vv7XX3+Rnp5ubIaZNm0aP//8M/Pnz6d27dps3bqVZ599lkqVKtG+ffs85/ztt98IDAxk1KhRjBw50uS19PR0Pv30U7777jsqVKhA5cqV870nP/zwAyNGjGDXrl3s2bOHUaNGUa1atTzny/X000/j5OTEn3/+ibu7OwsWLKBTp06cOHECT09PBg8eTLNmzZg3bx52dnYcOHAABweHe/1IhLBZhw8fRqfTUadOHZP9mZmZVKhQIU/5lStXkpKSwtChQ0sqxDJLEjchyjhFUYiIiOCvv/5i7NixxoTtv//+o02bNgAsXrwYPz8/Vq1axdNPP01MTAz9+vWjcePGANSoUSPfc2s0Gtzd3VGpVPdtPu3SpQvlypVj5cqVPPfccwAsWbKEJ554AldXVzIzM/n444/ZuHEjISEhxmtu27aNBQsW5Ju4eXp6Ymdnh6ura55rZ2dnM3fuXAIDA+97b/z8/Jg1axYqlYq6dety+PBhZs2alW/itm3bNnbt2kVCQgJarRaA6dOns2rVKlasWMGoUaOIiYnhjTfeoF69egD5NhcJURakpqZiZ2fH3r17sbOzM3ktvz/evvvuO3r27ImXl1dJhVhmSeImRBm1Zs0aXFxcyM7ORq/XM2jQIKZOnUpERAT29vYEBwcby1aoUIG6dety7NgxAF599VVefvll/v77b0JDQ+nXrx9NmjQxOxZ7e3v69+/P4sWLee6550hLS+P3339n6dKlAJw6dYr09HQef/xxk+OysrJo1qxZoa+n0WgKFG/r1q2NTawAISEhzJgxA51Ol+fL6ODBg6SmpuapTbh58yanT58GICwsjBdeeIGffvqJ0NBQnn76aWrWrFno+IUo7Zo1a4ZOpyMhIeGBfdbOnj3Lpk2bjF01RNFI4iZEGdWxY0fmzZuHRqPBx8cHe/uC/3d/4YUX6NKlC2vXruXvv/9m2rRpzJgxg7Fjx5odz+DBg2nfvj0JCQls2LABJycnunbtChj+egdYu3Ytvr6+Jsfl1m4VhpOTk0lCZgmpqalUqVLFZNRcrtxRtVOnTmXQoEGsXbuWP//8kylTprB06dJ7jsoTojRLTU3l1KlTxudnz57lwIEDeHp6UqdOHQYPHsyQIUOYMWMGzZo148qVK0RERNCkSRN69OhhPG7hwoVUqVKFbt26WeNtlDmSuAlRRpUrV45atWrl2V+/fn1ycnLYuXOnsan02rVrREdH06BBA2M5Pz8/XnrpJV566SUmTZrEt99+m2/iptFo0Ol0D4ynTZs2+Pn5sWzZMv7880+efvppY/+vOwcR5Ncsei8Fvfa97Ny50+T5jh07qF27dp7aNoDmzZsTFxeHvb09/v7+9zxnnTp1qFOnDhMmTGDgwIGEh4dL4iZs0p49e+jYsaPxeVhYGABDhw5l0aJFhIeH8+GHH/Laa69x6dIlKlasSOvWrenZs6fxGL1ez6JFixg2bFi+/69E4UniJsRDpnbt2jz55JOMHDmSBQsW4OrqysSJE/H19eXJJ58EYPz48XTr1o06depw48YNNm3aRP369fM9n7+/P6mpqURERBAYGIizszPOzs75lh00aBDz58/nxIkTbNq0ybjf1dWV119/nQkTJqDX62nXrh1JSUn8999/uLm53bNDs7+/P1u3buWZZ55Bq9VSsWLFQt2LmJgYwsLCePHFF9m3bx9fffUVM2bMyLdsaGgoISEh9O7dm88++4w6depw+fJl1q5dS58+fWjYsCFvvPEGTz31FAEBAVy8eJHdu3fTr1+/QsUkRGnRoUOH+46ydnBw4L333uO99967Zxm1Ws2FCxeKI7yHlkwHIsRDKDw8nBYtWtCzZ09CQkJQFIV169YZa8B0Oh2jR4+mfv36dO3alTp16jB37tx8z9WmTRteeuklBgwYQKVKlfjss8/ued3BgwcTFRWFr68vbdu2NXntgw8+4N1332XatGnG665du5aAgIB7nu/999/n3Llz1KxZ06x544YMGcLNmzcJCgpi9OjRjBs37p6TBqtUKtatW8ejjz7K8OHDqVOnDs888wznz5/Hy8sLOzs7rl27xpAhQ6hTpw79+/enW7du9/1SE0KIwlIp90unhRCijOrQoQNNmzaVJa2EEDZFatyEEEIIIWyEJG5CCCGEEDZCmkqFEEIIIWyE1LgJIYQQQtgISdyEEEIIIWyEJG5CCCGEEDZCEjchhBBCCBshiZsQQgghhI2QxE0IIYQQwkZI4iaEEEIIYSMkcRNCCCGEsBH/D0FlV3H8BkxMAAAAAElFTkSuQmCC",
-      "text/plain": [
-       "<Figure size 640x480 with 2 Axes>"
-      ]
-     },
-     "metadata": {},
-     "output_type": "display_data"
-    }
-   ],
-   "source": [
-    "# Train on IPU with interleaved validation on CPU\n",
-    "\n",
-    "n_epochs = 25\n",
-    "val_ep_interval = 5\n",
-    "\n",
-    "cumulative_triples = 0\n",
-    "training_loss = []\n",
-    "val_mrr = []\n",
-    "for ep in range(n_epochs):\n",
-    "    ep_start_time = time.time()\n",
-    "    ep_log = []\n",
-    "    for batch in train_dl:\n",
-    "        step_start_time = time.time()\n",
-    "        triple_mask = batch.pop(\"triple_mask\")\n",
-    "        cumulative_triples += triple_mask.numel()\n",
-    "        res = poptorch_model(**{k: v.flatten(end_dim=1) for k, v in batch.items()})\n",
-    "        ep_log.append(dict(loss=float(torch.sum(res[\"loss\"])) / triple_mask[-1].numel(), step_time=(time.time()-step_start_time)))\n",
-    "    ep_loss = [v['loss'] for v in ep_log]\n",
-    "    training_loss.extend([v['loss'] for v in ep_log])\n",
-    "    print(f\"Epoch {ep+1} loss: {np.mean(ep_loss):.6f} --- positive triples processed: {cumulative_triples:.2e}\")\n",
-    "    print(f\"Epoch duration (sec): {(time.time() - ep_start_time):.5f} (average step time: {np.mean([v['step_time'] for v in ep_log]):.5f})\")\n",
-    "    if ep % val_ep_interval == 0:\n",
-    "        ep_mrr = evaluate_mrr_cpu(val_triple_subset, evaluation)[\"mrr\"]\n",
-    "        val_mrr.append(ep_mrr)\n",
-    "        print(f\"Epoch {ep+1} sample MRR: {ep_mrr:.4f}\")\n",
-    "ep_mrr = evaluate_mrr_cpu(val_triple_subset, evaluation)[\"mrr\"]\n",
-    "val_mrr.append(ep_mrr)\n",
-    "print(f\"Final sample MRR: {ep_mrr:.4f}\")\n",
-    "\n",
-    "# Plot loss and sample MRR as a function of the number of positive triples processed\n",
-    "total_triples = np.cumsum(n_epochs * len(train_dl) * [triple_mask.numel()])\n",
-    "ax0, ax1 = plt.gca(), plt.twinx()\n",
-    "line0, = ax0.plot(total_triples, training_loss)\n",
-    "line1, = ax1.plot(np.concatenate([total_triples[::val_ep_interval * len(train_dl)], total_triples[-1:]]),\n",
-    "                  val_mrr, color=\"r\")\n",
-    "ax0.set_xlabel(\"Positive triples\")\n",
-    "ax0.set_ylabel(\"Loss\")\n",
-    "ax1.set_ylabel(\"Sample MRR\")\n",
-    "plt.legend([line0, line1], [\"Loss\", \"MRR\"])\n",
-    "\n",
-    "poptorch_model.detachFromDevice()\n",
-    "del train_dl"
-   ]
-  },
-  {
-   "attachments": {},
-   "cell_type": "markdown",
-   "metadata": {},
-   "source": [
-    "The fact that we are seeing lower metric values compared to the [KGE Training and Inference on OGBL-BioKG](1_biokg_training_inference.ipynb) case study is not surprising, as we are now making predictions choosing from all 123k+ entities in the knowledge graph, while for OGB-BioKG we only had to rank the ground truth against a small set of 500 candidate heads/tails."
-   ]
-  },
-  {
-   "attachments": {},
-   "cell_type": "markdown",
-   "metadata": {},
-   "source": [
-    "## Top-k inference on IPU\n",
-    "\n",
-    "On the IPU we use the BESS `TopKQueryBessKGE` distribution scheme to predict, for each validation query, the top-k most likely tails among all the entities in the knowledge graph. Since there are no specific tail candidates to sample, our dataloader does not need to pass negative indices to the IPUs. We therefore use the `PlaceholderNegativeSampler` class.\n",
-    "\n",
-    "When using `TopKQueryBessKGE` we partition triples based just on the shard of the head entity (or the tail entity, if we wanted to predict heads), specifying `partition_mode='h_shard'` when constructing the `PartitionedTripleSet`.\n",
-    "\n",
-    "Since we want to inspect the predictions made by the model, we ask the dataloader to return the indices (with respect to the ordered list `validation_triples.triples`) of the triples in the batches, by setting the flag `return_triple_idx=True` when creating the `RigidShardedBatchSampler` batch sampler."
-   ]
-  },
-  {
-   "cell_type": "code",
-   "execution_count": 32,
-   "metadata": {},
-   "outputs": [
-    {
-     "name": "stdout",
-     "output_type": "stream",
-     "text": [
-      "Number of triples per h_shard:\n",
-      "[1254 1226 1248 1272]\n"
-     ]
-    }
-   ],
-   "source": [
-    "device_iterations = 1\n",
-    "shard_bs = 1440\n",
-    "\n",
-    "validation_triples = PartitionedTripleSet.create_from_dataset(yago, \"validation\", sharding, partition_mode=\"h_shard\")\n",
-    "candidate_sampler = PlaceholderNegativeSampler(corruption_scheme=\"t\", seed=seed)\n",
-    "bs_valid = RigidShardedBatchSampler(partitioned_triple_set=validation_triples, negative_sampler=candidate_sampler, shard_bs=shard_bs, batches_per_step=device_iterations,\n",
-    "                                    seed=seed, duplicate_batch=False, return_triple_idx=True)\n",
-    "\n",
-    "print(\"Number of triples per h_shard:\")\n",
-    "print(validation_triples.triple_counts)"
-   ]
-  },
-  {
-   "cell_type": "code",
-   "execution_count": 33,
-   "metadata": {},
-   "outputs": [
-    {
-     "name": "stdout",
-     "output_type": "stream",
-     "text": [
-      "head         torch.Size([1, 4, 1440])      \n",
-      "relation     torch.Size([1, 4, 1440])      \n",
-      "tail         torch.Size([1, 4, 1440])      \n",
-      "triple_mask  torch.Size([1, 4, 1440])      \n",
-      "triple_idx   torch.Size([1, 4, 1440])      \n"
-     ]
-    }
-   ],
-   "source": [
-    "val_options = poptorch.Options()\n",
-    "val_options.replication_factor = sharding.n_shard\n",
-    "val_options.deviceIterations(bs_valid.batches_per_step)\n",
-    "val_options.outputMode(poptorch.OutputMode.All)\n",
-    "\n",
-    "valid_dl = bs_valid.get_dataloader(options=val_options, shuffle=False, num_workers=5, persistent_workers=True)\n",
-    "\n",
-    "# Example batch\n",
-    "batch = next(iter(valid_dl))\n",
-    "for k,v in batch.items():\n",
-    "    print(f\"{k:<12} {str(v.shape):<30}\")"
-   ]
-  },
-  {
-   "attachments": {},
-   "cell_type": "markdown",
-   "metadata": {},
-   "source": [
-    "As explained above, `triple_idx` contains the indices of the triple in the batch.  \n",
-    "\n",
-    "Notice that, when constructing the partitioned triple set with `partition_mode='h_shard'`, the tensor `head` will contain the **local** entity IDs in the corresponding shard, while `tail` contains the **global** IDs of the ground truth tails:"
-   ]
-  },
-  {
-   "cell_type": "code",
-   "execution_count": 34,
-   "metadata": {},
-   "outputs": [
-    {
-     "data": {
-      "text/plain": [
-       "True"
-      ]
-     },
-     "execution_count": 34,
-     "metadata": {},
-     "output_type": "execute_result"
-    }
-   ],
-   "source": [
-    "# Put original validation triple in the same order as validation_triples.triples\n",
-    "triple_sorted = yago.triples[\"validation\"][validation_triples.triple_sort_idx]\n",
-    "# Pass from global IDs to local IDs just for the heads\n",
-    "triple_sorted[:,0] = sharding.entity_to_idx[triple_sorted[:,0]]\n",
-    "# Compare with validation_triples.triples\n",
-    "np.all(triple_sorted == validation_triples.triples)"
-   ]
-  },
-  {
-   "attachments": {},
-   "cell_type": "markdown",
-   "metadata": {},
-   "source": [
-    "Let us now compile the `TopKQueryBessKGE` inference model. The parameter `window_size` represents the size of the **sliding window** used to score the queries in the batch against all candidate tails stored on the processing IPU. An **on-device loop** scores the queries in the batch against `window_size` entities in the knowledge graph at each iteration, and the results are used to update the list of the $k$ highest-scoring tails seen until that moment. As the `window_size` parameter determines the number of loop iterations, it should be tweaked together with the micro-batch size to optimize memory utilization."
-   ]
-  },
-  {
-   "cell_type": "code",
-   "execution_count": 35,
-   "metadata": {},
-   "outputs": [
-    {
-     "name": "stderr",
-     "output_type": "stream",
-     "text": [
-      "[15:51:40.049] [poptorch:cpp] [warning] [DISPATCHER] Type coerced from Long to Int for tensor id 851\n",
-      "[15:51:40.086] [poptorch:cpp] [warning] [DISPATCHER] Type coerced from Long to Int for tensor id 908\n",
-      "[15:51:40.090] [poptorch:cpp] [warning] [DISPATCHER] Type coerced from Long to Int for tensor id 931\n",
-      "Graph compilation: 100%|██████████| 100/100 [00:56<00:00]\n",
-      "WARNING: The compile time engine option debug.branchRecordTile is set to \"5887\" when creating the Engine. (At compile-tile it was set to 1471)\n"
-     ]
-    }
-   ],
-   "source": [
-    "evaluation = Evaluation([\"mrr\", \"hits@3\", \"hits@10\"], worst_rank_infty=True, reduction=\"sum\")\n",
-    "inf_model = TopKQueryBessKGE(k=10, candidate_sampler=candidate_sampler, score_fn=complex_score_fn, evaluation=evaluation, window_size=500)\n",
-    "\n",
-    "poptorch_inf_model = poptorch.inferenceModel(inf_model, options=val_options)\n",
-    "\n",
-    "poptorch_inf_model.entity_embedding.replicaGrouping(\n",
-    "            poptorch.CommGroupType.NoGrouping,\n",
-    "            0,\n",
-    "            poptorch.VariableRetrievalMode.OnePerGroup,\n",
-    "        )\n",
-    "\n",
-    "_ = batch.pop(\"triple_idx\")\n",
-    "res = poptorch_inf_model(**{k: v.flatten(end_dim=1) for k, v in batch.items()})"
-   ]
-  },
-  {
-   "attachments": {},
-   "cell_type": "markdown",
-   "metadata": {},
-   "source": [
-    "Iterate over the validation set to compute the predictions and the corresponding metrics."
-   ]
-  },
-  {
-   "cell_type": "code",
-   "execution_count": 36,
-   "metadata": {},
-   "outputs": [
-    {
-     "name": "stdout",
-     "output_type": "stream",
-     "text": [
-      "Validation time (sec): 0.02239\n",
-      "\n",
-      "hits@3 : 0.209200\n",
-      "hits@10 : 0.574800\n",
-      "mrr : 0.207833\n"
-     ]
-    }
-   ],
-   "source": [
-    "val_log = []\n",
-    "start_time = time.time()\n",
-    "n_val_queries = 0\n",
-    "for batch_val in valid_dl:\n",
-    "    triple_idx = batch_val.pop(\"triple_idx\")\n",
-    "    step_start_time = time.time()\n",
-    "    # triple_mask is now passed to the model to filter out the metrics of padding triples\n",
-    "    res = poptorch_inf_model(**{k: v.flatten(end_dim=1) for k, v in batch_val.items()})\n",
-    "    n_val_queries += batch_val[\"triple_mask\"].sum()\n",
-    "    val_log.append({k: v.sum() for k, v in zip(\n",
-    "                        evaluation.metrics.keys(),\n",
-    "                        res[\"metrics\"].T,\n",
-    "                    )})\n",
-    "\n",
-    "print(f\"Validation time (sec): {(time.time() - start_time):.5f}\\n\")\n",
-    "\n",
-    "for metric in val_log[0].keys():\n",
-    "    reduced_metric = sum([l[metric] for l in val_log]) / n_val_queries\n",
-    "    print(\"%s : %f\" % (metric, reduced_metric))\n",
-    "\n",
-    "poptorch_inf_model.detachFromDevice()\n",
-    "del valid_dl"
-   ]
-  },
-  {
-   "attachments": {},
-   "cell_type": "markdown",
-   "metadata": {},
-   "source": [
-    "Let us check the results (and compare the validation time) against the CPU function defined earlier:"
-   ]
-  },
-  {
-   "cell_type": "code",
-   "execution_count": 37,
-   "metadata": {},
-   "outputs": [
-    {
-     "name": "stdout",
-     "output_type": "stream",
-     "text": [
-      "CPU Validation time (sec): 0.74267\n",
-      "\n",
-      "CPU validation MRR: 0.207833\n"
-     ]
-    }
-   ],
-   "source": [
-    "start_time = time.time()\n",
-    "cpu_res = evaluate_mrr_cpu(yago.triples[\"validation\"], evaluation)\n",
-    "\n",
-    "print(f\"CPU Validation time (sec): {(time.time() - start_time):.5f}\\n\")\n",
-    "print(f\"CPU validation MRR: {cpu_res['mrr']:.6f}\")"
-   ]
-  },
-  {
-   "attachments": {},
-   "cell_type": "markdown",
-   "metadata": {},
-   "source": [
-    "Now, we can have a look at some of the predictions made by the model:"
-   ]
-  },
-  {
-   "cell_type": "code",
-   "execution_count": 38,
-   "metadata": {},
-   "outputs": [
-    {
-     "name": "stdout",
-     "output_type": "stream",
-     "text": [
-      "Example query: (Yermy_Hernández, playsFor, ?)\n",
-      "\n",
-      "Correct tail: Comayagua_F.C.\n",
-      "\n",
-      "10 most likely predicted tails:\n",
-      "1) Heredia_Jaguares_de_Peten\n",
-      "2) Platense_F.C.\n",
-      "3) C.D._Victoria\n",
-      "4) Real_C.D._España\n",
-      "5) Honduras_national_football_team\n",
-      "6) Comayagua_F.C.   <-----\n",
-      "7) C.D._Motagua\n",
-      "8) Club_Deportivo_Necaxa\n",
-      "9) Honduras_national_under-17_football_team\n",
-      "10) C.D._Marathón\n",
-      "\n",
-      "\n",
-      "Example query: (Éric_Woerth, isAffiliatedTo, ?)\n",
-      "\n",
-      "Correct tail: Union_for_a_Popular_Movement\n",
-      "\n",
-      "10 most likely predicted tails:\n",
-      "1) Rally_for_the_Republic\n",
-      "2) Union_for_a_Popular_Movement   <-----\n",
-      "3) Republican_Party_(United_States)\n",
-      "4) AEK_Larnaca_F.C.\n",
-      "5) Willem_II_(football_club)\n",
-      "6) F.C._Shakhtar_Donetsk\n",
-      "7) Denmark_national_football_team\n",
-      "8) Sparta_Rotterdam\n",
-      "9) Feyenoord\n",
-      "10) Los_Angeles_Kings\n",
-      "\n",
-      "\n"
-     ]
-    }
-   ],
-   "source": [
-    "def check_prediction(val_triple_id):\n",
-    "    # Recover the non-padding triples seen in the last batch using triple_idx and triple_mask\n",
-    "    triples = yago.triples[\"validation\"][validation_triples.triple_sort_idx][triple_idx[batch_val[\"triple_mask\"]]]\n",
-    "    h,r,t = triples[val_triple_id]\n",
-    "    # res[\"topk_global_id\"] contains the top-10 tails predicted by the KGE model\n",
-    "    top10_t = res[\"topk_global_id\"][batch_val[\"triple_mask\"].flatten()][val_triple_id]\n",
-    "    \n",
-    "    print(f'Example query: ({yago.entity_dict[h]}, {yago.relation_dict[r]}, ?)\\n')\n",
-    "    print(f\"Correct tail: {yago.entity_dict[t]}\\n\")\n",
-    "    print(f\"10 most likely predicted tails:\")\n",
-    "    for i, pt in enumerate(top10_t):\n",
-    "        print(f\"{i+1}) {yago.entity_dict[pt]}\" + (\"   <-----\" if pt == t else \"\"))\n",
-    "    print(\"\\n\")\n",
-    "\n",
-    "check_prediction(2000)\n",
-    "check_prediction(3000)"
-   ]
-  },
-  {
-   "attachments": {},
-   "cell_type": "markdown",
-   "metadata": {},
-   "source": [
-    "## Scaling analysis\n",
-    "\n",
-    "What speed-up did we achieve for top-k inference by using 4 IPUs, compared to running on a single chip? To measure that, we first change the number of shards of the model we trained as follows:"
-   ]
-  },
-  {
-   "cell_type": "code",
-   "execution_count": 44,
-   "metadata": {},
-   "outputs": [
-    {
-     "name": "stdout",
-     "output_type": "stream",
-     "text": [
-      "Current embedding table (4 shards): torch.Size([4, 30796, 256])\n",
-      "Refactored embedding table (1 shard): torch.Size([1, 123182, 256])\n"
-     ]
-    }
-   ],
-   "source": [
-    "# complex_score_fn.entity_embedding has shape [n_shard, max_entity_per_shard, embedding_size]\n",
-    "\n",
-    "print(f\"Current embedding table ({sharding.n_shard} shards): {complex_score_fn.entity_embedding.shape}\")\n",
-    "\n",
-    "# New entity sharding with a single shard - to use on 1 IPU\n",
-    "new_val_sharding = Sharding.create(yago.n_entity, n_shard=1, seed=seed)\n",
-    "\n",
-    "# Update sharding of embedding tables, stored in the scoring function\n",
-    "complex_score_fn.update_sharding(new_sharding=new_val_sharding)\n",
-    "\n",
-    "print(f\"Refactored embedding table (1 shard): {complex_score_fn.entity_embedding.shape}\")"
-   ]
-  },
-  {
-   "attachments": {},
-   "cell_type": "markdown",
-   "metadata": {},
-   "source": [
-    "Then we re-instantiate the dataloader and PopTorch model exactly as before:"
-   ]
-  },
-  {
-   "cell_type": "code",
-   "execution_count": 40,
-   "metadata": {},
-   "outputs": [
-    {
-     "name": "stdout",
-     "output_type": "stream",
-     "text": [
-      "Number of triples per h_shard:\n",
-      "[5000]\n",
-      "Example batch:\n",
-      "head         torch.Size([4, 1, 1440])      \n",
-      "relation     torch.Size([4, 1, 1440])      \n",
-      "tail         torch.Size([4, 1, 1440])      \n",
-      "triple_mask  torch.Size([4, 1, 1440])      \n",
-      "triple_idx   torch.Size([4, 1, 1440])      \n"
-     ]
-    }
-   ],
-   "source": [
-    "# Multiply device_iterations by 4 and keep same shard batch size as before\n",
-    "device_iterations = 4\n",
-    "shard_bs = 1440\n",
-    "\n",
-    "validation_triples = PartitionedTripleSet.create_from_dataset(yago, \"validation\", new_val_sharding, partition_mode=\"h_shard\")\n",
-    "bs_valid = RigidShardedBatchSampler(partitioned_triple_set=validation_triples, negative_sampler=candidate_sampler, shard_bs=shard_bs, batches_per_step=device_iterations,\n",
-    "                                    seed=seed, duplicate_batch=False, return_triple_idx=True)\n",
-    "\n",
-    "print(\"Number of triples per h_shard:\")\n",
-    "print(validation_triples.triple_counts)\n",
-    "\n",
-    "val_options = poptorch.Options()\n",
-    "val_options.replication_factor = new_val_sharding.n_shard\n",
-    "val_options.deviceIterations(bs_valid.batches_per_step)\n",
-    "val_options.outputMode(poptorch.OutputMode.All)\n",
-    "\n",
-    "valid_dl = bs_valid.get_dataloader(options=val_options, shuffle=False, num_workers=5, persistent_workers=True)\n",
-    "\n",
-    "print(\"Example batch:\")\n",
-    "batch = next(iter(valid_dl))\n",
-    "for k,v in batch.items():\n",
-    "    print(f\"{k:<12} {str(v.shape):<30}\")"
-   ]
-  },
-  {
-   "cell_type": "code",
-   "execution_count": 41,
-   "metadata": {},
-   "outputs": [
-    {
-     "name": "stderr",
-     "output_type": "stream",
-     "text": [
-      "[15:52:54.458] [poptorch:cpp] [warning] [DISPATCHER] Type coerced from Long to Int for tensor id 1062\n",
-      "[15:52:54.482] [poptorch:cpp] [warning] [DISPATCHER] Type coerced from Long to Int for tensor id 1119\n",
-      "[15:52:54.485] [poptorch:cpp] [warning] [DISPATCHER] Type coerced from Long to Int for tensor id 1142\n",
-      "Graph compilation: 100%|██████████| 100/100 [01:33<00:00]\n"
-     ]
-    },
-    {
-     "name": "stdout",
-     "output_type": "stream",
-     "text": [
-      "Validation time (sec): 0.12186\n",
-      "\n",
-      "hits@3 : 0.209200\n",
-      "hits@10 : 0.574800\n",
-      "mrr : 0.207833\n"
-     ]
-    }
-   ],
-   "source": [
-    "inf_model = TopKQueryBessKGE(k=10, candidate_sampler=candidate_sampler, score_fn=complex_score_fn, evaluation=evaluation, window_size=500)\n",
-    "\n",
-    "poptorch_inf_model = poptorch.inferenceModel(inf_model, options=val_options)\n",
-    "\n",
-    "poptorch_inf_model.entity_embedding.replicaGrouping(\n",
-    "            poptorch.CommGroupType.NoGrouping,\n",
-    "            0,\n",
-    "            poptorch.VariableRetrievalMode.OnePerGroup,\n",
-    "        )\n",
-    "\n",
-    "# Compile model\n",
-    "_ = batch.pop(\"triple_idx\")\n",
-    "res = poptorch_inf_model(**{k: v.flatten(end_dim=1) for k, v in batch.items()})\n",
-    "\n",
-    "# Run inference\n",
-    "val_log = []\n",
-    "start_time = time.time()\n",
-    "n_val_queries = 0\n",
-    "for batch_val in valid_dl:\n",
-    "    triple_idx = batch_val.pop(\"triple_idx\")\n",
-    "    step_start_time = time.time()\n",
-    "    res = poptorch_inf_model(**{k: v.flatten(end_dim=1) for k, v in batch_val.items()})\n",
-    "    \n",
-    "    n_val_queries += batch_val[\"triple_mask\"].sum()\n",
-    "    val_log.append({k: v.sum() for k, v in zip(\n",
-    "                        evaluation.metrics.keys(),\n",
-    "                        res[\"metrics\"].T,\n",
-    "                    )})\n",
-    "\n",
-    "print(f\"Validation time (sec): {(time.time() - start_time):.5f}\\n\")\n",
-    "\n",
-    "for metric in val_log[0].keys():\n",
-    "    reduced_metric = sum([l[metric] for l in val_log]) / n_val_queries\n",
-    "    print(\"%s : %f\" % (metric, reduced_metric))\n",
-    "\n",
-    "poptorch_inf_model.detachFromDevice()\n",
-    "del valid_dl"
-   ]
-  },
-  {
-   "attachments": {},
-   "cell_type": "markdown",
-   "metadata": {},
-   "source": [
-    "By comparing the validation time, we see that **by moving from 1 IPU to 4 IPUs we speed up inference by a factor of >5X**. This more than linear speed-up is explained by the fact that, on top of the usual advantages offered by data parallelism, when using multiple IPUs each of them needs to score queries only against the set of entities stored in its memory, which is a smaller and smaller fraction of the total number of entities the more IPUs are used."
-   ]
-  }
- ],
- "metadata": {
-  "kernelspec": {
-   "display_name": ".venv",
-   "language": "python",
-   "name": "python3"
-  },
-  "language_info": {
-   "codemirror_mode": {
-    "name": "ipython",
-    "version": 3
+   "metadata": {
+      "kernelspec": {
+         "display_name": ".venv",
+         "language": "python",
+         "name": "python3"
+      },
+      "language_info": {
+         "codemirror_mode": {
+            "name": "ipython",
+            "version": 3
+         },
+         "file_extension": ".py",
+         "mimetype": "text/x-python",
+         "name": "python",
+         "nbconvert_exporter": "python",
+         "pygments_lexer": "ipython3",
+         "version": "3.8.10"
+      },
+      "orig_nbformat": 4
    },
-   "file_extension": ".py",
-   "mimetype": "text/x-python",
-   "name": "python",
-   "nbconvert_exporter": "python",
-   "pygments_lexer": "ipython3",
-   "version": "3.8.10"
-  },
-  "orig_nbformat": 4
- },
- "nbformat": 4,
- "nbformat_minor": 2
+   "nbformat": 4,
+   "nbformat_minor": 2
 }